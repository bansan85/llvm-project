<<<<<<< HEAD
! Test that flang-new forwards -f{no-}color-diagnostics and
! -f{no-}diagnostics-color options to flang-new -fc1 as expected.
=======
! Test that flang forwards -f{no-}color-diagnostics and
! -f{no-}diagnostics-color options to flang -fc1 as expected.
>>>>>>> dd326b12

! RUN: %flang -fsyntax-only -### %s -o %t 2>&1 -fcolor-diagnostics \
! RUN:   | FileCheck %s --check-prefix=CHECK-CD
! RUN: %flang -fsyntax-only -### %s -o %t 2>&1 -fdiagnostics-color \
! RUN:   | FileCheck %s --check-prefix=CHECK-CD
! RUN: %flang -fsyntax-only -### %s -o %t 2>&1 -fdiagnostics-color=always \
! RUN:   | FileCheck %s --check-prefix=CHECK-CD
! CHECK-CD: "-fc1"{{.*}} "-fcolor-diagnostics"

! RUN: %flang -fsyntax-only -### %s -o %t 2>&1 -fno-color-diagnostics \
! RUN:   | FileCheck %s --check-prefix=CHECK-NCD
! RUN: %flang -fsyntax-only -### %s -o %t -fno-diagnostics-color 2>&1 \
! RUN:   | FileCheck %s --check-prefix=CHECK-NCD
! RUN: %flang -fsyntax-only -### %s -o %t 2>&1 -fdiagnostics-color=never \
! RUN:   | FileCheck %s --check-prefix=CHECK-NCD
! CHECK-NCD-NOT: "-fc1"{{.*}} "-fcolor-diagnostics"

! Check that the last flag wins.
! RUN: %flang -fsyntax-only -### %s -o %t 2>&1 \
! RUN:     -fno-color-diagnostics -fcolor-diagnostics \
! RUN:   | FileCheck %s --check-prefix=CHECK-NCD_CD_S
! RUN: %flang -fsyntax-only -### %s -o %t 2>&1 \
! RUN:     -fno-diagnostics-color -fdiagnostics-color \
! RUN:   | FileCheck %s --check-prefix=CHECK-NCD_CD_S
! RUN: %flang -fsyntax-only -### %s -o %t \
! RUN:     -fno-color-diagnostics -fdiagnostics-color=always 2>&1 \
! RUN:   | FileCheck %s --check-prefix=CHECK-NCD_CD_S
! RUN: %flang -fsyntax-only -### %s -o %t \
! RUN:     -fdiagnostics-color=never -fdiagnostics-color=always 2>&1 \
! RUN:   | FileCheck %s --check-prefix=CHECK-NCD_CD_S
! RUN: %flang -fsyntax-only -### %s -o %t \
! RUN:     -fdiagnostics-color=never -fcolor-diagnostics 2>&1 \
! RUN:   | FileCheck %s --check-prefix=CHECK-NCD_CD_S
! CHECK-NCD_CD_S: "-fc1"{{.*}} "-fcolor-diagnostics"

! RUN: %flang -fsyntax-only -### %s -o %t 2>&1 \
! RUN:     -fcolor-diagnostics -fno-color-diagnostics \
! RUN:   | FileCheck %s --check-prefix=CHECK-CD_NCD_S
! RUN: %flang -fsyntax-only -### %s -o %t \
! RUN:     -fdiagnostics-color -fno-diagnostics-color  2>&1 \
! RUN:   | FileCheck %s --check-prefix=CHECK-CD_NCD_S
! RUN: %flang -fsyntax-only -### %s -o %t \
! RUN:     -fdiagnostics-color=always -fno-color-diagnostics 2>&1 \
! RUN:   | FileCheck %s --check-prefix=CHECK-CD_NCD_S
! RUN: %flang -fsyntax-only -### %s -o %t \
! RUN:     -fdiagnostics-color=always -fdiagnostics-color=never 2>&1 \
! RUN:   | FileCheck %s --check-prefix=CHECK-CD_NCD_S
! RUN: %flang -fsyntax-only -### %s -o %t \
! RUN:     -fcolor-diagnostics -fdiagnostics-color=never 2>&1 \
! RUN:   | FileCheck %s --check-prefix=CHECK-CD_NCD_S
! CHECK-CD_NCD_S-NOT: "-fc1"{{.*}} "-fcolor-diagnostics"<|MERGE_RESOLUTION|>--- conflicted
+++ resolved
@@ -1,10 +1,5 @@
-<<<<<<< HEAD
-! Test that flang-new forwards -f{no-}color-diagnostics and
-! -f{no-}diagnostics-color options to flang-new -fc1 as expected.
-=======
 ! Test that flang forwards -f{no-}color-diagnostics and
 ! -f{no-}diagnostics-color options to flang -fc1 as expected.
->>>>>>> dd326b12
 
 ! RUN: %flang -fsyntax-only -### %s -o %t 2>&1 -fcolor-diagnostics \
 ! RUN:   | FileCheck %s --check-prefix=CHECK-CD
