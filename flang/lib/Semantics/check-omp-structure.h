--- conflicted
+++ resolved
@@ -141,11 +141,8 @@
 
 private:
   bool CheckAllowedClause(llvmOmpClause clause);
-<<<<<<< HEAD
-=======
   bool IsVariableListItem(const Symbol &sym);
   bool IsExtendedListItem(const Symbol &sym);
->>>>>>> dd326b12
   void CheckMultipleOccurrence(semantics::UnorderedSymbolSet &listVars,
       const std::list<parser::Name> &nameList, const parser::CharBlock &item,
       const std::string &clauseName);
