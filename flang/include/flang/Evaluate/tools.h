--- conflicted
+++ resolved
@@ -583,15 +583,10 @@
 template <TypeCategory TOCAT, typename VALUE>
 common::IfNoLvalue<Expr<SomeKind<TOCAT>>, VALUE> ConvertToKind(
     int kind, VALUE &&x) {
-<<<<<<< HEAD
-  return *common::SearchTypes(
-      ConvertToKindHelper<TOCAT, VALUE>{kind, std::move(x)});
-=======
   auto result{common::SearchTypes(
       ConvertToKindHelper<TOCAT, VALUE>{kind, std::move(x)})};
   CHECK(result.has_value());
   return *result;
->>>>>>> e1acf65b
 }
 
 // Given a type category CAT, SameKindExprs<CAT, N> is a variant that
