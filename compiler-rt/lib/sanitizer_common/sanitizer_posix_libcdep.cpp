--- conflicted
+++ resolved
@@ -299,18 +299,10 @@
 
 bool IsAccessibleMemoryRange(uptr beg, uptr size) {
   while (size) {
-<<<<<<< HEAD
-    // `read` from `sock_pair[0]` into a dummy buffer to free up the pipe buffer
-    // for more `write` is slower than just recreating a pipe.
-    int fds[2];
-    if (pipe(fds))
-      return false;
-=======
     // `read` from `fds[0]` into a dummy buffer to free up the pipe buffer for
     // more `write` is slower than just recreating a pipe.
     int fds[2];
     CHECK_EQ(0, pipe(fds));
->>>>>>> e6744248
 
     auto cleanup = at_scope_exit([&]() {
       internal_close(fds[0]);
@@ -322,21 +314,10 @@
     int write_errno;
     uptr w = internal_write(fds[1], reinterpret_cast<char *>(beg), size);
     if (internal_iserror(w, &write_errno)) {
-<<<<<<< HEAD
-      switch (write_errno) {
-        case EINTR:
-        case EAGAIN:
-          continue;
-        default:
-          CHECK_EQ(EFAULT, write_errno);
-          return false;
-      }
-=======
       if (write_errno == EINTR)
         continue;
       CHECK_EQ(EFAULT, write_errno);
       return false;
->>>>>>> e6744248
     }
     size -= w;
     beg += w;
