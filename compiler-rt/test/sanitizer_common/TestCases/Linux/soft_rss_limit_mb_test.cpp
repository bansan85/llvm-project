--- conflicted
+++ resolved
@@ -14,11 +14,7 @@
 // XFAIL: ubsan
 
 // THUMB starts background thead only for Asan.
-<<<<<<< HEAD
-// XFAIL: target={{.*thumb.*}} && !asan
-=======
 // XFAIL: target=thumb{{.*}} && !asan
->>>>>>> e1acf65b
 
 // https://github.com/google/sanitizers/issues/981
 // UNSUPPORTED: android-26
