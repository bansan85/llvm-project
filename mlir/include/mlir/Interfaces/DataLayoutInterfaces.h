//===- DataLayoutInterfaces.h - Data Layout Interface Decls -----*- C++ -*-===//
//
// Part of the LLVM Project, under the Apache License v2.0 with LLVM Exceptions.
// See https://llvm.org/LICENSE.txt for license information.
// SPDX-License-Identifier: Apache-2.0 WITH LLVM-exception
//
//===----------------------------------------------------------------------===//
//
// Defines the interfaces for the data layout specification, operations to which
// they can be attached, types subject to data layout and dialects containing
// data layout entries.
//
//===----------------------------------------------------------------------===//

#ifndef MLIR_INTERFACES_DATALAYOUTINTERFACES_H
#define MLIR_INTERFACES_DATALAYOUTINTERFACES_H

#include "mlir/IR/DialectInterface.h"
#include "mlir/IR/OpDefinition.h"
#include "llvm/ADT/DenseMap.h"
#include "llvm/Support/TypeSize.h"

namespace mlir {
class DataLayout;
class DataLayoutEntryInterface;
using DataLayoutEntryKey = llvm::PointerUnion<Type, StringAttr>;
// Using explicit SmallVector size because we cannot infer the size from the
// forward declaration, and we need the typedef in the actual declaration.
using DataLayoutEntryList = llvm::SmallVector<DataLayoutEntryInterface, 4>;
using DataLayoutEntryListRef = llvm::ArrayRef<DataLayoutEntryInterface>;
class DataLayoutOpInterface;
class DataLayoutSpecInterface;
class ModuleOp;

namespace detail {
/// Default handler for the type size request. Computes results for built-in
/// types and dispatches to the DataLayoutTypeInterface for other types.
llvm::TypeSize getDefaultTypeSize(Type type, const DataLayout &dataLayout,
                                  DataLayoutEntryListRef params);

/// Default handler for the type size in bits request. Computes results for
/// built-in types and dispatches to the DataLayoutTypeInterface for other
/// types.
llvm::TypeSize getDefaultTypeSizeInBits(Type type, const DataLayout &dataLayout,
                                        DataLayoutEntryListRef params);

/// Default handler for the required alignment request. Computes results for
/// built-in types and dispatches to the DataLayoutTypeInterface for other
/// types.
uint64_t getDefaultABIAlignment(Type type, const DataLayout &dataLayout,
                                ArrayRef<DataLayoutEntryInterface> params);

/// Default handler for the preferred alignment request. Computes results for
/// built-in types and dispatches to the DataLayoutTypeInterface for other
/// types.
uint64_t
getDefaultPreferredAlignment(Type type, const DataLayout &dataLayout,
                             ArrayRef<DataLayoutEntryInterface> params);

/// Default handler for the index bitwidth request. Computes the result for
/// the built-in index type and dispatches to the DataLayoutTypeInterface for
/// other types.
std::optional<uint64_t>
getDefaultIndexBitwidth(Type type, const DataLayout &dataLayout,
                        ArrayRef<DataLayoutEntryInterface> params);

/// Default handler for endianness request. Dispatches to the
/// DataLayoutInterface if specified, otherwise returns the default.
Attribute getDefaultEndianness(DataLayoutEntryInterface entry);

/// Default handler for alloca memory space request. Dispatches to the
/// DataLayoutInterface if specified, otherwise returns the default.
Attribute getDefaultAllocaMemorySpace(DataLayoutEntryInterface entry);

/// Default handler for program memory space request. Dispatches to the
/// DataLayoutInterface if specified, otherwise returns the default.
Attribute getDefaultProgramMemorySpace(DataLayoutEntryInterface entry);

/// Default handler for global memory space request. Dispatches to the
/// DataLayoutInterface if specified, otherwise returns the default.
Attribute getDefaultGlobalMemorySpace(DataLayoutEntryInterface entry);

/// Default handler for the stack alignment request. Dispatches to the
/// DataLayoutInterface if specified, otherwise returns the default.
uint64_t getDefaultStackAlignment(DataLayoutEntryInterface entry);

<<<<<<< HEAD
=======
/// Returns the value of the property from the specified DataLayoutEntry. If the
/// property is missing from the entry, returns std::nullopt.
std::optional<Attribute> getDevicePropertyValue(DataLayoutEntryInterface entry);

>>>>>>> 4ae23bcc
/// Given a list of data layout entries, returns a new list containing the
/// entries with keys having the given type ID, i.e. belonging to the same type
/// class.
DataLayoutEntryList filterEntriesForType(DataLayoutEntryListRef entries,
                                         TypeID typeID);

/// Given a list of data layout entries, returns the entry that has the given
/// identifier as key, if such an entry exists in the list.
DataLayoutEntryInterface
filterEntryForIdentifier(DataLayoutEntryListRef entries, StringAttr id);

/// Verifies that the operation implementing the data layout interface, or a
/// module operation, is valid. This calls the verifier of the spec attribute
/// and checks if the layout is compatible with specs attached to the enclosing
/// operations.
LogicalResult verifyDataLayoutOp(Operation *op);

/// Verifies that a data layout spec is valid. This dispatches to individual
/// entry verifiers, and then to the verifiers implemented by the relevant type
/// and dialect interfaces for type and identifier keys respectively.
LogicalResult verifyDataLayoutSpec(DataLayoutSpecInterface spec, Location loc);

/// Divides the known min value of the numerator by the denominator and rounds
/// the result up to the next integer. Preserves the scalable flag.
llvm::TypeSize divideCeil(llvm::TypeSize numerator, uint64_t denominator);
} // namespace detail
} // namespace mlir

#include "mlir/Interfaces/DataLayoutAttrInterface.h.inc"
#include "mlir/Interfaces/DataLayoutOpInterface.h.inc"
#include "mlir/Interfaces/DataLayoutTypeInterface.h.inc"

namespace mlir {

//===----------------------------------------------------------------------===//
// DataLayoutDialectInterface
//===----------------------------------------------------------------------===//

/// An interface to be implemented by dialects that can have identifiers in the
/// data layout specification entries. Provides hooks for verifying the entry
/// validity and combining two entries.
class DataLayoutDialectInterface
    : public DialectInterface::Base<DataLayoutDialectInterface> {
public:
  DataLayoutDialectInterface(Dialect *dialect) : Base(dialect) {}

  /// Checks whether the given data layout entry is valid and reports any errors
  /// at the provided location. Derived classes should override this.
  virtual LogicalResult verifyEntry(DataLayoutEntryInterface entry,
                                    Location loc) const {
    return success();
  }

  /// Default implementation of entry combination that combines identical
  /// entries and returns null otherwise.
  static DataLayoutEntryInterface
  defaultCombine(DataLayoutEntryInterface outer,
                 DataLayoutEntryInterface inner) {
    if (!outer || outer == inner)
      return inner;
    return {};
  }

  /// Combines two entries with identifiers that belong to this dialect. Returns
  /// the combined entry or null if the entries are not compatible. Derived
  /// classes likely need to reimplement this.
  virtual DataLayoutEntryInterface
  combine(DataLayoutEntryInterface outer,
          DataLayoutEntryInterface inner) const {
    return defaultCombine(outer, inner);
  }
};

//===----------------------------------------------------------------------===//
// DataLayout
//===----------------------------------------------------------------------===//

/// The main mechanism for performing data layout queries. Instances of this
/// class can be created for an operation implementing DataLayoutOpInterface.
/// Upon construction, a layout spec combining that of the given operation with
/// all its ancestors will be computed and used to handle further requests. For
/// efficiency, results to all requests will be cached in this object.
/// Therefore, if the data layout spec for the scoping operation, or any of the
/// enclosing operations, changes, the cache is no longer valid. The user is
/// responsible creating a new DataLayout object after any spec change. In debug
/// mode, the cache validity is being checked in every request.
class DataLayout {
public:
  explicit DataLayout();
  explicit DataLayout(DataLayoutOpInterface op);
  explicit DataLayout(ModuleOp op);

  /// Returns the layout of the closest parent operation carrying layout info.
  static DataLayout closest(Operation *op);

  /// Returns the size of the given type in the current scope.
  llvm::TypeSize getTypeSize(Type t) const;

  /// Returns the size in bits of the given type in the current scope.
  llvm::TypeSize getTypeSizeInBits(Type t) const;

  /// Returns the required alignment of the given type in the current scope.
  uint64_t getTypeABIAlignment(Type t) const;

  /// Returns the preferred of the given type in the current scope.
  uint64_t getTypePreferredAlignment(Type t) const;

  /// Returns the bitwidth that should be used when performing index
  /// computations for the given pointer-like type in the current scope. If the
  /// type is not a pointer-like type, it returns std::nullopt.
  std::optional<uint64_t> getTypeIndexBitwidth(Type t) const;

  /// Returns the specified endianness.
  Attribute getEndianness() const;

  /// Returns the memory space used for AllocaOps.
  Attribute getAllocaMemorySpace() const;

  /// Returns the memory space used for program memory operations.
  Attribute getProgramMemorySpace() const;

  /// Returns the memory space used for global operations.
  Attribute getGlobalMemorySpace() const;

  /// Returns the natural alignment of the stack in bits. Alignment promotion of
  /// stack variables should be limited to the natural stack alignment to
  /// prevent dynamic stack alignment. Returns zero if the stack alignment is
  /// unspecified.
  uint64_t getStackAlignment() const;

<<<<<<< HEAD
=======
  /// Returns the value of the specified property if the property is defined for
  /// the given device ID, otherwise returns std::nullopt.
  std::optional<Attribute>
  getDevicePropertyValue(TargetSystemSpecInterface::DeviceID,
                         StringAttr propertyName) const;

>>>>>>> 4ae23bcc
private:
  /// Combined layout spec at the given scope.
  const DataLayoutSpecInterface originalLayout;

#if LLVM_ENABLE_ABI_BREAKING_CHECKS
  /// List of enclosing layout specs.
  SmallVector<DataLayoutSpecInterface, 2> layoutStack;
#endif

  /// Asserts that the cache is still valid. Expensive in debug mode. No-op in
  /// release mode.
  void checkValid() const;

  /// Operation defining the scope of requests.
  Operation *scope;

  /// Caches for individual requests.
  mutable DenseMap<Type, llvm::TypeSize> sizes;
  mutable DenseMap<Type, llvm::TypeSize> bitsizes;
  mutable DenseMap<Type, uint64_t> abiAlignments;
  mutable DenseMap<Type, uint64_t> preferredAlignments;
  mutable DenseMap<Type, std::optional<uint64_t>> indexBitwidths;

  /// Cache for the endianness.
  mutable std::optional<Attribute> endianness;
  /// Cache for alloca, global, and program memory spaces.
  mutable std::optional<Attribute> allocaMemorySpace;
  mutable std::optional<Attribute> programMemorySpace;
  mutable std::optional<Attribute> globalMemorySpace;

  /// Cache for stack alignment.
  mutable std::optional<uint64_t> stackAlignment;
};

} // namespace mlir

#endif // MLIR_INTERFACES_DATALAYOUTINTERFACES_H<|MERGE_RESOLUTION|>--- conflicted
+++ resolved
@@ -23,11 +23,18 @@
 namespace mlir {
 class DataLayout;
 class DataLayoutEntryInterface;
+class TargetDeviceSpecInterface;
+class TargetSystemSpecInterface;
 using DataLayoutEntryKey = llvm::PointerUnion<Type, StringAttr>;
 // Using explicit SmallVector size because we cannot infer the size from the
 // forward declaration, and we need the typedef in the actual declaration.
 using DataLayoutEntryList = llvm::SmallVector<DataLayoutEntryInterface, 4>;
 using DataLayoutEntryListRef = llvm::ArrayRef<DataLayoutEntryInterface>;
+using TargetDeviceSpecListRef = llvm::ArrayRef<TargetDeviceSpecInterface>;
+using DeviceIDTargetDeviceSpecPair =
+    std::pair<StringAttr, TargetDeviceSpecInterface>;
+using DeviceIDTargetDeviceSpecPairListRef =
+    llvm::ArrayRef<DeviceIDTargetDeviceSpecPair>;
 class DataLayoutOpInterface;
 class DataLayoutSpecInterface;
 class ModuleOp;
@@ -84,13 +91,10 @@
 /// DataLayoutInterface if specified, otherwise returns the default.
 uint64_t getDefaultStackAlignment(DataLayoutEntryInterface entry);
 
-<<<<<<< HEAD
-=======
 /// Returns the value of the property from the specified DataLayoutEntry. If the
 /// property is missing from the entry, returns std::nullopt.
 std::optional<Attribute> getDevicePropertyValue(DataLayoutEntryInterface entry);
 
->>>>>>> 4ae23bcc
 /// Given a list of data layout entries, returns a new list containing the
 /// entries with keys having the given type ID, i.e. belonging to the same type
 /// class.
@@ -102,6 +106,11 @@
 DataLayoutEntryInterface
 filterEntryForIdentifier(DataLayoutEntryListRef entries, StringAttr id);
 
+/// Given a list of target device entries, returns the entry that has the given
+/// identifier as key, if such an entry exists in the list.
+TargetDeviceSpecInterface
+filterEntryForIdentifier(TargetDeviceSpecListRef entries, StringAttr id);
+
 /// Verifies that the operation implementing the data layout interface, or a
 /// module operation, is valid. This calls the verifier of the spec attribute
 /// and checks if the layout is compatible with specs attached to the enclosing
@@ -112,6 +121,12 @@
 /// entry verifiers, and then to the verifiers implemented by the relevant type
 /// and dialect interfaces for type and identifier keys respectively.
 LogicalResult verifyDataLayoutSpec(DataLayoutSpecInterface spec, Location loc);
+
+/// Verifies that a target system desc spec is valid. This dispatches to
+/// individual entry verifiers, and then to the verifiers implemented by the
+/// relevant dialect interfaces for identifier keys.
+LogicalResult verifyTargetSystemSpec(TargetSystemSpecInterface spec,
+                                     Location loc);
 
 /// Divides the known min value of the numerator by the denominator and rounds
 /// the result up to the next integer. Preserves the scalable flag.
@@ -140,6 +155,13 @@
   /// Checks whether the given data layout entry is valid and reports any errors
   /// at the provided location. Derived classes should override this.
   virtual LogicalResult verifyEntry(DataLayoutEntryInterface entry,
+                                    Location loc) const {
+    return success();
+  }
+
+  /// Checks whether the given data layout entry is valid and reports any errors
+  /// at the provided location. Derived classes should override this.
+  virtual LogicalResult verifyEntry(TargetDeviceSpecInterface entry,
                                     Location loc) const {
     return success();
   }
@@ -221,18 +243,18 @@
   /// unspecified.
   uint64_t getStackAlignment() const;
 
-<<<<<<< HEAD
-=======
   /// Returns the value of the specified property if the property is defined for
   /// the given device ID, otherwise returns std::nullopt.
   std::optional<Attribute>
   getDevicePropertyValue(TargetSystemSpecInterface::DeviceID,
                          StringAttr propertyName) const;
 
->>>>>>> 4ae23bcc
 private:
   /// Combined layout spec at the given scope.
   const DataLayoutSpecInterface originalLayout;
+
+  /// Combined target system desc spec at the given scope.
+  const TargetSystemSpecInterface originalTargetSystemDesc;
 
 #if LLVM_ENABLE_ABI_BREAKING_CHECKS
   /// List of enclosing layout specs.
