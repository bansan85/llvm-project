--- conflicted
+++ resolved
@@ -136,17 +136,11 @@
   // expected-error @below {{only supported nested wrapper is 'omp.simd'}}
   omp.wsloop {
     omp.distribute {
-<<<<<<< HEAD
-      omp.loop_nest (%iv) : index = (%lb) to (%ub) step (%step) {
-        omp.yield
-      }
-=======
       omp.simd {
         omp.loop_nest (%iv) : index = (%lb) to (%ub) step (%step) {
           omp.yield
         }
       } {omp.composite}
->>>>>>> f791cfc8
     } {omp.composite}
   } {omp.composite}
 }
@@ -1983,11 +1977,7 @@
       omp.loop_nest (%iv) : i32 = (%lb) to (%ub) step (%step) {
         omp.yield
       }
-<<<<<<< HEAD
-    } {omp.composite}
-=======
-    }
->>>>>>> f791cfc8
+    }
   } {omp.composite}
   return
 }
@@ -2200,11 +2190,7 @@
       omp.loop_nest (%iv) : index = (%lb) to (%ub) step (%step) {
         "omp.yield"() : () -> ()
       }
-<<<<<<< HEAD
-    }) {omp.composite} : () -> ()
-=======
     }) : () -> ()
->>>>>>> f791cfc8
   } {omp.composite}
 }
 
