--- conflicted
+++ resolved
@@ -5029,8 +5029,6 @@
   case AArch64::ORRv16i8:
   case AArch64::EORv8i8:
   case AArch64::EORv16i8:
-<<<<<<< HEAD
-=======
   // -- SVE instructions --
   case AArch64::ADD_ZZZ_B:
   case AArch64::ADD_ZZZ_H:
@@ -5043,7 +5041,6 @@
   case AArch64::AND_ZZZ:
   case AArch64::ORR_ZZZ:
   case AArch64::EOR_ZZZ:
->>>>>>> e1acf65b
     return true;
 
   default:
