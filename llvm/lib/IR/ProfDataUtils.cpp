--- conflicted
+++ resolved
@@ -212,14 +212,9 @@
   if (!ProfDataName)
     return false;
 
-<<<<<<< HEAD
   if (ProfDataName->getString().equals("branch_weights")) {
     unsigned Offset = getBranchWeightOffset(ProfileData);
     for (unsigned Idx = Offset; Idx < ProfileData->getNumOperands(); ++Idx) {
-=======
-  if (ProfDataName->getString() == "branch_weights") {
-    for (unsigned Idx = 1; Idx < ProfileData->getNumOperands(); Idx++) {
->>>>>>> 69924334
       auto *V = mdconst::dyn_extract<ConstantInt>(ProfileData->getOperand(Idx));
       assert(V && "Malformed branch_weight in MD_prof node");
       TotalVal += V->getValue().getZExtValue();
