//===-- InstrProfiling.cpp - Frontend instrumentation based profiling -----===//
//
// Part of the LLVM Project, under the Apache License v2.0 with LLVM Exceptions.
// See https://llvm.org/LICENSE.txt for license information.
// SPDX-License-Identifier: Apache-2.0 WITH LLVM-exception
//
//===----------------------------------------------------------------------===//
//
// This pass lowers instrprof_* intrinsics emitted by an instrumentor.
// It also builds the data structures and initialization code needed for
// updating execution counts and emitting the profile at runtime.
//
//===----------------------------------------------------------------------===//

#include "llvm/Transforms/Instrumentation/InstrProfiling.h"
#include "llvm/ADT/ArrayRef.h"
#include "llvm/ADT/STLExtras.h"
#include "llvm/ADT/SmallVector.h"
#include "llvm/ADT/StringRef.h"
#include "llvm/ADT/Twine.h"
#include "llvm/Analysis/BlockFrequencyInfo.h"
#include "llvm/Analysis/BranchProbabilityInfo.h"
#include "llvm/Analysis/LoopInfo.h"
#include "llvm/Analysis/TargetLibraryInfo.h"
#include "llvm/IR/Attributes.h"
#include "llvm/IR/BasicBlock.h"
#include "llvm/IR/CFG.h"
#include "llvm/IR/Constant.h"
#include "llvm/IR/Constants.h"
#include "llvm/IR/DIBuilder.h"
#include "llvm/IR/DerivedTypes.h"
#include "llvm/IR/DiagnosticInfo.h"
#include "llvm/IR/Dominators.h"
#include "llvm/IR/Function.h"
#include "llvm/IR/GlobalValue.h"
#include "llvm/IR/GlobalVariable.h"
#include "llvm/IR/IRBuilder.h"
#include "llvm/IR/Instruction.h"
#include "llvm/IR/Instructions.h"
#include "llvm/IR/IntrinsicInst.h"
#include "llvm/IR/Module.h"
#include "llvm/IR/Type.h"
#include "llvm/InitializePasses.h"
#include "llvm/Pass.h"
#include "llvm/ProfileData/InstrProf.h"
#include "llvm/ProfileData/InstrProfCorrelator.h"
#include "llvm/Support/Casting.h"
#include "llvm/Support/CommandLine.h"
#include "llvm/Support/Error.h"
#include "llvm/Support/ErrorHandling.h"
#include "llvm/TargetParser/Triple.h"
#include "llvm/Transforms/Instrumentation.h"
#include "llvm/Transforms/Instrumentation/PGOInstrumentation.h"
#include "llvm/Transforms/Utils/BasicBlockUtils.h"
#include "llvm/Transforms/Utils/ModuleUtils.h"
#include "llvm/Transforms/Utils/SSAUpdater.h"
#include <algorithm>
#include <cassert>
#include <cstdint>
#include <string>

using namespace llvm;

#define DEBUG_TYPE "instrprof"

namespace llvm {
// Command line option to enable vtable value profiling. Defined in
// ProfileData/InstrProf.cpp: -enable-vtable-value-profiling=
extern cl::opt<bool> EnableVTableValueProfiling;
// TODO: Remove -debug-info-correlate in next LLVM release, in favor of
// -profile-correlate=debug-info.
cl::opt<bool> DebugInfoCorrelate(
    "debug-info-correlate",
    cl::desc("Use debug info to correlate profiles. (Deprecated, use "
             "-profile-correlate=debug-info)"),
    cl::init(false));

cl::opt<InstrProfCorrelator::ProfCorrelatorKind> ProfileCorrelate(
    "profile-correlate",
    cl::desc("Use debug info or binary file to correlate profiles."),
    cl::init(InstrProfCorrelator::NONE),
    cl::values(clEnumValN(InstrProfCorrelator::NONE, "",
                          "No profile correlation"),
               clEnumValN(InstrProfCorrelator::DEBUG_INFO, "debug-info",
                          "Use debug info to correlate"),
               clEnumValN(InstrProfCorrelator::BINARY, "binary",
                          "Use binary to correlate")));
} // namespace llvm

namespace {

cl::opt<bool> DoHashBasedCounterSplit(
    "hash-based-counter-split",
    cl::desc("Rename counter variable of a comdat function based on cfg hash"),
    cl::init(true));

cl::opt<bool>
    RuntimeCounterRelocation("runtime-counter-relocation",
                             cl::desc("Enable relocating counters at runtime."),
                             cl::init(false));

cl::opt<bool> ValueProfileStaticAlloc(
    "vp-static-alloc",
    cl::desc("Do static counter allocation for value profiler"),
    cl::init(true));

cl::opt<double> NumCountersPerValueSite(
    "vp-counters-per-site",
    cl::desc("The average number of profile counters allocated "
             "per value profiling site."),
    // This is set to a very small value because in real programs, only
    // a very small percentage of value sites have non-zero targets, e.g, 1/30.
    // For those sites with non-zero profile, the average number of targets
    // is usually smaller than 2.
    cl::init(1.0));

cl::opt<bool> AtomicCounterUpdateAll(
    "instrprof-atomic-counter-update-all",
    cl::desc("Make all profile counter updates atomic (for testing only)"),
    cl::init(false));

cl::opt<bool> AtomicCounterUpdatePromoted(
    "atomic-counter-update-promoted",
    cl::desc("Do counter update using atomic fetch add "
             " for promoted counters only"),
    cl::init(false));

cl::opt<bool> AtomicFirstCounter(
    "atomic-first-counter",
    cl::desc("Use atomic fetch add for first counter in a function (usually "
             "the entry counter)"),
    cl::init(false));

// If the option is not specified, the default behavior about whether
// counter promotion is done depends on how instrumentaiton lowering
// pipeline is setup, i.e., the default value of true of this option
// does not mean the promotion will be done by default. Explicitly
// setting this option can override the default behavior.
cl::opt<bool> DoCounterPromotion("do-counter-promotion",
                                 cl::desc("Do counter register promotion"),
                                 cl::init(false));
cl::opt<unsigned> MaxNumOfPromotionsPerLoop(
    "max-counter-promotions-per-loop", cl::init(20),
    cl::desc("Max number counter promotions per loop to avoid"
             " increasing register pressure too much"));

// A debug option
cl::opt<int>
    MaxNumOfPromotions("max-counter-promotions", cl::init(-1),
                       cl::desc("Max number of allowed counter promotions"));

cl::opt<unsigned> SpeculativeCounterPromotionMaxExiting(
    "speculative-counter-promotion-max-exiting", cl::init(3),
    cl::desc("The max number of exiting blocks of a loop to allow "
             " speculative counter promotion"));

cl::opt<bool> SpeculativeCounterPromotionToLoop(
    "speculative-counter-promotion-to-loop",
    cl::desc("When the option is false, if the target block is in a loop, "
             "the promotion will be disallowed unless the promoted counter "
             " update can be further/iteratively promoted into an acyclic "
             " region."));

cl::opt<bool> IterativeCounterPromotion(
    "iterative-counter-promotion", cl::init(true),
    cl::desc("Allow counter promotion across the whole loop nest."));

cl::opt<bool> SkipRetExitBlock(
    "skip-ret-exit-block", cl::init(true),
    cl::desc("Suppress counter promotion if exit blocks contain ret."));

using LoadStorePair = std::pair<Instruction *, Instruction *>;

static uint64_t getIntModuleFlagOrZero(const Module &M, StringRef Flag) {
  auto *MD = dyn_cast_or_null<ConstantAsMetadata>(M.getModuleFlag(Flag));
  if (!MD)
    return 0;

  // If the flag is a ConstantAsMetadata, it should be an integer representable
  // in 64-bits.
  return cast<ConstantInt>(MD->getValue())->getZExtValue();
}

static bool enablesValueProfiling(const Module &M) {
  return isIRPGOFlagSet(&M) ||
         getIntModuleFlagOrZero(M, "EnableValueProfiling") != 0;
}

// Conservatively returns true if value profiling is enabled.
static bool profDataReferencedByCode(const Module &M) {
  return enablesValueProfiling(M);
}

class InstrLowerer final {
public:
  InstrLowerer(Module &M, const InstrProfOptions &Options,
               std::function<const TargetLibraryInfo &(Function &F)> GetTLI,
               bool IsCS)
      : M(M), Options(Options), TT(Triple(M.getTargetTriple())), IsCS(IsCS),
        GetTLI(GetTLI), DataReferencedByCode(profDataReferencedByCode(M)) {}

  bool lower();

private:
  Module &M;
  const InstrProfOptions Options;
  const Triple TT;
  // Is this lowering for the context-sensitive instrumentation.
  const bool IsCS;

  std::function<const TargetLibraryInfo &(Function &F)> GetTLI;

  const bool DataReferencedByCode;

  struct PerFunctionProfileData {
    uint32_t NumValueSites[IPVK_Last + 1] = {};
    GlobalVariable *RegionCounters = nullptr;
    GlobalVariable *DataVar = nullptr;
    GlobalVariable *RegionBitmaps = nullptr;
    uint32_t NumBitmapBytes = 0;

    PerFunctionProfileData() = default;
  };
  DenseMap<GlobalVariable *, PerFunctionProfileData> ProfileDataMap;
  // Key is virtual table variable, value is 'VTableProfData' in the form of
  // GlobalVariable.
  DenseMap<GlobalVariable *, GlobalVariable *> VTableDataMap;
  /// If runtime relocation is enabled, this maps functions to the load
  /// instruction that produces the profile relocation bias.
  DenseMap<const Function *, LoadInst *> FunctionToProfileBiasMap;
  std::vector<GlobalValue *> CompilerUsedVars;
  std::vector<GlobalValue *> UsedVars;
  std::vector<GlobalVariable *> ReferencedNames;
  // The list of virtual table variables of which the VTableProfData is
  // collected.
  std::vector<GlobalVariable *> ReferencedVTables;
  GlobalVariable *NamesVar = nullptr;
  size_t NamesSize = 0;

  // vector of counter load/store pairs to be register promoted.
  std::vector<LoadStorePair> PromotionCandidates;

  int64_t TotalCountersPromoted = 0;

  /// Lower instrumentation intrinsics in the function. Returns true if there
  /// any lowering.
  bool lowerIntrinsics(Function *F);

  /// Register-promote counter loads and stores in loops.
  void promoteCounterLoadStores(Function *F);

  /// Returns true if relocating counters at runtime is enabled.
  bool isRuntimeCounterRelocationEnabled() const;

  /// Returns true if profile counter update register promotion is enabled.
  bool isCounterPromotionEnabled() const;

  /// Count the number of instrumented value sites for the function.
  void computeNumValueSiteCounts(InstrProfValueProfileInst *Ins);

  /// Replace instrprof.value.profile with a call to runtime library.
  void lowerValueProfileInst(InstrProfValueProfileInst *Ins);

  /// Replace instrprof.cover with a store instruction to the coverage byte.
  void lowerCover(InstrProfCoverInst *Inc);

  /// Replace instrprof.timestamp with a call to
  /// INSTR_PROF_PROFILE_SET_TIMESTAMP.
  void lowerTimestamp(InstrProfTimestampInst *TimestampInstruction);

  /// Replace instrprof.increment with an increment of the appropriate value.
  void lowerIncrement(InstrProfIncrementInst *Inc);

  /// Force emitting of name vars for unused functions.
  void lowerCoverageData(GlobalVariable *CoverageNamesVar);

  /// Replace instrprof.mcdc.tvbitmask.update with a shift and or instruction
  /// using the index represented by the a temp value into a bitmap.
  void lowerMCDCTestVectorBitmapUpdate(InstrProfMCDCTVBitmapUpdate *Ins);

  /// Replace instrprof.mcdc.temp.update with a shift and or instruction using
  /// the corresponding condition ID.
  void lowerMCDCCondBitmapUpdate(InstrProfMCDCCondBitmapUpdate *Ins);

  /// Compute the address of the counter value that this profiling instruction
  /// acts on.
  Value *getCounterAddress(InstrProfCntrInstBase *I);

  /// Get the region counters for an increment, creating them if necessary.
  ///
  /// If the counter array doesn't yet exist, the profile data variables
  /// referring to them will also be created.
  GlobalVariable *getOrCreateRegionCounters(InstrProfCntrInstBase *Inc);

  /// Create the region counters.
  GlobalVariable *createRegionCounters(InstrProfCntrInstBase *Inc,
                                       StringRef Name,
                                       GlobalValue::LinkageTypes Linkage);

  /// Compute the address of the test vector bitmap that this profiling
  /// instruction acts on.
  Value *getBitmapAddress(InstrProfMCDCTVBitmapUpdate *I);

  /// Get the region bitmaps for an increment, creating them if necessary.
  ///
  /// If the bitmap array doesn't yet exist, the profile data variables
  /// referring to them will also be created.
  GlobalVariable *getOrCreateRegionBitmaps(InstrProfMCDCBitmapInstBase *Inc);

  /// Create the MC/DC bitmap as a byte-aligned array of bytes associated with
  /// an MC/DC Decision region. The number of bytes required is indicated by
  /// the intrinsic used (type InstrProfMCDCBitmapInstBase).  This is called
  /// as part of setupProfileSection() and is conceptually very similar to
  /// what is done for profile data counters in createRegionCounters().
  GlobalVariable *createRegionBitmaps(InstrProfMCDCBitmapInstBase *Inc,
                                      StringRef Name,
                                      GlobalValue::LinkageTypes Linkage);

  /// Set Comdat property of GV, if required.
  void maybeSetComdat(GlobalVariable *GV, GlobalObject *GO, StringRef VarName);

  /// Setup the sections into which counters and bitmaps are allocated.
  GlobalVariable *setupProfileSection(InstrProfInstBase *Inc,
                                      InstrProfSectKind IPSK);

  /// Create INSTR_PROF_DATA variable for counters and bitmaps.
  void createDataVariable(InstrProfCntrInstBase *Inc);

  /// Get the counters for virtual table values, creating them if necessary.
  void getOrCreateVTableProfData(GlobalVariable *GV);

  /// Emit the section with compressed function names.
  void emitNameData();

  /// Emit the section with compressed vtable names.
  void emitVTableNames();

  /// Emit value nodes section for value profiling.
  void emitVNodes();

  /// Emit runtime registration functions for each profile data variable.
  void emitRegistration();

  /// Emit the necessary plumbing to pull in the runtime initialization.
  /// Returns true if a change was made.
  bool emitRuntimeHook();

  /// Add uses of our data variables and runtime hook.
  void emitUses();

  /// Create a static initializer for our data, on platforms that need it,
  /// and for any profile output file that was specified.
  void emitInitialization();
};

///
/// A helper class to promote one counter RMW operation in the loop
/// into register update.
///
/// RWM update for the counter will be sinked out of the loop after
/// the transformation.
///
class PGOCounterPromoterHelper : public LoadAndStorePromoter {
public:
  PGOCounterPromoterHelper(
      Instruction *L, Instruction *S, SSAUpdater &SSA, Value *Init,
      BasicBlock *PH, ArrayRef<BasicBlock *> ExitBlocks,
      ArrayRef<Instruction *> InsertPts,
      DenseMap<Loop *, SmallVector<LoadStorePair, 8>> &LoopToCands,
      LoopInfo &LI)
      : LoadAndStorePromoter({L, S}, SSA), Store(S), ExitBlocks(ExitBlocks),
        InsertPts(InsertPts), LoopToCandidates(LoopToCands), LI(LI) {
    assert(isa<LoadInst>(L));
    assert(isa<StoreInst>(S));
    SSA.AddAvailableValue(PH, Init);
  }

  void doExtraRewritesBeforeFinalDeletion() override {
    for (unsigned i = 0, e = ExitBlocks.size(); i != e; ++i) {
      BasicBlock *ExitBlock = ExitBlocks[i];
      Instruction *InsertPos = InsertPts[i];
      // Get LiveIn value into the ExitBlock. If there are multiple
      // predecessors, the value is defined by a PHI node in this
      // block.
      Value *LiveInValue = SSA.GetValueInMiddleOfBlock(ExitBlock);
      Value *Addr = cast<StoreInst>(Store)->getPointerOperand();
      Type *Ty = LiveInValue->getType();
      IRBuilder<> Builder(InsertPos);
      if (auto *AddrInst = dyn_cast_or_null<IntToPtrInst>(Addr)) {
        // If isRuntimeCounterRelocationEnabled() is true then the address of
        // the store instruction is computed with two instructions in
        // InstrProfiling::getCounterAddress(). We need to copy those
        // instructions to this block to compute Addr correctly.
        // %BiasAdd = add i64 ptrtoint <__profc_>, <__llvm_profile_counter_bias>
        // %Addr = inttoptr i64 %BiasAdd to i64*
        auto *OrigBiasInst = dyn_cast<BinaryOperator>(AddrInst->getOperand(0));
        assert(OrigBiasInst->getOpcode() == Instruction::BinaryOps::Add);
        Value *BiasInst = Builder.Insert(OrigBiasInst->clone());
        Addr = Builder.CreateIntToPtr(BiasInst,
                                      PointerType::getUnqual(Ty->getContext()));
      }
      if (AtomicCounterUpdatePromoted)
        // automic update currently can only be promoted across the current
        // loop, not the whole loop nest.
        Builder.CreateAtomicRMW(AtomicRMWInst::Add, Addr, LiveInValue,
                                MaybeAlign(),
                                AtomicOrdering::SequentiallyConsistent);
      else {
        LoadInst *OldVal = Builder.CreateLoad(Ty, Addr, "pgocount.promoted");
        auto *NewVal = Builder.CreateAdd(OldVal, LiveInValue);
        auto *NewStore = Builder.CreateStore(NewVal, Addr);

        // Now update the parent loop's candidate list:
        if (IterativeCounterPromotion) {
          auto *TargetLoop = LI.getLoopFor(ExitBlock);
          if (TargetLoop)
            LoopToCandidates[TargetLoop].emplace_back(OldVal, NewStore);
        }
      }
    }
  }

private:
  Instruction *Store;
  ArrayRef<BasicBlock *> ExitBlocks;
  ArrayRef<Instruction *> InsertPts;
  DenseMap<Loop *, SmallVector<LoadStorePair, 8>> &LoopToCandidates;
  LoopInfo &LI;
};

/// A helper class to do register promotion for all profile counter
/// updates in a loop.
///
class PGOCounterPromoter {
public:
  PGOCounterPromoter(
      DenseMap<Loop *, SmallVector<LoadStorePair, 8>> &LoopToCands,
      Loop &CurLoop, LoopInfo &LI, BlockFrequencyInfo *BFI)
      : LoopToCandidates(LoopToCands), L(CurLoop), LI(LI), BFI(BFI) {

    // Skip collection of ExitBlocks and InsertPts for loops that will not be
    // able to have counters promoted.
    SmallVector<BasicBlock *, 8> LoopExitBlocks;
    SmallPtrSet<BasicBlock *, 8> BlockSet;

    L.getExitBlocks(LoopExitBlocks);
    if (!isPromotionPossible(&L, LoopExitBlocks))
      return;

    for (BasicBlock *ExitBlock : LoopExitBlocks) {
      if (BlockSet.insert(ExitBlock).second &&
          llvm::none_of(predecessors(ExitBlock), [&](const BasicBlock *Pred) {
            return llvm::isPresplitCoroSuspendExitEdge(*Pred, *ExitBlock);
          })) {
        ExitBlocks.push_back(ExitBlock);
        InsertPts.push_back(&*ExitBlock->getFirstInsertionPt());
      }
    }
  }

  bool run(int64_t *NumPromoted) {
    // Skip 'infinite' loops:
    if (ExitBlocks.size() == 0)
      return false;

    // Skip if any of the ExitBlocks contains a ret instruction.
    // This is to prevent dumping of incomplete profile -- if the
    // the loop is a long running loop and dump is called in the middle
    // of the loop, the result profile is incomplete.
    // FIXME: add other heuristics to detect long running loops.
    if (SkipRetExitBlock) {
      for (auto *BB : ExitBlocks)
        if (isa<ReturnInst>(BB->getTerminator()))
          return false;
    }

    unsigned MaxProm = getMaxNumOfPromotionsInLoop(&L);
    if (MaxProm == 0)
      return false;

    unsigned Promoted = 0;
    for (auto &Cand : LoopToCandidates[&L]) {

      SmallVector<PHINode *, 4> NewPHIs;
      SSAUpdater SSA(&NewPHIs);
      Value *InitVal = ConstantInt::get(Cand.first->getType(), 0);

      // If BFI is set, we will use it to guide the promotions.
      if (BFI) {
        auto *BB = Cand.first->getParent();
        auto InstrCount = BFI->getBlockProfileCount(BB);
        if (!InstrCount)
          continue;
        auto PreheaderCount = BFI->getBlockProfileCount(L.getLoopPreheader());
        // If the average loop trip count is not greater than 1.5, we skip
        // promotion.
        if (PreheaderCount && (*PreheaderCount * 3) >= (*InstrCount * 2))
          continue;
      }

      PGOCounterPromoterHelper Promoter(Cand.first, Cand.second, SSA, InitVal,
                                        L.getLoopPreheader(), ExitBlocks,
                                        InsertPts, LoopToCandidates, LI);
      Promoter.run(SmallVector<Instruction *, 2>({Cand.first, Cand.second}));
      Promoted++;
      if (Promoted >= MaxProm)
        break;

      (*NumPromoted)++;
      if (MaxNumOfPromotions != -1 && *NumPromoted >= MaxNumOfPromotions)
        break;
    }

    LLVM_DEBUG(dbgs() << Promoted << " counters promoted for loop (depth="
                      << L.getLoopDepth() << ")\n");
    return Promoted != 0;
  }

private:
  bool allowSpeculativeCounterPromotion(Loop *LP) {
    SmallVector<BasicBlock *, 8> ExitingBlocks;
    L.getExitingBlocks(ExitingBlocks);
    // Not considierered speculative.
    if (ExitingBlocks.size() == 1)
      return true;
    if (ExitingBlocks.size() > SpeculativeCounterPromotionMaxExiting)
      return false;
    return true;
  }

  // Check whether the loop satisfies the basic conditions needed to perform
  // Counter Promotions.
  bool
  isPromotionPossible(Loop *LP,
                      const SmallVectorImpl<BasicBlock *> &LoopExitBlocks) {
    // We can't insert into a catchswitch.
    if (llvm::any_of(LoopExitBlocks, [](BasicBlock *Exit) {
          return isa<CatchSwitchInst>(Exit->getTerminator());
        }))
      return false;

    if (!LP->hasDedicatedExits())
      return false;

    BasicBlock *PH = LP->getLoopPreheader();
    if (!PH)
      return false;

    return true;
  }

  // Returns the max number of Counter Promotions for LP.
  unsigned getMaxNumOfPromotionsInLoop(Loop *LP) {
    SmallVector<BasicBlock *, 8> LoopExitBlocks;
    LP->getExitBlocks(LoopExitBlocks);
    if (!isPromotionPossible(LP, LoopExitBlocks))
      return 0;

    SmallVector<BasicBlock *, 8> ExitingBlocks;
    LP->getExitingBlocks(ExitingBlocks);

    // If BFI is set, we do more aggressive promotions based on BFI.
    if (BFI)
      return (unsigned)-1;

    // Not considierered speculative.
    if (ExitingBlocks.size() == 1)
      return MaxNumOfPromotionsPerLoop;

    if (ExitingBlocks.size() > SpeculativeCounterPromotionMaxExiting)
      return 0;

    // Whether the target block is in a loop does not matter:
    if (SpeculativeCounterPromotionToLoop)
      return MaxNumOfPromotionsPerLoop;

    // Now check the target block:
    unsigned MaxProm = MaxNumOfPromotionsPerLoop;
    for (auto *TargetBlock : LoopExitBlocks) {
      auto *TargetLoop = LI.getLoopFor(TargetBlock);
      if (!TargetLoop)
        continue;
      unsigned MaxPromForTarget = getMaxNumOfPromotionsInLoop(TargetLoop);
      unsigned PendingCandsInTarget = LoopToCandidates[TargetLoop].size();
      MaxProm =
          std::min(MaxProm, std::max(MaxPromForTarget, PendingCandsInTarget) -
                                PendingCandsInTarget);
    }
    return MaxProm;
  }

  DenseMap<Loop *, SmallVector<LoadStorePair, 8>> &LoopToCandidates;
  SmallVector<BasicBlock *, 8> ExitBlocks;
  SmallVector<Instruction *, 8> InsertPts;
  Loop &L;
  LoopInfo &LI;
  BlockFrequencyInfo *BFI;
};

enum class ValueProfilingCallType {
  // Individual values are tracked. Currently used for indiret call target
  // profiling.
  Default,

  // MemOp: the memop size value profiling.
  MemOp
};

} // end anonymous namespace

PreservedAnalyses InstrProfilingLoweringPass::run(Module &M,
                                                  ModuleAnalysisManager &AM) {
  FunctionAnalysisManager &FAM =
      AM.getResult<FunctionAnalysisManagerModuleProxy>(M).getManager();
  auto GetTLI = [&FAM](Function &F) -> TargetLibraryInfo & {
    return FAM.getResult<TargetLibraryAnalysis>(F);
  };
  InstrLowerer Lowerer(M, Options, GetTLI, IsCS);
  if (!Lowerer.lower())
    return PreservedAnalyses::all();

  return PreservedAnalyses::none();
}

bool InstrLowerer::lowerIntrinsics(Function *F) {
  bool MadeChange = false;
  PromotionCandidates.clear();
  for (BasicBlock &BB : *F) {
    for (Instruction &Instr : llvm::make_early_inc_range(BB)) {
      if (auto *IPIS = dyn_cast<InstrProfIncrementInstStep>(&Instr)) {
        lowerIncrement(IPIS);
        MadeChange = true;
      } else if (auto *IPI = dyn_cast<InstrProfIncrementInst>(&Instr)) {
        lowerIncrement(IPI);
        MadeChange = true;
      } else if (auto *IPC = dyn_cast<InstrProfTimestampInst>(&Instr)) {
        lowerTimestamp(IPC);
        MadeChange = true;
      } else if (auto *IPC = dyn_cast<InstrProfCoverInst>(&Instr)) {
        lowerCover(IPC);
        MadeChange = true;
      } else if (auto *IPVP = dyn_cast<InstrProfValueProfileInst>(&Instr)) {
        lowerValueProfileInst(IPVP);
        MadeChange = true;
      } else if (auto *IPMP = dyn_cast<InstrProfMCDCBitmapParameters>(&Instr)) {
        IPMP->eraseFromParent();
        MadeChange = true;
      } else if (auto *IPBU = dyn_cast<InstrProfMCDCTVBitmapUpdate>(&Instr)) {
        lowerMCDCTestVectorBitmapUpdate(IPBU);
        MadeChange = true;
      } else if (auto *IPTU = dyn_cast<InstrProfMCDCCondBitmapUpdate>(&Instr)) {
        lowerMCDCCondBitmapUpdate(IPTU);
        MadeChange = true;
      }
    }
  }

  if (!MadeChange)
    return false;

  promoteCounterLoadStores(F);
  return true;
}

bool InstrLowerer::isRuntimeCounterRelocationEnabled() const {
  // Mach-O don't support weak external references.
  if (TT.isOSBinFormatMachO())
    return false;

  if (RuntimeCounterRelocation.getNumOccurrences() > 0)
    return RuntimeCounterRelocation;

  // Fuchsia uses runtime counter relocation by default.
  return TT.isOSFuchsia();
}

bool InstrLowerer::isCounterPromotionEnabled() const {
  if (DoCounterPromotion.getNumOccurrences() > 0)
    return DoCounterPromotion;

  return Options.DoCounterPromotion;
}

void InstrLowerer::promoteCounterLoadStores(Function *F) {
  if (!isCounterPromotionEnabled())
    return;

  DominatorTree DT(*F);
  LoopInfo LI(DT);
  DenseMap<Loop *, SmallVector<LoadStorePair, 8>> LoopPromotionCandidates;

  std::unique_ptr<BlockFrequencyInfo> BFI;
  if (Options.UseBFIInPromotion) {
    std::unique_ptr<BranchProbabilityInfo> BPI;
    BPI.reset(new BranchProbabilityInfo(*F, LI, &GetTLI(*F)));
    BFI.reset(new BlockFrequencyInfo(*F, *BPI, LI));
  }

  for (const auto &LoadStore : PromotionCandidates) {
    auto *CounterLoad = LoadStore.first;
    auto *CounterStore = LoadStore.second;
    BasicBlock *BB = CounterLoad->getParent();
    Loop *ParentLoop = LI.getLoopFor(BB);
    if (!ParentLoop)
      continue;
    LoopPromotionCandidates[ParentLoop].emplace_back(CounterLoad, CounterStore);
  }

  SmallVector<Loop *, 4> Loops = LI.getLoopsInPreorder();

  // Do a post-order traversal of the loops so that counter updates can be
  // iteratively hoisted outside the loop nest.
  for (auto *Loop : llvm::reverse(Loops)) {
    PGOCounterPromoter Promoter(LoopPromotionCandidates, *Loop, LI, BFI.get());
    Promoter.run(&TotalCountersPromoted);
  }
}

static bool needsRuntimeHookUnconditionally(const Triple &TT) {
  // On Fuchsia, we only need runtime hook if any counters are present.
  if (TT.isOSFuchsia())
    return false;

  return true;
}

/// Check if the module contains uses of any profiling intrinsics.
static bool containsProfilingIntrinsics(Module &M) {
  auto containsIntrinsic = [&](int ID) {
    if (auto *F = M.getFunction(Intrinsic::getName(ID)))
      return !F->use_empty();
    return false;
  };
  return containsIntrinsic(llvm::Intrinsic::instrprof_cover) ||
         containsIntrinsic(llvm::Intrinsic::instrprof_increment) ||
         containsIntrinsic(llvm::Intrinsic::instrprof_increment_step) ||
         containsIntrinsic(llvm::Intrinsic::instrprof_timestamp) ||
         containsIntrinsic(llvm::Intrinsic::instrprof_value_profile);
}

bool InstrLowerer::lower() {
  bool MadeChange = false;
  bool NeedsRuntimeHook = needsRuntimeHookUnconditionally(TT);
  if (NeedsRuntimeHook)
    MadeChange = emitRuntimeHook();

  bool ContainsProfiling = containsProfilingIntrinsics(M);
  GlobalVariable *CoverageNamesVar =
      M.getNamedGlobal(getCoverageUnusedNamesVarName());
  // Improve compile time by avoiding linear scans when there is no work.
  if (!ContainsProfiling && !CoverageNamesVar)
    return MadeChange;

  // We did not know how many value sites there would be inside
  // the instrumented function. This is counting the number of instrumented
  // target value sites to enter it as field in the profile data variable.
  for (Function &F : M) {
    InstrProfCntrInstBase *FirstProfInst = nullptr;
    for (BasicBlock &BB : F) {
      for (auto I = BB.begin(), E = BB.end(); I != E; I++) {
        if (auto *Ind = dyn_cast<InstrProfValueProfileInst>(I))
          computeNumValueSiteCounts(Ind);
        else {
          if (FirstProfInst == nullptr &&
              (isa<InstrProfIncrementInst>(I) || isa<InstrProfCoverInst>(I)))
            FirstProfInst = dyn_cast<InstrProfCntrInstBase>(I);
          // If the MCDCBitmapParameters intrinsic seen, create the bitmaps.
          if (const auto &Params = dyn_cast<InstrProfMCDCBitmapParameters>(I))
            static_cast<void>(getOrCreateRegionBitmaps(Params));
        }
      }
    }

    // Use a profile intrinsic to create the region counters and data variable.
    // Also create the data variable based on the MCDCParams.
    if (FirstProfInst != nullptr) {
      static_cast<void>(getOrCreateRegionCounters(FirstProfInst));
    }
  }

<<<<<<< HEAD
  if (EnableVTableValueProfiling) {
    for (GlobalVariable &GV : M.globals()) {
      // Global variables with type metadata are virtual table variables.
      if (GV.hasMetadata(LLVMContext::MD_type)) {
        getOrCreateVTableProfData(&GV);
      }
    }
  }
=======
  if (EnableVTableValueProfiling)
    for (GlobalVariable &GV : M.globals())
      // Global variables with type metadata are virtual table variables.
      if (GV.hasMetadata(LLVMContext::MD_type))
        getOrCreateVTableProfData(&GV);
>>>>>>> 45eabd13

  for (Function &F : M)
    MadeChange |= lowerIntrinsics(&F);

  if (CoverageNamesVar) {
    lowerCoverageData(CoverageNamesVar);
    MadeChange = true;
  }

  if (!MadeChange)
    return false;

  emitVNodes();
  emitNameData();
  emitVTableNames();

  // Emit runtime hook for the cases where the target does not unconditionally
  // require pulling in profile runtime, and coverage is enabled on code that is
  // not eliminated by the front-end, e.g. unused functions with internal
  // linkage.
  if (!NeedsRuntimeHook && ContainsProfiling)
    emitRuntimeHook();

  emitRegistration();
  emitUses();
  emitInitialization();
  return true;
}

static FunctionCallee getOrInsertValueProfilingCall(
    Module &M, const TargetLibraryInfo &TLI,
    ValueProfilingCallType CallType = ValueProfilingCallType::Default) {
  LLVMContext &Ctx = M.getContext();
  auto *ReturnTy = Type::getVoidTy(M.getContext());

  AttributeList AL;
  if (auto AK = TLI.getExtAttrForI32Param(false))
    AL = AL.addParamAttribute(M.getContext(), 2, AK);

  assert((CallType == ValueProfilingCallType::Default ||
          CallType == ValueProfilingCallType::MemOp) &&
         "Must be Default or MemOp");
  Type *ParamTypes[] = {
#define VALUE_PROF_FUNC_PARAM(ParamType, ParamName, ParamLLVMType) ParamLLVMType
#include "llvm/ProfileData/InstrProfData.inc"
  };
  auto *ValueProfilingCallTy =
      FunctionType::get(ReturnTy, ArrayRef(ParamTypes), false);
  StringRef FuncName = CallType == ValueProfilingCallType::Default
                           ? getInstrProfValueProfFuncName()
                           : getInstrProfValueProfMemOpFuncName();
  return M.getOrInsertFunction(FuncName, ValueProfilingCallTy, AL);
}

void InstrLowerer::computeNumValueSiteCounts(InstrProfValueProfileInst *Ind) {
  GlobalVariable *Name = Ind->getName();
  uint64_t ValueKind = Ind->getValueKind()->getZExtValue();
  uint64_t Index = Ind->getIndex()->getZExtValue();
  auto &PD = ProfileDataMap[Name];
  PD.NumValueSites[ValueKind] =
      std::max(PD.NumValueSites[ValueKind], (uint32_t)(Index + 1));
}

void InstrLowerer::lowerValueProfileInst(InstrProfValueProfileInst *Ind) {
  // TODO: Value profiling heavily depends on the data section which is omitted
  // in lightweight mode. We need to move the value profile pointer to the
  // Counter struct to get this working.
  assert(
      !DebugInfoCorrelate && ProfileCorrelate == InstrProfCorrelator::NONE &&
      "Value profiling is not yet supported with lightweight instrumentation");
  GlobalVariable *Name = Ind->getName();
  auto It = ProfileDataMap.find(Name);
  assert(It != ProfileDataMap.end() && It->second.DataVar &&
         "value profiling detected in function with no counter incerement");

  GlobalVariable *DataVar = It->second.DataVar;
  uint64_t ValueKind = Ind->getValueKind()->getZExtValue();
  uint64_t Index = Ind->getIndex()->getZExtValue();
  for (uint32_t Kind = IPVK_First; Kind < ValueKind; ++Kind)
    Index += It->second.NumValueSites[Kind];

  IRBuilder<> Builder(Ind);
  bool IsMemOpSize = (Ind->getValueKind()->getZExtValue() ==
                      llvm::InstrProfValueKind::IPVK_MemOPSize);
  CallInst *Call = nullptr;
  auto *TLI = &GetTLI(*Ind->getFunction());

  // To support value profiling calls within Windows exception handlers, funclet
  // information contained within operand bundles needs to be copied over to
  // the library call. This is required for the IR to be processed by the
  // WinEHPrepare pass.
  SmallVector<OperandBundleDef, 1> OpBundles;
  Ind->getOperandBundlesAsDefs(OpBundles);
  if (!IsMemOpSize) {
    Value *Args[3] = {Ind->getTargetValue(), DataVar, Builder.getInt32(Index)};
    Call = Builder.CreateCall(getOrInsertValueProfilingCall(M, *TLI), Args,
                              OpBundles);
  } else {
    Value *Args[3] = {Ind->getTargetValue(), DataVar, Builder.getInt32(Index)};
    Call = Builder.CreateCall(
        getOrInsertValueProfilingCall(M, *TLI, ValueProfilingCallType::MemOp),
        Args, OpBundles);
  }
  if (auto AK = TLI->getExtAttrForI32Param(false))
    Call->addParamAttr(2, AK);
  Ind->replaceAllUsesWith(Call);
  Ind->eraseFromParent();
}

Value *InstrLowerer::getCounterAddress(InstrProfCntrInstBase *I) {
  auto *Counters = getOrCreateRegionCounters(I);
  IRBuilder<> Builder(I);

  if (isa<InstrProfTimestampInst>(I))
    Counters->setAlignment(Align(8));

  auto *Addr = Builder.CreateConstInBoundsGEP2_32(
      Counters->getValueType(), Counters, 0, I->getIndex()->getZExtValue());

  if (!isRuntimeCounterRelocationEnabled())
    return Addr;

  Type *Int64Ty = Type::getInt64Ty(M.getContext());
  Function *Fn = I->getParent()->getParent();
  LoadInst *&BiasLI = FunctionToProfileBiasMap[Fn];
  if (!BiasLI) {
    IRBuilder<> EntryBuilder(&Fn->getEntryBlock().front());
    auto *Bias = M.getGlobalVariable(getInstrProfCounterBiasVarName());
    if (!Bias) {
      // Compiler must define this variable when runtime counter relocation
      // is being used. Runtime has a weak external reference that is used
      // to check whether that's the case or not.
      Bias = new GlobalVariable(
          M, Int64Ty, false, GlobalValue::LinkOnceODRLinkage,
          Constant::getNullValue(Int64Ty), getInstrProfCounterBiasVarName());
      Bias->setVisibility(GlobalVariable::HiddenVisibility);
      // A definition that's weak (linkonce_odr) without being in a COMDAT
      // section wouldn't lead to link errors, but it would lead to a dead
      // data word from every TU but one. Putting it in COMDAT ensures there
      // will be exactly one data slot in the link.
      if (TT.supportsCOMDAT())
        Bias->setComdat(M.getOrInsertComdat(Bias->getName()));
    }
    BiasLI = EntryBuilder.CreateLoad(Int64Ty, Bias);
  }
  auto *Add = Builder.CreateAdd(Builder.CreatePtrToInt(Addr, Int64Ty), BiasLI);
  return Builder.CreateIntToPtr(Add, Addr->getType());
}

Value *InstrLowerer::getBitmapAddress(InstrProfMCDCTVBitmapUpdate *I) {
  auto *Bitmaps = getOrCreateRegionBitmaps(I);
  IRBuilder<> Builder(I);

  auto *Addr = Builder.CreateConstInBoundsGEP2_32(
      Bitmaps->getValueType(), Bitmaps, 0, I->getBitmapIndex()->getZExtValue());

  if (isRuntimeCounterRelocationEnabled()) {
    LLVMContext &Ctx = M.getContext();
    Ctx.diagnose(DiagnosticInfoPGOProfile(
        M.getName().data(),
        Twine("Runtime counter relocation is presently not supported for MC/DC "
              "bitmaps."),
        DS_Warning));
  }

  return Addr;
}

void InstrLowerer::lowerCover(InstrProfCoverInst *CoverInstruction) {
  auto *Addr = getCounterAddress(CoverInstruction);
  IRBuilder<> Builder(CoverInstruction);
  // We store zero to represent that this block is covered.
  Builder.CreateStore(Builder.getInt8(0), Addr);
  CoverInstruction->eraseFromParent();
}

void InstrLowerer::lowerTimestamp(
    InstrProfTimestampInst *TimestampInstruction) {
  assert(TimestampInstruction->getIndex()->isZeroValue() &&
         "timestamp probes are always the first probe for a function");
  auto &Ctx = M.getContext();
  auto *TimestampAddr = getCounterAddress(TimestampInstruction);
  IRBuilder<> Builder(TimestampInstruction);
  auto *CalleeTy =
      FunctionType::get(Type::getVoidTy(Ctx), TimestampAddr->getType(), false);
  auto Callee = M.getOrInsertFunction(
      INSTR_PROF_QUOTE(INSTR_PROF_PROFILE_SET_TIMESTAMP), CalleeTy);
  Builder.CreateCall(Callee, {TimestampAddr});
  TimestampInstruction->eraseFromParent();
}

void InstrLowerer::lowerIncrement(InstrProfIncrementInst *Inc) {
  auto *Addr = getCounterAddress(Inc);

  IRBuilder<> Builder(Inc);
  if (Options.Atomic || AtomicCounterUpdateAll ||
      (Inc->getIndex()->isZeroValue() && AtomicFirstCounter)) {
    Builder.CreateAtomicRMW(AtomicRMWInst::Add, Addr, Inc->getStep(),
                            MaybeAlign(), AtomicOrdering::Monotonic);
  } else {
    Value *IncStep = Inc->getStep();
    Value *Load = Builder.CreateLoad(IncStep->getType(), Addr, "pgocount");
    auto *Count = Builder.CreateAdd(Load, Inc->getStep());
    auto *Store = Builder.CreateStore(Count, Addr);
    if (isCounterPromotionEnabled())
      PromotionCandidates.emplace_back(cast<Instruction>(Load), Store);
  }
  Inc->eraseFromParent();
}

void InstrLowerer::lowerCoverageData(GlobalVariable *CoverageNamesVar) {
  ConstantArray *Names =
      cast<ConstantArray>(CoverageNamesVar->getInitializer());
  for (unsigned I = 0, E = Names->getNumOperands(); I < E; ++I) {
    Constant *NC = Names->getOperand(I);
    Value *V = NC->stripPointerCasts();
    assert(isa<GlobalVariable>(V) && "Missing reference to function name");
    GlobalVariable *Name = cast<GlobalVariable>(V);

    Name->setLinkage(GlobalValue::PrivateLinkage);
    ReferencedNames.push_back(Name);
    if (isa<ConstantExpr>(NC))
      NC->dropAllReferences();
  }
  CoverageNamesVar->eraseFromParent();
}

void InstrLowerer::lowerMCDCTestVectorBitmapUpdate(
    InstrProfMCDCTVBitmapUpdate *Update) {
  IRBuilder<> Builder(Update);
  auto *Int8Ty = Type::getInt8Ty(M.getContext());
  auto *Int32Ty = Type::getInt32Ty(M.getContext());
  auto *MCDCCondBitmapAddr = Update->getMCDCCondBitmapAddr();
  auto *BitmapAddr = getBitmapAddress(Update);

  // Load Temp Val.
  //  %mcdc.temp = load i32, ptr %mcdc.addr, align 4
  auto *Temp = Builder.CreateLoad(Int32Ty, MCDCCondBitmapAddr, "mcdc.temp");

  // Calculate byte offset using div8.
  //  %1 = lshr i32 %mcdc.temp, 3
  auto *BitmapByteOffset = Builder.CreateLShr(Temp, 0x3);

  // Add byte offset to section base byte address.
  // %4 = getelementptr inbounds i8, ptr @__profbm_test, i32 %1
  auto *BitmapByteAddr =
      Builder.CreateInBoundsPtrAdd(BitmapAddr, BitmapByteOffset);

  // Calculate bit offset into bitmap byte by using div8 remainder (AND ~8)
  //  %5 = and i32 %mcdc.temp, 7
  //  %6 = trunc i32 %5 to i8
  auto *BitToSet = Builder.CreateTrunc(Builder.CreateAnd(Temp, 0x7), Int8Ty);

  // Shift bit offset left to form a bitmap.
  //  %7 = shl i8 1, %6
  auto *ShiftedVal = Builder.CreateShl(Builder.getInt8(0x1), BitToSet);

  // Load profile bitmap byte.
  //  %mcdc.bits = load i8, ptr %4, align 1
  auto *Bitmap = Builder.CreateLoad(Int8Ty, BitmapByteAddr, "mcdc.bits");

  // Perform logical OR of profile bitmap byte and shifted bit offset.
  //  %8 = or i8 %mcdc.bits, %7
  auto *Result = Builder.CreateOr(Bitmap, ShiftedVal);

  // Store the updated profile bitmap byte.
  //  store i8 %8, ptr %3, align 1
  Builder.CreateStore(Result, BitmapByteAddr);
  Update->eraseFromParent();
}

void InstrLowerer::lowerMCDCCondBitmapUpdate(
    InstrProfMCDCCondBitmapUpdate *Update) {
  IRBuilder<> Builder(Update);
  auto *Int32Ty = Type::getInt32Ty(M.getContext());
  auto *MCDCCondBitmapAddr = Update->getMCDCCondBitmapAddr();

  // Load the MCDC temporary value from the stack.
  //  %mcdc.temp = load i32, ptr %mcdc.addr, align 4
  auto *Temp = Builder.CreateLoad(Int32Ty, MCDCCondBitmapAddr, "mcdc.temp");

  // Zero-extend the evaluated condition boolean value (0 or 1) by 32bits.
  //  %1 = zext i1 %tobool to i32
  auto *CondV_32 = Builder.CreateZExt(Update->getCondBool(), Int32Ty);

  // Shift the boolean value left (by the condition's ID) to form a bitmap.
  //  %2 = shl i32 %1, <Update->getCondID()>
  auto *ShiftedVal = Builder.CreateShl(CondV_32, Update->getCondID());

  // Perform logical OR of the bitmap against the loaded MCDC temporary value.
  //  %3 = or i32 %mcdc.temp, %2
  auto *Result = Builder.CreateOr(Temp, ShiftedVal);

  // Store the updated temporary value back to the stack.
  //  store i32 %3, ptr %mcdc.addr, align 4
  Builder.CreateStore(Result, MCDCCondBitmapAddr);
  Update->eraseFromParent();
}

/// Get the name of a profiling variable for a particular function.
static std::string getVarName(InstrProfInstBase *Inc, StringRef Prefix,
                              bool &Renamed) {
  StringRef NamePrefix = getInstrProfNameVarPrefix();
  StringRef Name = Inc->getName()->getName().substr(NamePrefix.size());
  Function *F = Inc->getParent()->getParent();
  Module *M = F->getParent();
  if (!DoHashBasedCounterSplit || !isIRPGOFlagSet(M) ||
      !canRenameComdatFunc(*F)) {
    Renamed = false;
    return (Prefix + Name).str();
  }
  Renamed = true;
  uint64_t FuncHash = Inc->getHash()->getZExtValue();
  SmallVector<char, 24> HashPostfix;
  if (Name.ends_with((Twine(".") + Twine(FuncHash)).toStringRef(HashPostfix)))
    return (Prefix + Name).str();
  return (Prefix + Name + "." + Twine(FuncHash)).str();
}

static inline bool shouldRecordFunctionAddr(Function *F) {
  // Only record function addresses if IR PGO is enabled or if clang value
  // profiling is enabled. Recording function addresses greatly increases object
  // file size, because it prevents the inliner from deleting functions that
  // have been inlined everywhere.
  if (!profDataReferencedByCode(*F->getParent()))
    return false;

  // Check the linkage
  bool HasAvailableExternallyLinkage = F->hasAvailableExternallyLinkage();
  if (!F->hasLinkOnceLinkage() && !F->hasLocalLinkage() &&
      !HasAvailableExternallyLinkage)
    return true;

  // A function marked 'alwaysinline' with available_externally linkage can't
  // have its address taken. Doing so would create an undefined external ref to
  // the function, which would fail to link.
  if (HasAvailableExternallyLinkage &&
      F->hasFnAttribute(Attribute::AlwaysInline))
    return false;

  // Prohibit function address recording if the function is both internal and
  // COMDAT. This avoids the profile data variable referencing internal symbols
  // in COMDAT.
  if (F->hasLocalLinkage() && F->hasComdat())
    return false;

  // Check uses of this function for other than direct calls or invokes to it.
  // Inline virtual functions have linkeOnceODR linkage. When a key method
  // exists, the vtable will only be emitted in the TU where the key method
  // is defined. In a TU where vtable is not available, the function won't
  // be 'addresstaken'. If its address is not recorded here, the profile data
  // with missing address may be picked by the linker leading  to missing
  // indirect call target info.
  return F->hasAddressTaken() || F->hasLinkOnceLinkage();
}

static inline bool shouldUsePublicSymbol(Function *Fn) {
  // It isn't legal to make an alias of this function at all
  if (Fn->isDeclarationForLinker())
    return true;

  // Symbols with local linkage can just use the symbol directly without
  // introducing relocations
  if (Fn->hasLocalLinkage())
    return true;

  // PGO + ThinLTO + CFI cause duplicate symbols to be introduced due to some
  // unfavorable interaction between the new alias and the alias renaming done
  // in LowerTypeTests under ThinLTO. For comdat functions that would normally
  // be deduplicated, but the renaming scheme ends up preventing renaming, since
  // it creates unique names for each alias, resulting in duplicated symbols. In
  // the future, we should update the CFI related passes to migrate these
  // aliases to the same module as the jump-table they refer to will be defined.
  if (Fn->hasMetadata(LLVMContext::MD_type))
    return true;

  // For comdat functions, an alias would need the same linkage as the original
  // function and hidden visibility. There is no point in adding an alias with
  // identical linkage an visibility to avoid introducing symbolic relocations.
  if (Fn->hasComdat() &&
      (Fn->getVisibility() == GlobalValue::VisibilityTypes::HiddenVisibility))
    return true;

  // its OK to use an alias
  return false;
}

static inline Constant *getFuncAddrForProfData(Function *Fn) {
  auto *Int8PtrTy = PointerType::getUnqual(Fn->getContext());
  // Store a nullptr in __llvm_profd, if we shouldn't use a real address
  if (!shouldRecordFunctionAddr(Fn))
    return ConstantPointerNull::get(Int8PtrTy);

  // If we can't use an alias, we must use the public symbol, even though this
  // may require a symbolic relocation.
  if (shouldUsePublicSymbol(Fn))
    return Fn;

  // When possible use a private alias to avoid symbolic relocations.
  auto *GA = GlobalAlias::create(GlobalValue::LinkageTypes::PrivateLinkage,
                                 Fn->getName() + ".local", Fn);

  // When the instrumented function is a COMDAT function, we cannot use a
  // private alias. If we did, we would create reference to a local label in
  // this function's section. If this version of the function isn't selected by
  // the linker, then the metadata would introduce a reference to a discarded
  // section. So, for COMDAT functions, we need to adjust the linkage of the
  // alias. Using hidden visibility avoids a dynamic relocation and an entry in
  // the dynamic symbol table.
  //
  // Note that this handles COMDAT functions with visibility other than Hidden,
  // since that case is covered in shouldUsePublicSymbol()
  if (Fn->hasComdat()) {
    GA->setLinkage(Fn->getLinkage());
    GA->setVisibility(GlobalValue::VisibilityTypes::HiddenVisibility);
  }

  // appendToCompilerUsed(*Fn->getParent(), {GA});

  return GA;
}

static bool needsRuntimeRegistrationOfSectionRange(const Triple &TT) {
  // compiler-rt uses linker support to get data/counters/name start/end for
  // ELF, COFF, Mach-O and XCOFF.
  if (TT.isOSBinFormatELF() || TT.isOSBinFormatCOFF() ||
      TT.isOSBinFormatMachO() || TT.isOSBinFormatXCOFF())
    return false;

  return true;
}

void InstrLowerer::maybeSetComdat(GlobalVariable *GV, GlobalObject *GO,
                                  StringRef CounterGroupName) {
  // Place lowered global variables in a comdat group if the associated function
  // or global variable is a COMDAT. This will make sure that only one copy of
  // global variable (e.g. function counters) of the COMDAT function will be
  // emitted after linking.
  bool NeedComdat = needsComdatForCounter(*GO, M);
  bool UseComdat = (NeedComdat || TT.isOSBinFormatELF());

  if (!UseComdat)
    return;

  // Keep in mind that this pass may run before the inliner, so we need to
  // create a new comdat group (for counters, profiling data, etc). If we use
  // the comdat of the parent function, that will result in relocations against
  // discarded sections.
  //
  // If the data variable is referenced by code, non-counter variables (notably
  // profiling data) and counters have to be in different comdats for COFF
  // because the Visual C++ linker will report duplicate symbol errors if there
  // are multiple external symbols with the same name marked
  // IMAGE_COMDAT_SELECT_ASSOCIATIVE.
  StringRef GroupName = TT.isOSBinFormatCOFF() && DataReferencedByCode
                            ? GV->getName()
                            : CounterGroupName;
  Comdat *C = M.getOrInsertComdat(GroupName);

  if (!NeedComdat) {
    // Object file format must be ELF since `UseComdat && !NeedComdat` is true.
    //
    // For ELF, when not using COMDAT, put counters, data and values into a
    // nodeduplicate COMDAT which is lowered to a zero-flag section group. This
    // allows -z start-stop-gc to discard the entire group when the function is
    // discarded.
    C->setSelectionKind(Comdat::NoDeduplicate);
  }
  GV->setComdat(C);
  // COFF doesn't allow the comdat group leader to have private linkage, so
  // upgrade private linkage to internal linkage to produce a symbol table
  // entry.
  if (TT.isOSBinFormatCOFF() && GV->hasPrivateLinkage())
    GV->setLinkage(GlobalValue::InternalLinkage);
}

static inline bool shouldRecordVTableAddr(GlobalVariable *GV) {
  if (!profDataReferencedByCode(*GV->getParent()))
    return false;

  if (!GV->hasLinkOnceLinkage() && !GV->hasLocalLinkage() &&
      !GV->hasAvailableExternallyLinkage())
    return true;

  // This avoids the profile data from referencing internal symbols in
  // COMDAT.
  if (GV->hasLocalLinkage() && GV->hasComdat())
    return false;

  return true;
}

<<<<<<< HEAD
// FIXME: Does symbolic relocation from 'getFuncAddrForProfData' matter here?
=======
// FIXME: Introduce an internal alias like what's done for functions to reduce
// the number of relocation entries.
>>>>>>> 45eabd13
static inline Constant *getVTableAddrForProfData(GlobalVariable *GV) {
  auto *Int8PtrTy = PointerType::getUnqual(GV->getContext());

  // Store a nullptr in __profvt_ if a real address shouldn't be used.
  if (!shouldRecordVTableAddr(GV))
    return ConstantPointerNull::get(Int8PtrTy);

  return ConstantExpr::getBitCast(GV, Int8PtrTy);
}

void InstrLowerer::getOrCreateVTableProfData(GlobalVariable *GV) {
  assert(!DebugInfoCorrelate &&
         "Value profiling is not supported with lightweight instrumentation");
  if (GV->isDeclaration() || GV->hasAvailableExternallyLinkage())
    return;

<<<<<<< HEAD
=======
  // Skip llvm internal global variable or __prof variables.
>>>>>>> 45eabd13
  if (GV->getName().starts_with("llvm.") ||
      GV->getName().starts_with("__llvm") ||
      GV->getName().starts_with("__prof"))
    return;

  // VTableProfData already created
  auto It = VTableDataMap.find(GV);
  if (It != VTableDataMap.end() && It->second)
    return;

  GlobalValue::LinkageTypes Linkage = GV->getLinkage();
  GlobalValue::VisibilityTypes Visibility = GV->getVisibility();

  // This is to keep consistent with per-function profile data
  // for correctness.
  if (TT.isOSBinFormatXCOFF()) {
    Linkage = GlobalValue::InternalLinkage;
    Visibility = GlobalValue::DefaultVisibility;
  }

  LLVMContext &Ctx = M.getContext();
  Type *DataTypes[] = {
#define INSTR_PROF_VTABLE_DATA(Type, LLVMType, Name, Init) LLVMType,
#include "llvm/ProfileData/InstrProfData.inc"
<<<<<<< HEAD
=======
#undef INSTR_PROF_VTABLE_DATA
>>>>>>> 45eabd13
  };

  auto *DataTy = StructType::get(Ctx, ArrayRef(DataTypes));

  // Used by INSTR_PROF_VTABLE_DATA MACRO
  Constant *VTableAddr = getVTableAddrForProfData(GV);
  const std::string PGOVTableName = getPGOName(*GV);
  // Record the length of the vtable. This is needed since vtable pointers
  // loaded from C++ objects might be from the middle of a vtable definition.
  uint32_t VTableSizeVal =
      M.getDataLayout().getTypeAllocSize(GV->getValueType());

  Constant *DataVals[] = {
#define INSTR_PROF_VTABLE_DATA(Type, LLVMType, Name, Init) Init,
#include "llvm/ProfileData/InstrProfData.inc"
<<<<<<< HEAD
  };

  std::string VarName = getInstrProfVTableVarPrefix().str() + PGOVTableName;
  auto *Data =
      new GlobalVariable(M, DataTy, false /* constant */, Linkage,
                         ConstantStruct::get(DataTy, DataVals), VarName);
=======
#undef INSTR_PROF_VTABLE_DATA
  };

  auto *Data =
      new GlobalVariable(M, DataTy, /*constant=*/false, Linkage,
                         ConstantStruct::get(DataTy, DataVals),
                         getInstrProfVTableVarPrefix() + PGOVTableName);
>>>>>>> 45eabd13

  Data->setVisibility(Visibility);
  Data->setSection(getInstrProfSectionName(IPSK_vtab, TT.getObjectFormat()));
  Data->setAlignment(Align(8));

<<<<<<< HEAD
  const bool NeedComdat = needsComdatForCounter(*GV, M);

  // GV is the data structure to record vtable information.
  // Place the global variable for per-vtable profile data in a comdat group
  // if the associated vtable definition is a COMDAT. This makes sure only one
  // copy of the variable for the vtable will be emitted after linking.
  auto MaybeSetComdat = [&](GlobalVariable *GV, StringRef GroupName) {
    bool UseComdat = (NeedComdat || TT.isOSBinFormatELF());
    if (UseComdat) {
      // Create a new comdat group using the name of the global variable as
      // opposed to using the comdat group of the vtable.
      Comdat *C = M.getOrInsertComdat(GroupName);
      // For ELF, when not using COMDAT, put the vtable profile data into a
      // nodeduplicate COMDAT which is lowered to a zero-flag zero group.
      // This allows -z -start-stop-gc to discard the entire group when the
      // vtable def is discarded.
      if (!NeedComdat)
        C->setSelectionKind(Comdat::NoDeduplicate);
      GV->setComdat(C);
      // COFF doesn't allow the comdat group leader to have private linkage, so
      // upgrade private linkage to internal linkage to produce a symbol table
      // entry.
      if (TT.isOSBinFormatCOFF() && GV->hasPrivateLinkage()) {
        GV->setLinkage(GlobalValue::InternalLinkage);
      }
      return;
    }
  };

  MaybeSetComdat(Data, Data->getName());
=======
  maybeSetComdat(Data, GV, Data->getName());
>>>>>>> 45eabd13

  VTableDataMap[GV] = Data;

  ReferencedVTables.push_back(GV);

  // VTable <Hash, Addr> is used by runtime but not referenced by other
  // sections. Conservatively mark it linker retained.
  UsedVars.push_back(Data);
}

GlobalVariable *InstrLowerer::setupProfileSection(InstrProfInstBase *Inc,
                                                  InstrProfSectKind IPSK) {
  GlobalVariable *NamePtr = Inc->getName();

  // Match the linkage and visibility of the name global.
  Function *Fn = Inc->getParent()->getParent();
  GlobalValue::LinkageTypes Linkage = NamePtr->getLinkage();
  GlobalValue::VisibilityTypes Visibility = NamePtr->getVisibility();

  // Use internal rather than private linkage so the counter variable shows up
  // in the symbol table when using debug info for correlation.
  if ((DebugInfoCorrelate ||
       ProfileCorrelate == InstrProfCorrelator::DEBUG_INFO) &&
      TT.isOSBinFormatMachO() && Linkage == GlobalValue::PrivateLinkage)
    Linkage = GlobalValue::InternalLinkage;

  // Due to the limitation of binder as of 2021/09/28, the duplicate weak
  // symbols in the same csect won't be discarded. When there are duplicate weak
  // symbols, we can NOT guarantee that the relocations get resolved to the
  // intended weak symbol, so we can not ensure the correctness of the relative
  // CounterPtr, so we have to use private linkage for counter and data symbols.
  if (TT.isOSBinFormatXCOFF()) {
    Linkage = GlobalValue::PrivateLinkage;
    Visibility = GlobalValue::DefaultVisibility;
  }
  // Move the name variable to the right section.
  bool Renamed;
  GlobalVariable *Ptr;
  StringRef VarPrefix;
  std::string VarName;
  if (IPSK == IPSK_cnts) {
    VarPrefix = getInstrProfCountersVarPrefix();
    VarName = getVarName(Inc, VarPrefix, Renamed);
    InstrProfCntrInstBase *CntrIncrement = dyn_cast<InstrProfCntrInstBase>(Inc);
    Ptr = createRegionCounters(CntrIncrement, VarName, Linkage);
  } else if (IPSK == IPSK_bitmap) {
    VarPrefix = getInstrProfBitmapVarPrefix();
    VarName = getVarName(Inc, VarPrefix, Renamed);
    InstrProfMCDCBitmapInstBase *BitmapUpdate =
        dyn_cast<InstrProfMCDCBitmapInstBase>(Inc);
    Ptr = createRegionBitmaps(BitmapUpdate, VarName, Linkage);
  } else {
    llvm_unreachable("Profile Section must be for Counters or Bitmaps");
  }

  Ptr->setVisibility(Visibility);
  // Put the counters and bitmaps in their own sections so linkers can
  // remove unneeded sections.
  Ptr->setSection(getInstrProfSectionName(IPSK, TT.getObjectFormat()));
  Ptr->setLinkage(Linkage);
  maybeSetComdat(Ptr, Fn, VarName);
  return Ptr;
}

GlobalVariable *
InstrLowerer::createRegionBitmaps(InstrProfMCDCBitmapInstBase *Inc,
                                  StringRef Name,
                                  GlobalValue::LinkageTypes Linkage) {
  uint64_t NumBytes = Inc->getNumBitmapBytes()->getZExtValue();
  auto *BitmapTy = ArrayType::get(Type::getInt8Ty(M.getContext()), NumBytes);
  auto GV = new GlobalVariable(M, BitmapTy, false, Linkage,
                               Constant::getNullValue(BitmapTy), Name);
  GV->setAlignment(Align(1));
  return GV;
}

GlobalVariable *
InstrLowerer::getOrCreateRegionBitmaps(InstrProfMCDCBitmapInstBase *Inc) {
  GlobalVariable *NamePtr = Inc->getName();
  auto &PD = ProfileDataMap[NamePtr];
  if (PD.RegionBitmaps)
    return PD.RegionBitmaps;

  // If RegionBitmaps doesn't already exist, create it by first setting up
  // the corresponding profile section.
  auto *BitmapPtr = setupProfileSection(Inc, IPSK_bitmap);
  PD.RegionBitmaps = BitmapPtr;
  PD.NumBitmapBytes = Inc->getNumBitmapBytes()->getZExtValue();
  return PD.RegionBitmaps;
}

GlobalVariable *
InstrLowerer::createRegionCounters(InstrProfCntrInstBase *Inc, StringRef Name,
                                   GlobalValue::LinkageTypes Linkage) {
  uint64_t NumCounters = Inc->getNumCounters()->getZExtValue();
  auto &Ctx = M.getContext();
  GlobalVariable *GV;
  if (isa<InstrProfCoverInst>(Inc)) {
    auto *CounterTy = Type::getInt8Ty(Ctx);
    auto *CounterArrTy = ArrayType::get(CounterTy, NumCounters);
    // TODO: `Constant::getAllOnesValue()` does not yet accept an array type.
    std::vector<Constant *> InitialValues(NumCounters,
                                          Constant::getAllOnesValue(CounterTy));
    GV = new GlobalVariable(M, CounterArrTy, false, Linkage,
                            ConstantArray::get(CounterArrTy, InitialValues),
                            Name);
    GV->setAlignment(Align(1));
  } else {
    auto *CounterTy = ArrayType::get(Type::getInt64Ty(Ctx), NumCounters);
    GV = new GlobalVariable(M, CounterTy, false, Linkage,
                            Constant::getNullValue(CounterTy), Name);
    GV->setAlignment(Align(8));
  }
  return GV;
}

GlobalVariable *
InstrLowerer::getOrCreateRegionCounters(InstrProfCntrInstBase *Inc) {
  GlobalVariable *NamePtr = Inc->getName();
  auto &PD = ProfileDataMap[NamePtr];
  if (PD.RegionCounters)
    return PD.RegionCounters;

  // If RegionCounters doesn't already exist, create it by first setting up
  // the corresponding profile section.
  auto *CounterPtr = setupProfileSection(Inc, IPSK_cnts);
  PD.RegionCounters = CounterPtr;

  if (DebugInfoCorrelate ||
      ProfileCorrelate == InstrProfCorrelator::DEBUG_INFO) {
    LLVMContext &Ctx = M.getContext();
    Function *Fn = Inc->getParent()->getParent();
    if (auto *SP = Fn->getSubprogram()) {
      DIBuilder DB(M, true, SP->getUnit());
      Metadata *FunctionNameAnnotation[] = {
          MDString::get(Ctx, InstrProfCorrelator::FunctionNameAttributeName),
          MDString::get(Ctx, getPGOFuncNameVarInitializer(NamePtr)),
      };
      Metadata *CFGHashAnnotation[] = {
          MDString::get(Ctx, InstrProfCorrelator::CFGHashAttributeName),
          ConstantAsMetadata::get(Inc->getHash()),
      };
      Metadata *NumCountersAnnotation[] = {
          MDString::get(Ctx, InstrProfCorrelator::NumCountersAttributeName),
          ConstantAsMetadata::get(Inc->getNumCounters()),
      };
      auto Annotations = DB.getOrCreateArray({
          MDNode::get(Ctx, FunctionNameAnnotation),
          MDNode::get(Ctx, CFGHashAnnotation),
          MDNode::get(Ctx, NumCountersAnnotation),
      });
      auto *DICounter = DB.createGlobalVariableExpression(
          SP, CounterPtr->getName(), /*LinkageName=*/StringRef(), SP->getFile(),
          /*LineNo=*/0, DB.createUnspecifiedType("Profile Data Type"),
          CounterPtr->hasLocalLinkage(), /*IsDefined=*/true, /*Expr=*/nullptr,
          /*Decl=*/nullptr, /*TemplateParams=*/nullptr, /*AlignInBits=*/0,
          Annotations);
      CounterPtr->addDebugInfo(DICounter);
      DB.finalize();
    }

    // Mark the counter variable as used so that it isn't optimized out.
    CompilerUsedVars.push_back(PD.RegionCounters);
  }

  // Create the data variable (if it doesn't already exist).
  createDataVariable(Inc);

  return PD.RegionCounters;
}

void InstrLowerer::createDataVariable(InstrProfCntrInstBase *Inc) {
  // When debug information is correlated to profile data, a data variable
  // is not needed.
  if (DebugInfoCorrelate || ProfileCorrelate == InstrProfCorrelator::DEBUG_INFO)
    return;

  GlobalVariable *NamePtr = Inc->getName();
  auto &PD = ProfileDataMap[NamePtr];

  // Return if data variable was already created.
  if (PD.DataVar)
    return;

  LLVMContext &Ctx = M.getContext();

  Function *Fn = Inc->getParent()->getParent();
  GlobalValue::LinkageTypes Linkage = NamePtr->getLinkage();
  GlobalValue::VisibilityTypes Visibility = NamePtr->getVisibility();

  // Due to the limitation of binder as of 2021/09/28, the duplicate weak
  // symbols in the same csect won't be discarded. When there are duplicate weak
  // symbols, we can NOT guarantee that the relocations get resolved to the
  // intended weak symbol, so we can not ensure the correctness of the relative
  // CounterPtr, so we have to use private linkage for counter and data symbols.
  if (TT.isOSBinFormatXCOFF()) {
    Linkage = GlobalValue::PrivateLinkage;
    Visibility = GlobalValue::DefaultVisibility;
  }

  bool NeedComdat = needsComdatForCounter(*Fn, M);
  bool Renamed;

  // The Data Variable section is anchored to profile counters.
  std::string CntsVarName =
      getVarName(Inc, getInstrProfCountersVarPrefix(), Renamed);
  std::string DataVarName =
      getVarName(Inc, getInstrProfDataVarPrefix(), Renamed);

  auto *Int8PtrTy = PointerType::getUnqual(Ctx);
  // Allocate statically the array of pointers to value profile nodes for
  // the current function.
  Constant *ValuesPtrExpr = ConstantPointerNull::get(Int8PtrTy);
  uint64_t NS = 0;
  for (uint32_t Kind = IPVK_First; Kind <= IPVK_Last; ++Kind)
    NS += PD.NumValueSites[Kind];
  if (NS > 0 && ValueProfileStaticAlloc &&
      !needsRuntimeRegistrationOfSectionRange(TT)) {
    ArrayType *ValuesTy = ArrayType::get(Type::getInt64Ty(Ctx), NS);
    auto *ValuesVar = new GlobalVariable(
        M, ValuesTy, false, Linkage, Constant::getNullValue(ValuesTy),
        getVarName(Inc, getInstrProfValuesVarPrefix(), Renamed));
    ValuesVar->setVisibility(Visibility);
    setGlobalVariableLargeSection(TT, *ValuesVar);
    ValuesVar->setSection(
        getInstrProfSectionName(IPSK_vals, TT.getObjectFormat()));
    ValuesVar->setAlignment(Align(8));
    maybeSetComdat(ValuesVar, Fn, CntsVarName);
    ValuesPtrExpr = ValuesVar;
  }

  uint64_t NumCounters = Inc->getNumCounters()->getZExtValue();
  auto *CounterPtr = PD.RegionCounters;

  uint64_t NumBitmapBytes = PD.NumBitmapBytes;

  // Create data variable.
  auto *IntPtrTy = M.getDataLayout().getIntPtrType(M.getContext());
  auto *Int16Ty = Type::getInt16Ty(Ctx);
  auto *Int16ArrayTy = ArrayType::get(Int16Ty, IPVK_Last + 1);
  Type *DataTypes[] = {
#define INSTR_PROF_DATA(Type, LLVMType, Name, Init) LLVMType,
#include "llvm/ProfileData/InstrProfData.inc"
  };
  auto *DataTy = StructType::get(Ctx, ArrayRef(DataTypes));

  Constant *FunctionAddr = getFuncAddrForProfData(Fn);

  Constant *Int16ArrayVals[IPVK_Last + 1];
  for (uint32_t Kind = IPVK_First; Kind <= IPVK_Last; ++Kind)
    Int16ArrayVals[Kind] = ConstantInt::get(Int16Ty, PD.NumValueSites[Kind]);

  // If the data variable is not referenced by code (if we don't emit
  // @llvm.instrprof.value.profile, NS will be 0), and the counter keeps the
  // data variable live under linker GC, the data variable can be private. This
  // optimization applies to ELF.
  //
  // On COFF, a comdat leader cannot be local so we require DataReferencedByCode
  // to be false.
  //
  // If profd is in a deduplicate comdat, NS==0 with a hash suffix guarantees
  // that other copies must have the same CFG and cannot have value profiling.
  // If no hash suffix, other profd copies may be referenced by code.
  if (NS == 0 && !(DataReferencedByCode && NeedComdat && !Renamed) &&
      (TT.isOSBinFormatELF() ||
       (!DataReferencedByCode && TT.isOSBinFormatCOFF()))) {
    Linkage = GlobalValue::PrivateLinkage;
    Visibility = GlobalValue::DefaultVisibility;
  }
  auto *Data =
      new GlobalVariable(M, DataTy, false, Linkage, nullptr, DataVarName);
  Constant *RelativeCounterPtr;
  GlobalVariable *BitmapPtr = PD.RegionBitmaps;
  Constant *RelativeBitmapPtr = ConstantInt::get(IntPtrTy, 0);
  InstrProfSectKind DataSectionKind;
  // With binary profile correlation, profile data is not loaded into memory.
  // profile data must reference profile counter with an absolute relocation.
  if (ProfileCorrelate == InstrProfCorrelator::BINARY) {
    DataSectionKind = IPSK_covdata;
    RelativeCounterPtr = ConstantExpr::getPtrToInt(CounterPtr, IntPtrTy);
    if (BitmapPtr != nullptr)
      RelativeBitmapPtr = ConstantExpr::getPtrToInt(BitmapPtr, IntPtrTy);
  } else {
    // Reference the counter variable with a label difference (link-time
    // constant).
    DataSectionKind = IPSK_data;
    RelativeCounterPtr =
        ConstantExpr::getSub(ConstantExpr::getPtrToInt(CounterPtr, IntPtrTy),
                             ConstantExpr::getPtrToInt(Data, IntPtrTy));
    if (BitmapPtr != nullptr)
      RelativeBitmapPtr =
          ConstantExpr::getSub(ConstantExpr::getPtrToInt(BitmapPtr, IntPtrTy),
                               ConstantExpr::getPtrToInt(Data, IntPtrTy));
  }

  Constant *DataVals[] = {
#define INSTR_PROF_DATA(Type, LLVMType, Name, Init) Init,
#include "llvm/ProfileData/InstrProfData.inc"
  };
  Data->setInitializer(ConstantStruct::get(DataTy, DataVals));

  Data->setVisibility(Visibility);
  Data->setSection(
      getInstrProfSectionName(DataSectionKind, TT.getObjectFormat()));
  Data->setAlignment(Align(INSTR_PROF_DATA_ALIGNMENT));
  maybeSetComdat(Data, Fn, CntsVarName);

  PD.DataVar = Data;

  // Mark the data variable as used so that it isn't stripped out.
  CompilerUsedVars.push_back(Data);
  // Now that the linkage set by the FE has been passed to the data and counter
  // variables, reset Name variable's linkage and visibility to private so that
  // it can be removed later by the compiler.
  NamePtr->setLinkage(GlobalValue::PrivateLinkage);
  // Collect the referenced names to be used by emitNameData.
  ReferencedNames.push_back(NamePtr);
}

void InstrLowerer::emitVNodes() {
  if (!ValueProfileStaticAlloc)
    return;

  // For now only support this on platforms that do
  // not require runtime registration to discover
  // named section start/end.
  if (needsRuntimeRegistrationOfSectionRange(TT))
    return;

  size_t TotalNS = 0;
  for (auto &PD : ProfileDataMap) {
    for (uint32_t Kind = IPVK_First; Kind <= IPVK_Last; ++Kind)
      TotalNS += PD.second.NumValueSites[Kind];
  }

  if (!TotalNS)
    return;

  uint64_t NumCounters = TotalNS * NumCountersPerValueSite;
// Heuristic for small programs with very few total value sites.
// The default value of vp-counters-per-site is chosen based on
// the observation that large apps usually have a low percentage
// of value sites that actually have any profile data, and thus
// the average number of counters per site is low. For small
// apps with very few sites, this may not be true. Bump up the
// number of counters in this case.
#define INSTR_PROF_MIN_VAL_COUNTS 10
  if (NumCounters < INSTR_PROF_MIN_VAL_COUNTS)
    NumCounters = std::max(INSTR_PROF_MIN_VAL_COUNTS, (int)NumCounters * 2);

  auto &Ctx = M.getContext();
  Type *VNodeTypes[] = {
#define INSTR_PROF_VALUE_NODE(Type, LLVMType, Name, Init) LLVMType,
#include "llvm/ProfileData/InstrProfData.inc"
  };
  auto *VNodeTy = StructType::get(Ctx, ArrayRef(VNodeTypes));

  ArrayType *VNodesTy = ArrayType::get(VNodeTy, NumCounters);
  auto *VNodesVar = new GlobalVariable(
      M, VNodesTy, false, GlobalValue::PrivateLinkage,
      Constant::getNullValue(VNodesTy), getInstrProfVNodesVarName());
  setGlobalVariableLargeSection(TT, *VNodesVar);
  VNodesVar->setSection(
      getInstrProfSectionName(IPSK_vnodes, TT.getObjectFormat()));
  VNodesVar->setAlignment(M.getDataLayout().getABITypeAlign(VNodesTy));
  // VNodesVar is used by runtime but not referenced via relocation by other
  // sections. Conservatively make it linker retained.
  UsedVars.push_back(VNodesVar);
}

void InstrLowerer::emitNameData() {
  std::string UncompressedData;

  if (ReferencedNames.empty())
    return;

  std::string CompressedNameStr;
  if (Error E = collectPGOFuncNameStrings(ReferencedNames, CompressedNameStr,
                                          DoInstrProfNameCompression)) {
    report_fatal_error(Twine(toString(std::move(E))), false);
  }

  auto &Ctx = M.getContext();
  auto *NamesVal =
      ConstantDataArray::getString(Ctx, StringRef(CompressedNameStr), false);
  NamesVar = new GlobalVariable(M, NamesVal->getType(), true,
                                GlobalValue::PrivateLinkage, NamesVal,
                                getInstrProfNamesVarName());
  NamesSize = CompressedNameStr.size();
  setGlobalVariableLargeSection(TT, *NamesVar);
  NamesVar->setSection(
      ProfileCorrelate == InstrProfCorrelator::BINARY
          ? getInstrProfSectionName(IPSK_covname, TT.getObjectFormat())
          : getInstrProfSectionName(IPSK_name, TT.getObjectFormat()));
  // On COFF, it's important to reduce the alignment down to 1 to prevent the
  // linker from inserting padding before the start of the names section or
  // between names entries.
  NamesVar->setAlignment(Align(1));
  // NamesVar is used by runtime but not referenced via relocation by other
  // sections. Conservatively make it linker retained.
  UsedVars.push_back(NamesVar);

  for (auto *NamePtr : ReferencedNames)
    NamePtr->eraseFromParent();
}

void InstrLowerer::emitVTableNames() {
  if (!EnableVTableValueProfiling || ReferencedVTables.empty())
    return;

  // Collect the PGO names of referenced vtables and compress them.
  std::string CompressedVTableNames;
  if (Error E = collectVTableStrings(ReferencedVTables, CompressedVTableNames,
                                     DoInstrProfNameCompression)) {
    report_fatal_error(Twine(toString(std::move(E))), false);
  }

  auto &Ctx = M.getContext();
  auto *VTableNamesVal = ConstantDataArray::getString(
      Ctx, StringRef(CompressedVTableNames), false /* AddNull */);
  GlobalVariable *VTableNamesVar =
      new GlobalVariable(M, VTableNamesVal->getType(), true /* constant */,
                         GlobalValue::PrivateLinkage, VTableNamesVal,
                         getInstrProfVTableNamesVarName());
  VTableNamesVar->setSection(
      getInstrProfSectionName(IPSK_vname, TT.getObjectFormat()));
  VTableNamesVar->setAlignment(Align(1));
  // Make VTableNames linker retained.
  UsedVars.push_back(VTableNamesVar);
}

void InstrLowerer::emitRegistration() {
  if (!needsRuntimeRegistrationOfSectionRange(TT))
    return;

  // Construct the function.
  auto *VoidTy = Type::getVoidTy(M.getContext());
  auto *VoidPtrTy = PointerType::getUnqual(M.getContext());
  auto *Int64Ty = Type::getInt64Ty(M.getContext());
  auto *RegisterFTy = FunctionType::get(VoidTy, false);
  auto *RegisterF = Function::Create(RegisterFTy, GlobalValue::InternalLinkage,
                                     getInstrProfRegFuncsName(), M);
  RegisterF->setUnnamedAddr(GlobalValue::UnnamedAddr::Global);
  if (Options.NoRedZone)
    RegisterF->addFnAttr(Attribute::NoRedZone);

  auto *RuntimeRegisterTy = FunctionType::get(VoidTy, VoidPtrTy, false);
  auto *RuntimeRegisterF =
      Function::Create(RuntimeRegisterTy, GlobalVariable::ExternalLinkage,
                       getInstrProfRegFuncName(), M);

  IRBuilder<> IRB(BasicBlock::Create(M.getContext(), "", RegisterF));
  for (Value *Data : CompilerUsedVars)
    if (!isa<Function>(Data))
      IRB.CreateCall(RuntimeRegisterF, Data);
  for (Value *Data : UsedVars)
    if (Data != NamesVar && !isa<Function>(Data))
      IRB.CreateCall(RuntimeRegisterF, Data);

  if (NamesVar) {
    Type *ParamTypes[] = {VoidPtrTy, Int64Ty};
    auto *NamesRegisterTy =
        FunctionType::get(VoidTy, ArrayRef(ParamTypes), false);
    auto *NamesRegisterF =
        Function::Create(NamesRegisterTy, GlobalVariable::ExternalLinkage,
                         getInstrProfNamesRegFuncName(), M);
    IRB.CreateCall(NamesRegisterF, {NamesVar, IRB.getInt64(NamesSize)});
  }

  IRB.CreateRetVoid();
}

bool InstrLowerer::emitRuntimeHook() {
  // We expect the linker to be invoked with -u<hook_var> flag for Linux
  // in which case there is no need to emit the external variable.
  if (TT.isOSLinux() || TT.isOSAIX())
    return false;

  // If the module's provided its own runtime, we don't need to do anything.
  if (M.getGlobalVariable(getInstrProfRuntimeHookVarName()))
    return false;

  // Declare an external variable that will pull in the runtime initialization.
  auto *Int32Ty = Type::getInt32Ty(M.getContext());
  auto *Var =
      new GlobalVariable(M, Int32Ty, false, GlobalValue::ExternalLinkage,
                         nullptr, getInstrProfRuntimeHookVarName());
  Var->setVisibility(GlobalValue::HiddenVisibility);

  if (TT.isOSBinFormatELF() && !TT.isPS()) {
    // Mark the user variable as used so that it isn't stripped out.
    CompilerUsedVars.push_back(Var);
  } else {
    // Make a function that uses it.
    auto *User = Function::Create(FunctionType::get(Int32Ty, false),
                                  GlobalValue::LinkOnceODRLinkage,
                                  getInstrProfRuntimeHookVarUseFuncName(), M);
    User->addFnAttr(Attribute::NoInline);
    if (Options.NoRedZone)
      User->addFnAttr(Attribute::NoRedZone);
    User->setVisibility(GlobalValue::HiddenVisibility);
    if (TT.supportsCOMDAT())
      User->setComdat(M.getOrInsertComdat(User->getName()));

    IRBuilder<> IRB(BasicBlock::Create(M.getContext(), "", User));
    auto *Load = IRB.CreateLoad(Int32Ty, Var);
    IRB.CreateRet(Load);

    // Mark the function as used so that it isn't stripped out.
    CompilerUsedVars.push_back(User);
  }
  return true;
}

void InstrLowerer::emitUses() {
  // The metadata sections are parallel arrays. Optimizers (e.g.
  // GlobalOpt/ConstantMerge) may not discard associated sections as a unit, so
  // we conservatively retain all unconditionally in the compiler.
  //
  // On ELF and Mach-O, the linker can guarantee the associated sections will be
  // retained or discarded as a unit, so llvm.compiler.used is sufficient.
  // Similarly on COFF, if prof data is not referenced by code we use one comdat
  // and ensure this GC property as well. Otherwise, we have to conservatively
  // make all of the sections retained by the linker.
  if (TT.isOSBinFormatELF() || TT.isOSBinFormatMachO() ||
      (TT.isOSBinFormatCOFF() && !DataReferencedByCode))
    appendToCompilerUsed(M, CompilerUsedVars);
  else
    appendToUsed(M, CompilerUsedVars);

  // We do not add proper references from used metadata sections to NamesVar and
  // VNodesVar, so we have to be conservative and place them in llvm.used
  // regardless of the target,
  appendToUsed(M, UsedVars);
}

void InstrLowerer::emitInitialization() {
  // Create ProfileFileName variable. Don't don't this for the
  // context-sensitive instrumentation lowering: This lowering is after
  // LTO/ThinLTO linking. Pass PGOInstrumentationGenCreateVar should
  // have already create the variable before LTO/ThinLTO linking.
  if (!IsCS)
    createProfileFileNameVar(M, Options.InstrProfileOutput);
  Function *RegisterF = M.getFunction(getInstrProfRegFuncsName());
  if (!RegisterF)
    return;

  // Create the initialization function.
  auto *VoidTy = Type::getVoidTy(M.getContext());
  auto *F = Function::Create(FunctionType::get(VoidTy, false),
                             GlobalValue::InternalLinkage,
                             getInstrProfInitFuncName(), M);
  F->setUnnamedAddr(GlobalValue::UnnamedAddr::Global);
  F->addFnAttr(Attribute::NoInline);
  if (Options.NoRedZone)
    F->addFnAttr(Attribute::NoRedZone);

  // Add the basic block and the necessary calls.
  IRBuilder<> IRB(BasicBlock::Create(M.getContext(), "", F));
  IRB.CreateCall(RegisterF, {});
  IRB.CreateRetVoid();

  appendToGlobalCtors(M, F, 0);
}<|MERGE_RESOLUTION|>--- conflicted
+++ resolved
@@ -778,22 +778,11 @@
     }
   }
 
-<<<<<<< HEAD
-  if (EnableVTableValueProfiling) {
-    for (GlobalVariable &GV : M.globals()) {
-      // Global variables with type metadata are virtual table variables.
-      if (GV.hasMetadata(LLVMContext::MD_type)) {
-        getOrCreateVTableProfData(&GV);
-      }
-    }
-  }
-=======
   if (EnableVTableValueProfiling)
     for (GlobalVariable &GV : M.globals())
       // Global variables with type metadata are virtual table variables.
       if (GV.hasMetadata(LLVMContext::MD_type))
         getOrCreateVTableProfData(&GV);
->>>>>>> 45eabd13
 
   for (Function &F : M)
     MadeChange |= lowerIntrinsics(&F);
@@ -1286,12 +1275,8 @@
   return true;
 }
 
-<<<<<<< HEAD
-// FIXME: Does symbolic relocation from 'getFuncAddrForProfData' matter here?
-=======
 // FIXME: Introduce an internal alias like what's done for functions to reduce
 // the number of relocation entries.
->>>>>>> 45eabd13
 static inline Constant *getVTableAddrForProfData(GlobalVariable *GV) {
   auto *Int8PtrTy = PointerType::getUnqual(GV->getContext());
 
@@ -1308,10 +1293,7 @@
   if (GV->isDeclaration() || GV->hasAvailableExternallyLinkage())
     return;
 
-<<<<<<< HEAD
-=======
   // Skip llvm internal global variable or __prof variables.
->>>>>>> 45eabd13
   if (GV->getName().starts_with("llvm.") ||
       GV->getName().starts_with("__llvm") ||
       GV->getName().starts_with("__prof"))
@@ -1336,10 +1318,7 @@
   Type *DataTypes[] = {
 #define INSTR_PROF_VTABLE_DATA(Type, LLVMType, Name, Init) LLVMType,
 #include "llvm/ProfileData/InstrProfData.inc"
-<<<<<<< HEAD
-=======
 #undef INSTR_PROF_VTABLE_DATA
->>>>>>> 45eabd13
   };
 
   auto *DataTy = StructType::get(Ctx, ArrayRef(DataTypes));
@@ -1355,14 +1334,6 @@
   Constant *DataVals[] = {
 #define INSTR_PROF_VTABLE_DATA(Type, LLVMType, Name, Init) Init,
 #include "llvm/ProfileData/InstrProfData.inc"
-<<<<<<< HEAD
-  };
-
-  std::string VarName = getInstrProfVTableVarPrefix().str() + PGOVTableName;
-  auto *Data =
-      new GlobalVariable(M, DataTy, false /* constant */, Linkage,
-                         ConstantStruct::get(DataTy, DataVals), VarName);
-=======
 #undef INSTR_PROF_VTABLE_DATA
   };
 
@@ -1370,46 +1341,12 @@
       new GlobalVariable(M, DataTy, /*constant=*/false, Linkage,
                          ConstantStruct::get(DataTy, DataVals),
                          getInstrProfVTableVarPrefix() + PGOVTableName);
->>>>>>> 45eabd13
 
   Data->setVisibility(Visibility);
   Data->setSection(getInstrProfSectionName(IPSK_vtab, TT.getObjectFormat()));
   Data->setAlignment(Align(8));
 
-<<<<<<< HEAD
-  const bool NeedComdat = needsComdatForCounter(*GV, M);
-
-  // GV is the data structure to record vtable information.
-  // Place the global variable for per-vtable profile data in a comdat group
-  // if the associated vtable definition is a COMDAT. This makes sure only one
-  // copy of the variable for the vtable will be emitted after linking.
-  auto MaybeSetComdat = [&](GlobalVariable *GV, StringRef GroupName) {
-    bool UseComdat = (NeedComdat || TT.isOSBinFormatELF());
-    if (UseComdat) {
-      // Create a new comdat group using the name of the global variable as
-      // opposed to using the comdat group of the vtable.
-      Comdat *C = M.getOrInsertComdat(GroupName);
-      // For ELF, when not using COMDAT, put the vtable profile data into a
-      // nodeduplicate COMDAT which is lowered to a zero-flag zero group.
-      // This allows -z -start-stop-gc to discard the entire group when the
-      // vtable def is discarded.
-      if (!NeedComdat)
-        C->setSelectionKind(Comdat::NoDeduplicate);
-      GV->setComdat(C);
-      // COFF doesn't allow the comdat group leader to have private linkage, so
-      // upgrade private linkage to internal linkage to produce a symbol table
-      // entry.
-      if (TT.isOSBinFormatCOFF() && GV->hasPrivateLinkage()) {
-        GV->setLinkage(GlobalValue::InternalLinkage);
-      }
-      return;
-    }
-  };
-
-  MaybeSetComdat(Data, Data->getName());
-=======
   maybeSetComdat(Data, GV, Data->getName());
->>>>>>> 45eabd13
 
   VTableDataMap[GV] = Data;
 
