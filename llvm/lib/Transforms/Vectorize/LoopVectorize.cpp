//===- LoopVectorize.cpp - A Loop Vectorizer ------------------------------===//
//
// Part of the LLVM Project, under the Apache License v2.0 with LLVM Exceptions.
// See https://llvm.org/LICENSE.txt for license information.
// SPDX-License-Identifier: Apache-2.0 WITH LLVM-exception
//
//===----------------------------------------------------------------------===//
//
// This is the LLVM loop vectorizer. This pass modifies 'vectorizable' loops
// and generates target-independent LLVM-IR.
// The vectorizer uses the TargetTransformInfo analysis to estimate the costs
// of instructions in order to estimate the profitability of vectorization.
//
// The loop vectorizer combines consecutive loop iterations into a single
// 'wide' iteration. After this transformation the index is incremented
// by the SIMD vector width, and not by one.
//
// This pass has three parts:
// 1. The main loop pass that drives the different parts.
// 2. LoopVectorizationLegality - A unit that checks for the legality
//    of the vectorization.
// 3. InnerLoopVectorizer - A unit that performs the actual
//    widening of instructions.
// 4. LoopVectorizationCostModel - A unit that checks for the profitability
//    of vectorization. It decides on the optimal vector width, which
//    can be one, if vectorization is not profitable.
//
// There is a development effort going on to migrate loop vectorizer to the
// VPlan infrastructure and to introduce outer loop vectorization support (see
// docs/VectorizationPlan.rst and
// http://lists.llvm.org/pipermail/llvm-dev/2017-December/119523.html). For this
// purpose, we temporarily introduced the VPlan-native vectorization path: an
// alternative vectorization path that is natively implemented on top of the
// VPlan infrastructure. See EnableVPlanNativePath for enabling.
//
//===----------------------------------------------------------------------===//
//
// The reduction-variable vectorization is based on the paper:
//  D. Nuzman and R. Henderson. Multi-platform Auto-vectorization.
//
// Variable uniformity checks are inspired by:
//  Karrenberg, R. and Hack, S. Whole Function Vectorization.
//
// The interleaved access vectorization is based on the paper:
//  Dorit Nuzman, Ira Rosen and Ayal Zaks.  Auto-Vectorization of Interleaved
//  Data for SIMD
//
// Other ideas/concepts are from:
//  A. Zaks and D. Nuzman. Autovectorization in GCC-two years later.
//
//  S. Maleki, Y. Gao, M. Garzaran, T. Wong and D. Padua.  An Evaluation of
//  Vectorizing Compilers.
//
//===----------------------------------------------------------------------===//

#include "llvm/Transforms/Vectorize/LoopVectorize.h"
#include "LoopVectorizationPlanner.h"
#include "VPRecipeBuilder.h"
#include "VPlan.h"
#include "VPlanAnalysis.h"
#include "VPlanHCFGBuilder.h"
#include "VPlanPatternMatch.h"
#include "VPlanTransforms.h"
#include "VPlanUtils.h"
#include "VPlanVerifier.h"
#include "llvm/ADT/APInt.h"
#include "llvm/ADT/ArrayRef.h"
#include "llvm/ADT/DenseMap.h"
#include "llvm/ADT/DenseMapInfo.h"
#include "llvm/ADT/Hashing.h"
#include "llvm/ADT/MapVector.h"
#include "llvm/ADT/STLExtras.h"
#include "llvm/ADT/SmallPtrSet.h"
#include "llvm/ADT/SmallVector.h"
#include "llvm/ADT/Statistic.h"
#include "llvm/ADT/StringRef.h"
#include "llvm/ADT/Twine.h"
#include "llvm/ADT/TypeSwitch.h"
#include "llvm/ADT/iterator_range.h"
#include "llvm/Analysis/AssumptionCache.h"
#include "llvm/Analysis/BasicAliasAnalysis.h"
#include "llvm/Analysis/BlockFrequencyInfo.h"
#include "llvm/Analysis/CFG.h"
#include "llvm/Analysis/CodeMetrics.h"
#include "llvm/Analysis/DemandedBits.h"
#include "llvm/Analysis/GlobalsModRef.h"
#include "llvm/Analysis/LoopAccessAnalysis.h"
#include "llvm/Analysis/LoopAnalysisManager.h"
#include "llvm/Analysis/LoopInfo.h"
#include "llvm/Analysis/LoopIterator.h"
#include "llvm/Analysis/OptimizationRemarkEmitter.h"
#include "llvm/Analysis/ProfileSummaryInfo.h"
#include "llvm/Analysis/ScalarEvolution.h"
#include "llvm/Analysis/ScalarEvolutionExpressions.h"
#include "llvm/Analysis/TargetLibraryInfo.h"
#include "llvm/Analysis/TargetTransformInfo.h"
#include "llvm/Analysis/ValueTracking.h"
#include "llvm/Analysis/VectorUtils.h"
#include "llvm/IR/Attributes.h"
#include "llvm/IR/BasicBlock.h"
#include "llvm/IR/CFG.h"
#include "llvm/IR/Constant.h"
#include "llvm/IR/Constants.h"
#include "llvm/IR/DataLayout.h"
#include "llvm/IR/DebugInfo.h"
#include "llvm/IR/DebugLoc.h"
#include "llvm/IR/DerivedTypes.h"
#include "llvm/IR/DiagnosticInfo.h"
#include "llvm/IR/Dominators.h"
#include "llvm/IR/Function.h"
#include "llvm/IR/IRBuilder.h"
#include "llvm/IR/InstrTypes.h"
#include "llvm/IR/Instruction.h"
#include "llvm/IR/Instructions.h"
#include "llvm/IR/IntrinsicInst.h"
#include "llvm/IR/Intrinsics.h"
#include "llvm/IR/MDBuilder.h"
#include "llvm/IR/Metadata.h"
#include "llvm/IR/Module.h"
#include "llvm/IR/Operator.h"
#include "llvm/IR/PatternMatch.h"
#include "llvm/IR/ProfDataUtils.h"
#include "llvm/IR/Type.h"
#include "llvm/IR/Use.h"
#include "llvm/IR/User.h"
#include "llvm/IR/Value.h"
#include "llvm/IR/Verifier.h"
#include "llvm/Support/Casting.h"
#include "llvm/Support/CommandLine.h"
#include "llvm/Support/Debug.h"
#include "llvm/Support/ErrorHandling.h"
#include "llvm/Support/InstructionCost.h"
#include "llvm/Support/MathExtras.h"
#include "llvm/Support/raw_ostream.h"
#include "llvm/Transforms/Utils/BasicBlockUtils.h"
#include "llvm/Transforms/Utils/InjectTLIMappings.h"
#include "llvm/Transforms/Utils/Local.h"
#include "llvm/Transforms/Utils/LoopSimplify.h"
#include "llvm/Transforms/Utils/LoopUtils.h"
#include "llvm/Transforms/Utils/LoopVersioning.h"
#include "llvm/Transforms/Utils/ScalarEvolutionExpander.h"
#include "llvm/Transforms/Utils/SizeOpts.h"
#include "llvm/Transforms/Vectorize/LoopVectorizationLegality.h"
#include <algorithm>
#include <cassert>
#include <cstdint>
#include <functional>
#include <iterator>
#include <limits>
#include <memory>
#include <string>
#include <tuple>
#include <utility>

using namespace llvm;

#define LV_NAME "loop-vectorize"
#define DEBUG_TYPE LV_NAME

#ifndef NDEBUG
const char VerboseDebug[] = DEBUG_TYPE "-verbose";
#endif

/// @{
/// Metadata attribute names
const char LLVMLoopVectorizeFollowupAll[] = "llvm.loop.vectorize.followup_all";
const char LLVMLoopVectorizeFollowupVectorized[] =
    "llvm.loop.vectorize.followup_vectorized";
const char LLVMLoopVectorizeFollowupEpilogue[] =
    "llvm.loop.vectorize.followup_epilogue";
/// @}

STATISTIC(LoopsVectorized, "Number of loops vectorized");
STATISTIC(LoopsAnalyzed, "Number of loops analyzed for vectorization");
STATISTIC(LoopsEpilogueVectorized, "Number of epilogues vectorized");

static cl::opt<bool> EnableEpilogueVectorization(
    "enable-epilogue-vectorization", cl::init(true), cl::Hidden,
    cl::desc("Enable vectorization of epilogue loops."));

static cl::opt<unsigned> EpilogueVectorizationForceVF(
    "epilogue-vectorization-force-VF", cl::init(1), cl::Hidden,
    cl::desc("When epilogue vectorization is enabled, and a value greater than "
             "1 is specified, forces the given VF for all applicable epilogue "
             "loops."));

static cl::opt<unsigned> EpilogueVectorizationMinVF(
    "epilogue-vectorization-minimum-VF", cl::init(16), cl::Hidden,
    cl::desc("Only loops with vectorization factor equal to or larger than "
             "the specified value are considered for epilogue vectorization."));

/// Loops with a known constant trip count below this number are vectorized only
/// if no scalar iteration overheads are incurred.
static cl::opt<unsigned> TinyTripCountVectorThreshold(
    "vectorizer-min-trip-count", cl::init(16), cl::Hidden,
    cl::desc("Loops with a constant trip count that is smaller than this "
             "value are vectorized only if no scalar iteration overheads "
             "are incurred."));

static cl::opt<unsigned> VectorizeMemoryCheckThreshold(
    "vectorize-memory-check-threshold", cl::init(128), cl::Hidden,
    cl::desc("The maximum allowed number of runtime memory checks"));

// Option prefer-predicate-over-epilogue indicates that an epilogue is undesired,
// that predication is preferred, and this lists all options. I.e., the
// vectorizer will try to fold the tail-loop (epilogue) into the vector body
// and predicate the instructions accordingly. If tail-folding fails, there are
// different fallback strategies depending on these values:
namespace PreferPredicateTy {
  enum Option {
    ScalarEpilogue = 0,
    PredicateElseScalarEpilogue,
    PredicateOrDontVectorize
  };
} // namespace PreferPredicateTy

static cl::opt<PreferPredicateTy::Option> PreferPredicateOverEpilogue(
    "prefer-predicate-over-epilogue",
    cl::init(PreferPredicateTy::ScalarEpilogue),
    cl::Hidden,
    cl::desc("Tail-folding and predication preferences over creating a scalar "
             "epilogue loop."),
    cl::values(clEnumValN(PreferPredicateTy::ScalarEpilogue,
                         "scalar-epilogue",
                         "Don't tail-predicate loops, create scalar epilogue"),
              clEnumValN(PreferPredicateTy::PredicateElseScalarEpilogue,
                         "predicate-else-scalar-epilogue",
                         "prefer tail-folding, create scalar epilogue if tail "
                         "folding fails."),
              clEnumValN(PreferPredicateTy::PredicateOrDontVectorize,
                         "predicate-dont-vectorize",
                         "prefers tail-folding, don't attempt vectorization if "
                         "tail-folding fails.")));

static cl::opt<TailFoldingStyle> ForceTailFoldingStyle(
    "force-tail-folding-style", cl::desc("Force the tail folding style"),
    cl::init(TailFoldingStyle::None),
    cl::values(
        clEnumValN(TailFoldingStyle::None, "none", "Disable tail folding"),
        clEnumValN(
            TailFoldingStyle::Data, "data",
            "Create lane mask for data only, using active.lane.mask intrinsic"),
        clEnumValN(TailFoldingStyle::DataWithoutLaneMask,
                   "data-without-lane-mask",
                   "Create lane mask with compare/stepvector"),
        clEnumValN(TailFoldingStyle::DataAndControlFlow, "data-and-control",
                   "Create lane mask using active.lane.mask intrinsic, and use "
                   "it for both data and control flow"),
        clEnumValN(TailFoldingStyle::DataAndControlFlowWithoutRuntimeCheck,
                   "data-and-control-without-rt-check",
                   "Similar to data-and-control, but remove the runtime check"),
        clEnumValN(TailFoldingStyle::DataWithEVL, "data-with-evl",
                   "Use predicated EVL instructions for tail folding. If EVL "
                   "is unsupported, fallback to data-without-lane-mask.")));

static cl::opt<bool> MaximizeBandwidth(
    "vectorizer-maximize-bandwidth", cl::init(false), cl::Hidden,
    cl::desc("Maximize bandwidth when selecting vectorization factor which "
             "will be determined by the smallest type in loop."));

static cl::opt<bool> EnableInterleavedMemAccesses(
    "enable-interleaved-mem-accesses", cl::init(false), cl::Hidden,
    cl::desc("Enable vectorization on interleaved memory accesses in a loop"));

/// An interleave-group may need masking if it resides in a block that needs
/// predication, or in order to mask away gaps.
static cl::opt<bool> EnableMaskedInterleavedMemAccesses(
    "enable-masked-interleaved-mem-accesses", cl::init(false), cl::Hidden,
    cl::desc("Enable vectorization on masked interleaved memory accesses in a loop"));

static cl::opt<unsigned> ForceTargetNumScalarRegs(
    "force-target-num-scalar-regs", cl::init(0), cl::Hidden,
    cl::desc("A flag that overrides the target's number of scalar registers."));

static cl::opt<unsigned> ForceTargetNumVectorRegs(
    "force-target-num-vector-regs", cl::init(0), cl::Hidden,
    cl::desc("A flag that overrides the target's number of vector registers."));

static cl::opt<unsigned> ForceTargetMaxScalarInterleaveFactor(
    "force-target-max-scalar-interleave", cl::init(0), cl::Hidden,
    cl::desc("A flag that overrides the target's max interleave factor for "
             "scalar loops."));

static cl::opt<unsigned> ForceTargetMaxVectorInterleaveFactor(
    "force-target-max-vector-interleave", cl::init(0), cl::Hidden,
    cl::desc("A flag that overrides the target's max interleave factor for "
             "vectorized loops."));

cl::opt<unsigned> ForceTargetInstructionCost(
    "force-target-instruction-cost", cl::init(0), cl::Hidden,
    cl::desc("A flag that overrides the target's expected cost for "
             "an instruction to a single constant value. Mostly "
             "useful for getting consistent testing."));

static cl::opt<bool> ForceTargetSupportsScalableVectors(
    "force-target-supports-scalable-vectors", cl::init(false), cl::Hidden,
    cl::desc(
        "Pretend that scalable vectors are supported, even if the target does "
        "not support them. This flag should only be used for testing."));

static cl::opt<unsigned> SmallLoopCost(
    "small-loop-cost", cl::init(20), cl::Hidden,
    cl::desc(
        "The cost of a loop that is considered 'small' by the interleaver."));

static cl::opt<bool> LoopVectorizeWithBlockFrequency(
    "loop-vectorize-with-block-frequency", cl::init(true), cl::Hidden,
    cl::desc("Enable the use of the block frequency analysis to access PGO "
             "heuristics minimizing code growth in cold regions and being more "
             "aggressive in hot regions."));

// Runtime interleave loops for load/store throughput.
static cl::opt<bool> EnableLoadStoreRuntimeInterleave(
    "enable-loadstore-runtime-interleave", cl::init(true), cl::Hidden,
    cl::desc(
        "Enable runtime interleaving until load/store ports are saturated"));

/// The number of stores in a loop that are allowed to need predication.
static cl::opt<unsigned> NumberOfStoresToPredicate(
    "vectorize-num-stores-pred", cl::init(1), cl::Hidden,
    cl::desc("Max number of stores to be predicated behind an if."));

static cl::opt<bool> EnableIndVarRegisterHeur(
    "enable-ind-var-reg-heur", cl::init(true), cl::Hidden,
    cl::desc("Count the induction variable only once when interleaving"));

static cl::opt<bool> EnableCondStoresVectorization(
    "enable-cond-stores-vec", cl::init(true), cl::Hidden,
    cl::desc("Enable if predication of stores during vectorization."));

static cl::opt<unsigned> MaxNestedScalarReductionIC(
    "max-nested-scalar-reduction-interleave", cl::init(2), cl::Hidden,
    cl::desc("The maximum interleave count to use when interleaving a scalar "
             "reduction in a nested loop."));

static cl::opt<bool>
    PreferInLoopReductions("prefer-inloop-reductions", cl::init(false),
                           cl::Hidden,
                           cl::desc("Prefer in-loop vector reductions, "
                                    "overriding the targets preference."));

static cl::opt<bool> ForceOrderedReductions(
    "force-ordered-reductions", cl::init(false), cl::Hidden,
    cl::desc("Enable the vectorisation of loops with in-order (strict) "
             "FP reductions"));

static cl::opt<bool> PreferPredicatedReductionSelect(
    "prefer-predicated-reduction-select", cl::init(false), cl::Hidden,
    cl::desc(
        "Prefer predicating a reduction operation over an after loop select."));

namespace llvm {
cl::opt<bool> EnableVPlanNativePath(
    "enable-vplan-native-path", cl::Hidden,
    cl::desc("Enable VPlan-native vectorization path with "
             "support for outer loop vectorization."));
} // namespace llvm

// This flag enables the stress testing of the VPlan H-CFG construction in the
// VPlan-native vectorization path. It must be used in conjuction with
// -enable-vplan-native-path. -vplan-verify-hcfg can also be used to enable the
// verification of the H-CFGs built.
static cl::opt<bool> VPlanBuildStressTest(
    "vplan-build-stress-test", cl::init(false), cl::Hidden,
    cl::desc(
        "Build VPlan for every supported loop nest in the function and bail "
        "out right after the build (stress test the VPlan H-CFG construction "
        "in the VPlan-native vectorization path)."));

cl::opt<bool> llvm::EnableLoopInterleaving(
    "interleave-loops", cl::init(true), cl::Hidden,
    cl::desc("Enable loop interleaving in Loop vectorization passes"));
cl::opt<bool> llvm::EnableLoopVectorization(
    "vectorize-loops", cl::init(true), cl::Hidden,
    cl::desc("Run the Loop vectorization passes"));

static cl::opt<cl::boolOrDefault> ForceSafeDivisor(
    "force-widen-divrem-via-safe-divisor", cl::Hidden,
    cl::desc(
        "Override cost based safe divisor widening for div/rem instructions"));

static cl::opt<bool> UseWiderVFIfCallVariantsPresent(
    "vectorizer-maximize-bandwidth-for-vector-calls", cl::init(true),
    cl::Hidden,
    cl::desc("Try wider VFs if they enable the use of vector variants"));

// Likelyhood of bypassing the vectorized loop because assumptions about SCEV
// variables not overflowing do not hold. See `emitSCEVChecks`.
static constexpr uint32_t SCEVCheckBypassWeights[] = {1, 127};
// Likelyhood of bypassing the vectorized loop because pointers overlap. See
// `emitMemRuntimeChecks`.
static constexpr uint32_t MemCheckBypassWeights[] = {1, 127};
// Likelyhood of bypassing the vectorized loop because there are zero trips left
// after prolog. See `emitIterationCountCheck`.
static constexpr uint32_t MinItersBypassWeights[] = {1, 127};

/// A helper function that returns true if the given type is irregular. The
/// type is irregular if its allocated size doesn't equal the store size of an
/// element of the corresponding vector type.
static bool hasIrregularType(Type *Ty, const DataLayout &DL) {
  // Determine if an array of N elements of type Ty is "bitcast compatible"
  // with a <N x Ty> vector.
  // This is only true if there is no padding between the array elements.
  return DL.getTypeAllocSizeInBits(Ty) != DL.getTypeSizeInBits(Ty);
}

/// Returns "best known" trip count for the specified loop \p L as defined by
/// the following procedure:
///   1) Returns exact trip count if it is known.
///   2) Returns expected trip count according to profile data if any.
///   3) Returns upper bound estimate if known, and if \p CanUseConstantMax.
///   4) Returns std::nullopt if all of the above failed.
static std::optional<unsigned>
<<<<<<< HEAD
getSmallBestKnownTC(ScalarEvolution &SE, Loop *L,
=======
getSmallBestKnownTC(PredicatedScalarEvolution &PSE, Loop *L,
>>>>>>> dd326b12
                    bool CanUseConstantMax = true) {
  // Check if exact trip count is known.
  if (unsigned ExpectedTC = PSE.getSE()->getSmallConstantTripCount(L))
    return ExpectedTC;

  // Check if there is an expected trip count available from profile data.
  if (LoopVectorizeWithBlockFrequency)
    if (auto EstimatedTC = getLoopEstimatedTripCount(L))
      return *EstimatedTC;

  if (!CanUseConstantMax)
    return std::nullopt;

  // Check if upper bound estimate is known.
  if (unsigned ExpectedTC = PSE.getSmallConstantMaxTripCount())
    return ExpectedTC;

  return std::nullopt;
}

namespace {
// Forward declare GeneratedRTChecks.
class GeneratedRTChecks;

using SCEV2ValueTy = DenseMap<const SCEV *, Value *>;
} // namespace

namespace llvm {

AnalysisKey ShouldRunExtraVectorPasses::Key;

/// InnerLoopVectorizer vectorizes loops which contain only one basic
/// block to a specified vectorization factor (VF).
/// This class performs the widening of scalars into vectors, or multiple
/// scalars. This class also implements the following features:
/// * It inserts an epilogue loop for handling loops that don't have iteration
///   counts that are known to be a multiple of the vectorization factor.
/// * It handles the code generation for reduction variables.
/// * Scalarization (implementation using scalars) of un-vectorizable
///   instructions.
/// InnerLoopVectorizer does not perform any vectorization-legality
/// checks, and relies on the caller to check for the different legality
/// aspects. The InnerLoopVectorizer relies on the
/// LoopVectorizationLegality class to provide information about the induction
/// and reduction variables that were found to a given vectorization factor.
class InnerLoopVectorizer {
public:
  InnerLoopVectorizer(Loop *OrigLoop, PredicatedScalarEvolution &PSE,
                      LoopInfo *LI, DominatorTree *DT,
                      const TargetLibraryInfo *TLI,
                      const TargetTransformInfo *TTI, AssumptionCache *AC,
                      OptimizationRemarkEmitter *ORE, ElementCount VecWidth,
                      ElementCount MinProfitableTripCount,
                      unsigned UnrollFactor, LoopVectorizationLegality *LVL,
                      LoopVectorizationCostModel *CM, BlockFrequencyInfo *BFI,
                      ProfileSummaryInfo *PSI, GeneratedRTChecks &RTChecks)
      : OrigLoop(OrigLoop), PSE(PSE), LI(LI), DT(DT), TLI(TLI), TTI(TTI),
        AC(AC), ORE(ORE), VF(VecWidth), UF(UnrollFactor),
        Builder(PSE.getSE()->getContext()), Legal(LVL), Cost(CM), BFI(BFI),
        PSI(PSI), RTChecks(RTChecks) {
    // Query this against the original loop and save it here because the profile
    // of the original loop header may change as the transformation happens.
    OptForSizeBasedOnProfile = llvm::shouldOptimizeForSize(
        OrigLoop->getHeader(), PSI, BFI, PGSOQueryType::IRPass);

    if (MinProfitableTripCount.isZero())
      this->MinProfitableTripCount = VecWidth;
    else
      this->MinProfitableTripCount = MinProfitableTripCount;
  }

  virtual ~InnerLoopVectorizer() = default;

  /// Create a new empty loop that will contain vectorized instructions later
  /// on, while the old loop will be used as the scalar remainder. Control flow
  /// is generated around the vectorized (and scalar epilogue) loops consisting
  /// of various checks and bypasses. Return the pre-header block of the new
  /// loop and the start value for the canonical induction, if it is != 0. The
  /// latter is the case when vectorizing the epilogue loop. In the case of
  /// epilogue vectorization, this function is overriden to handle the more
  /// complex control flow around the loops.  \p ExpandedSCEVs is used to
  /// look up SCEV expansions for expressions needed during skeleton creation.
  virtual std::pair<BasicBlock *, Value *>
  createVectorizedLoopSkeleton(const SCEV2ValueTy &ExpandedSCEVs);

  /// Fix the vectorized code, taking care of header phi's, live-outs, and more.
  void fixVectorizedLoop(VPTransformState &State, VPlan &Plan);

  // Return true if any runtime check is added.
  bool areSafetyChecksAdded() { return AddedSafetyChecks; }

  /// A helper function to scalarize a single Instruction in the innermost loop.
  /// Generates a sequence of scalar instances for each lane between \p MinLane
  /// and \p MaxLane, times each part between \p MinPart and \p MaxPart,
  /// inclusive. Uses the VPValue operands from \p RepRecipe instead of \p
  /// Instr's operands.
  void scalarizeInstruction(const Instruction *Instr,
                            VPReplicateRecipe *RepRecipe, const VPLane &Lane,
                            VPTransformState &State);

  /// Fix the non-induction PHIs in \p Plan.
  void fixNonInductionPHIs(VPlan &Plan, VPTransformState &State);

  /// Create a new phi node for the induction variable \p OrigPhi to resume
  /// iteration count in the scalar epilogue, from where the vectorized loop
  /// left off. \p Step is the SCEV-expanded induction step to use. In cases
  /// where the loop skeleton is more complicated (i.e., epilogue vectorization)
  /// and the resume values can come from an additional bypass block, the \p
  /// AdditionalBypass pair provides information about the bypass block and the
  /// end value on the edge from bypass to this loop.
  PHINode *createInductionResumeValue(
      PHINode *OrigPhi, const InductionDescriptor &ID, Value *Step,
      ArrayRef<BasicBlock *> BypassBlocks,
      std::pair<BasicBlock *, Value *> AdditionalBypass = {nullptr, nullptr});

  /// Returns the original loop trip count.
  Value *getTripCount() const { return TripCount; }

  /// Used to set the trip count after ILV's construction and after the
  /// preheader block has been executed. Note that this always holds the trip
  /// count of the original loop for both main loop and epilogue vectorization.
  void setTripCount(Value *TC) { TripCount = TC; }

protected:
  friend class LoopVectorizationPlanner;

  /// A small list of PHINodes.
  using PhiVector = SmallVector<PHINode *, 4>;

  /// Set up the values of the IVs correctly when exiting the vector loop.
  void fixupIVUsers(PHINode *OrigPhi, const InductionDescriptor &II,
                    Value *VectorTripCount, Value *EndValue,
                    BasicBlock *MiddleBlock, VPlan &Plan,
                    VPTransformState &State);

  /// Iteratively sink the scalarized operands of a predicated instruction into
  /// the block that was created for it.
  void sinkScalarOperands(Instruction *PredInst);

  /// Returns (and creates if needed) the trip count of the widened loop.
  Value *getOrCreateVectorTripCount(BasicBlock *InsertBlock);

  /// Emit a bypass check to see if the vector trip count is zero, including if
  /// it overflows.
  void emitIterationCountCheck(BasicBlock *Bypass);

  /// Emit a bypass check to see if all of the SCEV assumptions we've
  /// had to make are correct. Returns the block containing the checks or
  /// nullptr if no checks have been added.
  BasicBlock *emitSCEVChecks(BasicBlock *Bypass);

  /// Emit bypass checks to check any memory assumptions we may have made.
  /// Returns the block containing the checks or nullptr if no checks have been
  /// added.
  BasicBlock *emitMemRuntimeChecks(BasicBlock *Bypass);

  /// Emit basic blocks (prefixed with \p Prefix) for the iteration check,
  /// vector loop preheader, middle block and scalar preheader.
  void createVectorLoopSkeleton(StringRef Prefix);

  /// Create new phi nodes for the induction variables to resume iteration count
  /// in the scalar epilogue, from where the vectorized loop left off.
  /// In cases where the loop skeleton is more complicated (eg. epilogue
  /// vectorization) and the resume values can come from an additional bypass
  /// block, the \p AdditionalBypass pair provides information about the bypass
  /// block and the end value on the edge from bypass to this loop.
  void createInductionResumeValues(
      const SCEV2ValueTy &ExpandedSCEVs,
      std::pair<BasicBlock *, Value *> AdditionalBypass = {nullptr, nullptr});

  /// Allow subclasses to override and print debug traces before/after vplan
  /// execution, when trace information is requested.
  virtual void printDebugTracesAtStart(){};
  virtual void printDebugTracesAtEnd(){};

  /// The original loop.
  Loop *OrigLoop;

  /// A wrapper around ScalarEvolution used to add runtime SCEV checks. Applies
  /// dynamic knowledge to simplify SCEV expressions and converts them to a
  /// more usable form.
  PredicatedScalarEvolution &PSE;

  /// Loop Info.
  LoopInfo *LI;

  /// Dominator Tree.
  DominatorTree *DT;

  /// Target Library Info.
  const TargetLibraryInfo *TLI;

  /// Target Transform Info.
  const TargetTransformInfo *TTI;

  /// Assumption Cache.
  AssumptionCache *AC;

  /// Interface to emit optimization remarks.
  OptimizationRemarkEmitter *ORE;

  /// The vectorization SIMD factor to use. Each vector will have this many
  /// vector elements.
  ElementCount VF;

  ElementCount MinProfitableTripCount;

  /// The vectorization unroll factor to use. Each scalar is vectorized to this
  /// many different vector instructions.
  unsigned UF;

  /// The builder that we use
  IRBuilder<> Builder;

  // --- Vectorization state ---

  /// The vector-loop preheader.
  BasicBlock *LoopVectorPreHeader;

  /// The scalar-loop preheader.
  BasicBlock *LoopScalarPreHeader;

  /// Middle Block between the vector and the scalar.
  BasicBlock *LoopMiddleBlock;

  /// The unique ExitBlock of the scalar loop if one exists.  Note that
  /// there can be multiple exiting edges reaching this block.
  BasicBlock *LoopExitBlock;

  /// The scalar loop body.
  BasicBlock *LoopScalarBody;

  /// A list of all bypass blocks. The first block is the entry of the loop.
  SmallVector<BasicBlock *, 4> LoopBypassBlocks;

  /// Store instructions that were predicated.
  SmallVector<Instruction *, 4> PredicatedInstructions;

  /// Trip count of the original loop.
  Value *TripCount = nullptr;

  /// Trip count of the widened loop (TripCount - TripCount % (VF*UF))
  Value *VectorTripCount = nullptr;

  /// The legality analysis.
  LoopVectorizationLegality *Legal;

  /// The profitablity analysis.
  LoopVectorizationCostModel *Cost;

  // Record whether runtime checks are added.
  bool AddedSafetyChecks = false;

  // Holds the end values for each induction variable. We save the end values
  // so we can later fix-up the external users of the induction variables.
  DenseMap<PHINode *, Value *> IVEndValues;

  /// BFI and PSI are used to check for profile guided size optimizations.
  BlockFrequencyInfo *BFI;
  ProfileSummaryInfo *PSI;

  // Whether this loop should be optimized for size based on profile guided size
  // optimizatios.
  bool OptForSizeBasedOnProfile;

  /// Structure to hold information about generated runtime checks, responsible
  /// for cleaning the checks, if vectorization turns out unprofitable.
  GeneratedRTChecks &RTChecks;
};

/// Encapsulate information regarding vectorization of a loop and its epilogue.
/// This information is meant to be updated and used across two stages of
/// epilogue vectorization.
struct EpilogueLoopVectorizationInfo {
  ElementCount MainLoopVF = ElementCount::getFixed(0);
  unsigned MainLoopUF = 0;
  ElementCount EpilogueVF = ElementCount::getFixed(0);
  unsigned EpilogueUF = 0;
  BasicBlock *MainLoopIterationCountCheck = nullptr;
  BasicBlock *EpilogueIterationCountCheck = nullptr;
  BasicBlock *SCEVSafetyCheck = nullptr;
  BasicBlock *MemSafetyCheck = nullptr;
  Value *TripCount = nullptr;
  Value *VectorTripCount = nullptr;

  EpilogueLoopVectorizationInfo(ElementCount MVF, unsigned MUF,
                                ElementCount EVF, unsigned EUF)
      : MainLoopVF(MVF), MainLoopUF(MUF), EpilogueVF(EVF), EpilogueUF(EUF) {
    assert(EUF == 1 &&
           "A high UF for the epilogue loop is likely not beneficial.");
  }
};

/// An extension of the inner loop vectorizer that creates a skeleton for a
/// vectorized loop that has its epilogue (residual) also vectorized.
/// The idea is to run the vplan on a given loop twice, firstly to setup the
/// skeleton and vectorize the main loop, and secondly to complete the skeleton
/// from the first step and vectorize the epilogue.  This is achieved by
/// deriving two concrete strategy classes from this base class and invoking
/// them in succession from the loop vectorizer planner.
class InnerLoopAndEpilogueVectorizer : public InnerLoopVectorizer {
public:
  InnerLoopAndEpilogueVectorizer(
      Loop *OrigLoop, PredicatedScalarEvolution &PSE, LoopInfo *LI,
      DominatorTree *DT, const TargetLibraryInfo *TLI,
      const TargetTransformInfo *TTI, AssumptionCache *AC,
      OptimizationRemarkEmitter *ORE, EpilogueLoopVectorizationInfo &EPI,
      LoopVectorizationLegality *LVL, llvm::LoopVectorizationCostModel *CM,
      BlockFrequencyInfo *BFI, ProfileSummaryInfo *PSI,
      GeneratedRTChecks &Checks)
      : InnerLoopVectorizer(OrigLoop, PSE, LI, DT, TLI, TTI, AC, ORE,
                            EPI.MainLoopVF, EPI.MainLoopVF, EPI.MainLoopUF, LVL,
                            CM, BFI, PSI, Checks),
        EPI(EPI) {}

  // Override this function to handle the more complex control flow around the
  // three loops.
  std::pair<BasicBlock *, Value *> createVectorizedLoopSkeleton(
      const SCEV2ValueTy &ExpandedSCEVs) final {
    return createEpilogueVectorizedLoopSkeleton(ExpandedSCEVs);
  }

  /// The interface for creating a vectorized skeleton using one of two
  /// different strategies, each corresponding to one execution of the vplan
  /// as described above.
  virtual std::pair<BasicBlock *, Value *>
  createEpilogueVectorizedLoopSkeleton(const SCEV2ValueTy &ExpandedSCEVs) = 0;

  /// Holds and updates state information required to vectorize the main loop
  /// and its epilogue in two separate passes. This setup helps us avoid
  /// regenerating and recomputing runtime safety checks. It also helps us to
  /// shorten the iteration-count-check path length for the cases where the
  /// iteration count of the loop is so small that the main vector loop is
  /// completely skipped.
  EpilogueLoopVectorizationInfo &EPI;
};

/// A specialized derived class of inner loop vectorizer that performs
/// vectorization of *main* loops in the process of vectorizing loops and their
/// epilogues.
class EpilogueVectorizerMainLoop : public InnerLoopAndEpilogueVectorizer {
public:
  EpilogueVectorizerMainLoop(
      Loop *OrigLoop, PredicatedScalarEvolution &PSE, LoopInfo *LI,
      DominatorTree *DT, const TargetLibraryInfo *TLI,
      const TargetTransformInfo *TTI, AssumptionCache *AC,
      OptimizationRemarkEmitter *ORE, EpilogueLoopVectorizationInfo &EPI,
      LoopVectorizationLegality *LVL, llvm::LoopVectorizationCostModel *CM,
      BlockFrequencyInfo *BFI, ProfileSummaryInfo *PSI,
      GeneratedRTChecks &Check)
      : InnerLoopAndEpilogueVectorizer(OrigLoop, PSE, LI, DT, TLI, TTI, AC, ORE,
                                       EPI, LVL, CM, BFI, PSI, Check) {}
  /// Implements the interface for creating a vectorized skeleton using the
  /// *main loop* strategy (ie the first pass of vplan execution).
  std::pair<BasicBlock *, Value *>
  createEpilogueVectorizedLoopSkeleton(const SCEV2ValueTy &ExpandedSCEVs) final;

protected:
  /// Emits an iteration count bypass check once for the main loop (when \p
  /// ForEpilogue is false) and once for the epilogue loop (when \p
  /// ForEpilogue is true).
  BasicBlock *emitIterationCountCheck(BasicBlock *Bypass, bool ForEpilogue);
  void printDebugTracesAtStart() override;
  void printDebugTracesAtEnd() override;
};

// A specialized derived class of inner loop vectorizer that performs
// vectorization of *epilogue* loops in the process of vectorizing loops and
// their epilogues.
class EpilogueVectorizerEpilogueLoop : public InnerLoopAndEpilogueVectorizer {
public:
  EpilogueVectorizerEpilogueLoop(
      Loop *OrigLoop, PredicatedScalarEvolution &PSE, LoopInfo *LI,
      DominatorTree *DT, const TargetLibraryInfo *TLI,
      const TargetTransformInfo *TTI, AssumptionCache *AC,
      OptimizationRemarkEmitter *ORE, EpilogueLoopVectorizationInfo &EPI,
      LoopVectorizationLegality *LVL, llvm::LoopVectorizationCostModel *CM,
      BlockFrequencyInfo *BFI, ProfileSummaryInfo *PSI,
      GeneratedRTChecks &Checks)
      : InnerLoopAndEpilogueVectorizer(OrigLoop, PSE, LI, DT, TLI, TTI, AC, ORE,
                                       EPI, LVL, CM, BFI, PSI, Checks) {
    TripCount = EPI.TripCount;
  }
  /// Implements the interface for creating a vectorized skeleton using the
  /// *epilogue loop* strategy (ie the second pass of vplan execution).
  std::pair<BasicBlock *, Value *>
  createEpilogueVectorizedLoopSkeleton(const SCEV2ValueTy &ExpandedSCEVs) final;

protected:
  /// Emits an iteration count bypass check after the main vector loop has
  /// finished to see if there are any iterations left to execute by either
  /// the vector epilogue or the scalar epilogue.
  BasicBlock *emitMinimumVectorEpilogueIterCountCheck(
                                                      BasicBlock *Bypass,
                                                      BasicBlock *Insert);
  void printDebugTracesAtStart() override;
  void printDebugTracesAtEnd() override;
};
} // end namespace llvm

/// Look for a meaningful debug location on the instruction or it's
/// operands.
static DebugLoc getDebugLocFromInstOrOperands(Instruction *I) {
  if (!I)
    return DebugLoc();

  DebugLoc Empty;
  if (I->getDebugLoc() != Empty)
    return I->getDebugLoc();

  for (Use &Op : I->operands()) {
    if (Instruction *OpInst = dyn_cast<Instruction>(Op))
      if (OpInst->getDebugLoc() != Empty)
        return OpInst->getDebugLoc();
  }

  return I->getDebugLoc();
}

/// Write a \p DebugMsg about vectorization to the debug output stream. If \p I
/// is passed, the message relates to that particular instruction.
#ifndef NDEBUG
static void debugVectorizationMessage(const StringRef Prefix,
                                      const StringRef DebugMsg,
                                      Instruction *I) {
  dbgs() << "LV: " << Prefix << DebugMsg;
  if (I != nullptr)
    dbgs() << " " << *I;
  else
    dbgs() << '.';
  dbgs() << '\n';
}
#endif

/// Create an analysis remark that explains why vectorization failed
///
/// \p PassName is the name of the pass (e.g. can be AlwaysPrint).  \p
/// RemarkName is the identifier for the remark.  If \p I is passed it is an
/// instruction that prevents vectorization.  Otherwise \p TheLoop is used for
/// the location of the remark. If \p DL is passed, use it as debug location for
/// the remark. \return the remark object that can be streamed to.
static OptimizationRemarkAnalysis
createLVAnalysis(const char *PassName, StringRef RemarkName, Loop *TheLoop,
                 Instruction *I, DebugLoc DL = {}) {
  Value *CodeRegion = I ? I->getParent() : TheLoop->getHeader();
  // If debug location is attached to the instruction, use it. Otherwise if DL
  // was not provided, use the loop's.
  if (I && I->getDebugLoc())
    DL = I->getDebugLoc();
  else if (!DL)
    DL = TheLoop->getStartLoc();

  return OptimizationRemarkAnalysis(PassName, RemarkName, DL, CodeRegion);
}

namespace llvm {

/// Return a value for Step multiplied by VF.
Value *createStepForVF(IRBuilderBase &B, Type *Ty, ElementCount VF,
                       int64_t Step) {
  assert(Ty->isIntegerTy() && "Expected an integer step");
  return B.CreateElementCount(Ty, VF.multiplyCoefficientBy(Step));
}

/// Return the runtime value for VF.
Value *getRuntimeVF(IRBuilderBase &B, Type *Ty, ElementCount VF) {
  return B.CreateElementCount(Ty, VF);
}

void reportVectorizationFailure(const StringRef DebugMsg,
                                const StringRef OREMsg, const StringRef ORETag,
                                OptimizationRemarkEmitter *ORE, Loop *TheLoop,
                                Instruction *I) {
  LLVM_DEBUG(debugVectorizationMessage("Not vectorizing: ", DebugMsg, I));
  LoopVectorizeHints Hints(TheLoop, true /* doesn't matter */, *ORE);
  ORE->emit(
      createLVAnalysis(Hints.vectorizeAnalysisPassName(), ORETag, TheLoop, I)
      << "loop not vectorized: " << OREMsg);
}

/// Reports an informative message: print \p Msg for debugging purposes as well
/// as an optimization remark. Uses either \p I as location of the remark, or
/// otherwise \p TheLoop. If \p DL is passed, use it as debug location for the
/// remark. If \p DL is passed, use it as debug location for the remark.
static void reportVectorizationInfo(const StringRef Msg, const StringRef ORETag,
                                    OptimizationRemarkEmitter *ORE,
                                    Loop *TheLoop, Instruction *I = nullptr,
                                    DebugLoc DL = {}) {
  LLVM_DEBUG(debugVectorizationMessage("", Msg, I));
  LoopVectorizeHints Hints(TheLoop, true /* doesn't matter */, *ORE);
  ORE->emit(createLVAnalysis(Hints.vectorizeAnalysisPassName(), ORETag, TheLoop,
                             I, DL)
            << Msg);
}

/// Report successful vectorization of the loop. In case an outer loop is
/// vectorized, prepend "outer" to the vectorization remark.
static void reportVectorization(OptimizationRemarkEmitter *ORE, Loop *TheLoop,
                                VectorizationFactor VF, unsigned IC) {
  LLVM_DEBUG(debugVectorizationMessage(
      "Vectorizing: ", TheLoop->isInnermost() ? "innermost loop" : "outer loop",
      nullptr));
  StringRef LoopType = TheLoop->isInnermost() ? "" : "outer ";
  ORE->emit([&]() {
    return OptimizationRemark(LV_NAME, "Vectorized", TheLoop->getStartLoc(),
                              TheLoop->getHeader())
           << "vectorized " << LoopType << "loop (vectorization width: "
           << ore::NV("VectorizationFactor", VF.Width)
           << ", interleaved count: " << ore::NV("InterleaveCount", IC) << ")";
  });
}

} // end namespace llvm

namespace llvm {

// Loop vectorization cost-model hints how the scalar epilogue loop should be
// lowered.
enum ScalarEpilogueLowering {

  // The default: allowing scalar epilogues.
  CM_ScalarEpilogueAllowed,

  // Vectorization with OptForSize: don't allow epilogues.
  CM_ScalarEpilogueNotAllowedOptSize,

  // A special case of vectorisation with OptForSize: loops with a very small
  // trip count are considered for vectorization under OptForSize, thereby
  // making sure the cost of their loop body is dominant, free of runtime
  // guards and scalar iteration overheads.
  CM_ScalarEpilogueNotAllowedLowTripLoop,

  // Loop hint predicate indicating an epilogue is undesired.
  CM_ScalarEpilogueNotNeededUsePredicate,

  // Directive indicating we must either tail fold or not vectorize
  CM_ScalarEpilogueNotAllowedUsePredicate
};

using InstructionVFPair = std::pair<Instruction *, ElementCount>;

/// LoopVectorizationCostModel - estimates the expected speedups due to
/// vectorization.
/// In many cases vectorization is not profitable. This can happen because of
/// a number of reasons. In this class we mainly attempt to predict the
/// expected speedup/slowdowns due to the supported instruction set. We use the
/// TargetTransformInfo to query the different backends for the cost of
/// different operations.
class LoopVectorizationCostModel {
  friend class LoopVectorizationPlanner;

public:
  LoopVectorizationCostModel(ScalarEpilogueLowering SEL, Loop *L,
                             PredicatedScalarEvolution &PSE, LoopInfo *LI,
                             LoopVectorizationLegality *Legal,
                             const TargetTransformInfo &TTI,
                             const TargetLibraryInfo *TLI, DemandedBits *DB,
                             AssumptionCache *AC,
                             OptimizationRemarkEmitter *ORE, const Function *F,
                             const LoopVectorizeHints *Hints,
                             InterleavedAccessInfo &IAI)
      : ScalarEpilogueStatus(SEL), TheLoop(L), PSE(PSE), LI(LI), Legal(Legal),
        TTI(TTI), TLI(TLI), DB(DB), AC(AC), ORE(ORE), TheFunction(F),
        Hints(Hints), InterleaveInfo(IAI) {}

  /// \return An upper bound for the vectorization factors (both fixed and
  /// scalable). If the factors are 0, vectorization and interleaving should be
  /// avoided up front.
  FixedScalableVFPair computeMaxVF(ElementCount UserVF, unsigned UserIC);

  /// \return True if runtime checks are required for vectorization, and false
  /// otherwise.
  bool runtimeChecksRequired();

  /// Setup cost-based decisions for user vectorization factor.
  /// \return true if the UserVF is a feasible VF to be chosen.
  bool selectUserVectorizationFactor(ElementCount UserVF) {
    collectUniformsAndScalars(UserVF);
    collectInstsToScalarize(UserVF);
    return expectedCost(UserVF).isValid();
  }

  /// \return The size (in bits) of the smallest and widest types in the code
  /// that needs to be vectorized. We ignore values that remain scalar such as
  /// 64 bit loop indices.
  std::pair<unsigned, unsigned> getSmallestAndWidestTypes();

  /// \return The desired interleave count.
  /// If interleave count has been specified by metadata it will be returned.
  /// Otherwise, the interleave count is computed and returned. VF and LoopCost
  /// are the selected vectorization factor and the cost of the selected VF.
  unsigned selectInterleaveCount(ElementCount VF, InstructionCost LoopCost);

  /// Memory access instruction may be vectorized in more than one way.
  /// Form of instruction after vectorization depends on cost.
  /// This function takes cost-based decisions for Load/Store instructions
  /// and collects them in a map. This decisions map is used for building
  /// the lists of loop-uniform and loop-scalar instructions.
  /// The calculated cost is saved with widening decision in order to
  /// avoid redundant calculations.
  void setCostBasedWideningDecision(ElementCount VF);

  /// A call may be vectorized in different ways depending on whether we have
  /// vectorized variants available and whether the target supports masking.
  /// This function analyzes all calls in the function at the supplied VF,
  /// makes a decision based on the costs of available options, and stores that
  /// decision in a map for use in planning and plan execution.
  void setVectorizedCallDecision(ElementCount VF);

  /// A struct that represents some properties of the register usage
  /// of a loop.
  struct RegisterUsage {
    /// Holds the number of loop invariant values that are used in the loop.
    /// The key is ClassID of target-provided register class.
    SmallMapVector<unsigned, unsigned, 4> LoopInvariantRegs;
    /// Holds the maximum number of concurrent live intervals in the loop.
    /// The key is ClassID of target-provided register class.
    SmallMapVector<unsigned, unsigned, 4> MaxLocalUsers;
  };

  /// \return Returns information about the register usages of the loop for the
  /// given vectorization factors.
  SmallVector<RegisterUsage, 8>
  calculateRegisterUsage(ArrayRef<ElementCount> VFs);

  /// Collect values we want to ignore in the cost model.
  void collectValuesToIgnore();

  /// Collect all element types in the loop for which widening is needed.
  void collectElementTypesForWidening();

  /// Split reductions into those that happen in the loop, and those that happen
  /// outside. In loop reductions are collected into InLoopReductions.
  void collectInLoopReductions();

  /// Returns true if we should use strict in-order reductions for the given
  /// RdxDesc. This is true if the -enable-strict-reductions flag is passed,
  /// the IsOrdered flag of RdxDesc is set and we do not allow reordering
  /// of FP operations.
  bool useOrderedReductions(const RecurrenceDescriptor &RdxDesc) const {
    return !Hints->allowReordering() && RdxDesc.isOrdered();
  }

  /// \returns The smallest bitwidth each instruction can be represented with.
  /// The vector equivalents of these instructions should be truncated to this
  /// type.
  const MapVector<Instruction *, uint64_t> &getMinimalBitwidths() const {
    return MinBWs;
  }

  /// \returns True if it is more profitable to scalarize instruction \p I for
  /// vectorization factor \p VF.
  bool isProfitableToScalarize(Instruction *I, ElementCount VF) const {
    assert(VF.isVector() &&
           "Profitable to scalarize relevant only for VF > 1.");
    assert(
        TheLoop->isInnermost() &&
        "cost-model should not be used for outer loops (in VPlan-native path)");

    auto Scalars = InstsToScalarize.find(VF);
    assert(Scalars != InstsToScalarize.end() &&
           "VF not yet analyzed for scalarization profitability");
    return Scalars->second.contains(I);
  }

  /// Returns true if \p I is known to be uniform after vectorization.
  bool isUniformAfterVectorization(Instruction *I, ElementCount VF) const {
    assert(
        TheLoop->isInnermost() &&
        "cost-model should not be used for outer loops (in VPlan-native path)");
    // Pseudo probe needs to be duplicated for each unrolled iteration and
    // vector lane so that profiled loop trip count can be accurately
    // accumulated instead of being under counted.
    if (isa<PseudoProbeInst>(I))
      return false;

    if (VF.isScalar())
      return true;

    auto UniformsPerVF = Uniforms.find(VF);
    assert(UniformsPerVF != Uniforms.end() &&
           "VF not yet analyzed for uniformity");
    return UniformsPerVF->second.count(I);
  }

  /// Returns true if \p I is known to be scalar after vectorization.
  bool isScalarAfterVectorization(Instruction *I, ElementCount VF) const {
    assert(
        TheLoop->isInnermost() &&
        "cost-model should not be used for outer loops (in VPlan-native path)");
    if (VF.isScalar())
      return true;

    auto ScalarsPerVF = Scalars.find(VF);
    assert(ScalarsPerVF != Scalars.end() &&
           "Scalar values are not calculated for VF");
    return ScalarsPerVF->second.count(I);
  }

  /// \returns True if instruction \p I can be truncated to a smaller bitwidth
  /// for vectorization factor \p VF.
  bool canTruncateToMinimalBitwidth(Instruction *I, ElementCount VF) const {
    return VF.isVector() && MinBWs.contains(I) &&
           !isProfitableToScalarize(I, VF) &&
           !isScalarAfterVectorization(I, VF);
  }

  /// Decision that was taken during cost calculation for memory instruction.
  enum InstWidening {
    CM_Unknown,
    CM_Widen,         // For consecutive accesses with stride +1.
    CM_Widen_Reverse, // For consecutive accesses with stride -1.
    CM_Interleave,
    CM_GatherScatter,
    CM_Scalarize,
    CM_VectorCall,
    CM_IntrinsicCall
  };

  /// Save vectorization decision \p W and \p Cost taken by the cost model for
  /// instruction \p I and vector width \p VF.
  void setWideningDecision(Instruction *I, ElementCount VF, InstWidening W,
                           InstructionCost Cost) {
    assert(VF.isVector() && "Expected VF >=2");
    WideningDecisions[std::make_pair(I, VF)] = std::make_pair(W, Cost);
  }

  /// Save vectorization decision \p W and \p Cost taken by the cost model for
  /// interleaving group \p Grp and vector width \p VF.
  void setWideningDecision(const InterleaveGroup<Instruction> *Grp,
                           ElementCount VF, InstWidening W,
                           InstructionCost Cost) {
    assert(VF.isVector() && "Expected VF >=2");
    /// Broadcast this decicion to all instructions inside the group.
    /// When interleaving, the cost will only be assigned one instruction, the
    /// insert position. For other cases, add the appropriate fraction of the
    /// total cost to each instruction. This ensures accurate costs are used,
    /// even if the insert position instruction is not used.
    InstructionCost InsertPosCost = Cost;
    InstructionCost OtherMemberCost = 0;
    if (W != CM_Interleave)
      OtherMemberCost = InsertPosCost = Cost / Grp->getNumMembers();
    ;
    for (unsigned Idx = 0; Idx < Grp->getFactor(); ++Idx) {
      if (auto *I = Grp->getMember(Idx)) {
        if (Grp->getInsertPos() == I)
          WideningDecisions[std::make_pair(I, VF)] =
              std::make_pair(W, InsertPosCost);
        else
          WideningDecisions[std::make_pair(I, VF)] =
              std::make_pair(W, OtherMemberCost);
      }
    }
  }

  /// Return the cost model decision for the given instruction \p I and vector
  /// width \p VF. Return CM_Unknown if this instruction did not pass
  /// through the cost modeling.
  InstWidening getWideningDecision(Instruction *I, ElementCount VF) const {
    assert(VF.isVector() && "Expected VF to be a vector VF");
    assert(
        TheLoop->isInnermost() &&
        "cost-model should not be used for outer loops (in VPlan-native path)");

    std::pair<Instruction *, ElementCount> InstOnVF = std::make_pair(I, VF);
    auto Itr = WideningDecisions.find(InstOnVF);
    if (Itr == WideningDecisions.end())
      return CM_Unknown;
    return Itr->second.first;
  }

  /// Return the vectorization cost for the given instruction \p I and vector
  /// width \p VF.
  InstructionCost getWideningCost(Instruction *I, ElementCount VF) {
    assert(VF.isVector() && "Expected VF >=2");
    std::pair<Instruction *, ElementCount> InstOnVF = std::make_pair(I, VF);
    assert(WideningDecisions.contains(InstOnVF) &&
           "The cost is not calculated");
    return WideningDecisions[InstOnVF].second;
  }

  struct CallWideningDecision {
    InstWidening Kind;
    Function *Variant;
    Intrinsic::ID IID;
    std::optional<unsigned> MaskPos;
    InstructionCost Cost;
  };

  void setCallWideningDecision(CallInst *CI, ElementCount VF, InstWidening Kind,
                               Function *Variant, Intrinsic::ID IID,
                               std::optional<unsigned> MaskPos,
                               InstructionCost Cost) {
    assert(!VF.isScalar() && "Expected vector VF");
    CallWideningDecisions[std::make_pair(CI, VF)] = {Kind, Variant, IID,
                                                     MaskPos, Cost};
  }

  CallWideningDecision getCallWideningDecision(CallInst *CI,
                                               ElementCount VF) const {
    assert(!VF.isScalar() && "Expected vector VF");
    return CallWideningDecisions.at(std::make_pair(CI, VF));
  }

  /// Return True if instruction \p I is an optimizable truncate whose operand
  /// is an induction variable. Such a truncate will be removed by adding a new
  /// induction variable with the destination type.
  bool isOptimizableIVTruncate(Instruction *I, ElementCount VF) {
    // If the instruction is not a truncate, return false.
    auto *Trunc = dyn_cast<TruncInst>(I);
    if (!Trunc)
      return false;

    // Get the source and destination types of the truncate.
    Type *SrcTy = ToVectorTy(cast<CastInst>(I)->getSrcTy(), VF);
    Type *DestTy = ToVectorTy(cast<CastInst>(I)->getDestTy(), VF);

    // If the truncate is free for the given types, return false. Replacing a
    // free truncate with an induction variable would add an induction variable
    // update instruction to each iteration of the loop. We exclude from this
    // check the primary induction variable since it will need an update
    // instruction regardless.
    Value *Op = Trunc->getOperand(0);
    if (Op != Legal->getPrimaryInduction() && TTI.isTruncateFree(SrcTy, DestTy))
      return false;

    // If the truncated value is not an induction variable, return false.
    return Legal->isInductionPhi(Op);
  }

  /// Collects the instructions to scalarize for each predicated instruction in
  /// the loop.
  void collectInstsToScalarize(ElementCount VF);

  /// Collect Uniform and Scalar values for the given \p VF.
  /// The sets depend on CM decision for Load/Store instructions
  /// that may be vectorized as interleave, gather-scatter or scalarized.
  /// Also make a decision on what to do about call instructions in the loop
  /// at that VF -- scalarize, call a known vector routine, or call a
  /// vector intrinsic.
  void collectUniformsAndScalars(ElementCount VF) {
    // Do the analysis once.
    if (VF.isScalar() || Uniforms.contains(VF))
      return;
    setCostBasedWideningDecision(VF);
    collectLoopUniforms(VF);
    setVectorizedCallDecision(VF);
    collectLoopScalars(VF);
  }

  /// Returns true if the target machine supports masked store operation
  /// for the given \p DataType and kind of access to \p Ptr.
  bool isLegalMaskedStore(Type *DataType, Value *Ptr, Align Alignment) const {
    return Legal->isConsecutivePtr(DataType, Ptr) &&
           TTI.isLegalMaskedStore(DataType, Alignment);
  }

  /// Returns true if the target machine supports masked load operation
  /// for the given \p DataType and kind of access to \p Ptr.
  bool isLegalMaskedLoad(Type *DataType, Value *Ptr, Align Alignment) const {
    return Legal->isConsecutivePtr(DataType, Ptr) &&
           TTI.isLegalMaskedLoad(DataType, Alignment);
  }

  /// Returns true if the target machine can represent \p V as a masked gather
  /// or scatter operation.
  bool isLegalGatherOrScatter(Value *V, ElementCount VF) {
    bool LI = isa<LoadInst>(V);
    bool SI = isa<StoreInst>(V);
    if (!LI && !SI)
      return false;
    auto *Ty = getLoadStoreType(V);
    Align Align = getLoadStoreAlignment(V);
    if (VF.isVector())
      Ty = VectorType::get(Ty, VF);
    return (LI && TTI.isLegalMaskedGather(Ty, Align)) ||
           (SI && TTI.isLegalMaskedScatter(Ty, Align));
  }

  /// Returns true if the target machine supports all of the reduction
  /// variables found for the given VF.
  bool canVectorizeReductions(ElementCount VF) const {
    return (all_of(Legal->getReductionVars(), [&](auto &Reduction) -> bool {
      const RecurrenceDescriptor &RdxDesc = Reduction.second;
      return TTI.isLegalToVectorizeReduction(RdxDesc, VF);
    }));
  }

  /// Given costs for both strategies, return true if the scalar predication
  /// lowering should be used for div/rem.  This incorporates an override
  /// option so it is not simply a cost comparison.
  bool isDivRemScalarWithPredication(InstructionCost ScalarCost,
                                     InstructionCost SafeDivisorCost) const {
    switch (ForceSafeDivisor) {
    case cl::BOU_UNSET:
      return ScalarCost < SafeDivisorCost;
    case cl::BOU_TRUE:
      return false;
    case cl::BOU_FALSE:
      return true;
    };
    llvm_unreachable("impossible case value");
  }

  /// Returns true if \p I is an instruction which requires predication and
  /// for which our chosen predication strategy is scalarization (i.e. we
  /// don't have an alternate strategy such as masking available).
  /// \p VF is the vectorization factor that will be used to vectorize \p I.
  bool isScalarWithPredication(Instruction *I, ElementCount VF) const;

  /// Returns true if \p I is an instruction that needs to be predicated
  /// at runtime.  The result is independent of the predication mechanism.
  /// Superset of instructions that return true for isScalarWithPredication.
  bool isPredicatedInst(Instruction *I) const;

  /// Return the costs for our two available strategies for lowering a
  /// div/rem operation which requires speculating at least one lane.
  /// First result is for scalarization (will be invalid for scalable
  /// vectors); second is for the safe-divisor strategy.
  std::pair<InstructionCost, InstructionCost>
  getDivRemSpeculationCost(Instruction *I,
                           ElementCount VF) const;

  /// Returns true if \p I is a memory instruction with consecutive memory
  /// access that can be widened.
  bool memoryInstructionCanBeWidened(Instruction *I, ElementCount VF);

  /// Returns true if \p I is a memory instruction in an interleaved-group
  /// of memory accesses that can be vectorized with wide vector loads/stores
  /// and shuffles.
  bool interleavedAccessCanBeWidened(Instruction *I, ElementCount VF) const;

  /// Check if \p Instr belongs to any interleaved access group.
  bool isAccessInterleaved(Instruction *Instr) const {
    return InterleaveInfo.isInterleaved(Instr);
  }

  /// Get the interleaved access group that \p Instr belongs to.
  const InterleaveGroup<Instruction> *
  getInterleavedAccessGroup(Instruction *Instr) const {
    return InterleaveInfo.getInterleaveGroup(Instr);
  }

  /// Returns true if we're required to use a scalar epilogue for at least
  /// the final iteration of the original loop.
  bool requiresScalarEpilogue(bool IsVectorizing) const {
    if (!isScalarEpilogueAllowed()) {
      LLVM_DEBUG(dbgs() << "LV: Loop does not require scalar epilogue\n");
      return false;
    }
    // If we might exit from anywhere but the latch, must run the exiting
    // iteration in scalar form.
    if (TheLoop->getExitingBlock() != TheLoop->getLoopLatch()) {
      LLVM_DEBUG(
          dbgs() << "LV: Loop requires scalar epilogue: multiple exits\n");
      return true;
    }
    if (IsVectorizing && InterleaveInfo.requiresScalarEpilogue()) {
      LLVM_DEBUG(dbgs() << "LV: Loop requires scalar epilogue: "
                           "interleaved group requires scalar epilogue\n");
      return true;
    }
    LLVM_DEBUG(dbgs() << "LV: Loop does not require scalar epilogue\n");
    return false;
  }

  /// Returns true if we're required to use a scalar epilogue for at least
  /// the final iteration of the original loop for all VFs in \p Range.
  /// A scalar epilogue must either be required for all VFs in \p Range or for
  /// none.
  bool requiresScalarEpilogue(VFRange Range) const {
    auto RequiresScalarEpilogue = [this](ElementCount VF) {
      return requiresScalarEpilogue(VF.isVector());
    };
    bool IsRequired = all_of(Range, RequiresScalarEpilogue);
    assert(
        (IsRequired || none_of(Range, RequiresScalarEpilogue)) &&
        "all VFs in range must agree on whether a scalar epilogue is required");
    return IsRequired;
  }

  /// Returns true if a scalar epilogue is not allowed due to optsize or a
  /// loop hint annotation.
  bool isScalarEpilogueAllowed() const {
    return ScalarEpilogueStatus == CM_ScalarEpilogueAllowed;
  }

  /// Returns the TailFoldingStyle that is best for the current loop.
  TailFoldingStyle getTailFoldingStyle(bool IVUpdateMayOverflow = true) const {
    if (!ChosenTailFoldingStyle)
      return TailFoldingStyle::None;
    return IVUpdateMayOverflow ? ChosenTailFoldingStyle->first
                               : ChosenTailFoldingStyle->second;
  }

  /// Selects and saves TailFoldingStyle for 2 options - if IV update may
  /// overflow or not.
  /// \param IsScalableVF true if scalable vector factors enabled.
  /// \param UserIC User specific interleave count.
  void setTailFoldingStyles(bool IsScalableVF, unsigned UserIC) {
    assert(!ChosenTailFoldingStyle && "Tail folding must not be selected yet.");
    if (!Legal->canFoldTailByMasking()) {
      ChosenTailFoldingStyle =
          std::make_pair(TailFoldingStyle::None, TailFoldingStyle::None);
      return;
    }

    if (!ForceTailFoldingStyle.getNumOccurrences()) {
      ChosenTailFoldingStyle = std::make_pair(
          TTI.getPreferredTailFoldingStyle(/*IVUpdateMayOverflow=*/true),
          TTI.getPreferredTailFoldingStyle(/*IVUpdateMayOverflow=*/false));
      return;
    }

    // Set styles when forced.
    ChosenTailFoldingStyle = std::make_pair(ForceTailFoldingStyle.getValue(),
                                            ForceTailFoldingStyle.getValue());
    if (ForceTailFoldingStyle != TailFoldingStyle::DataWithEVL)
      return;
    // Override forced styles if needed.
    // FIXME: use actual opcode/data type for analysis here.
    // FIXME: Investigate opportunity for fixed vector factor.
    bool EVLIsLegal =
        IsScalableVF && UserIC <= 1 &&
        TTI.hasActiveVectorLength(0, nullptr, Align()) &&
        !EnableVPlanNativePath &&
        // FIXME: implement support for max safe dependency distance.
        Legal->isSafeForAnyVectorWidth();
    if (!EVLIsLegal) {
      // If for some reason EVL mode is unsupported, fallback to
      // DataWithoutLaneMask to try to vectorize the loop with folded tail
      // in a generic way.
      ChosenTailFoldingStyle =
          std::make_pair(TailFoldingStyle::DataWithoutLaneMask,
                         TailFoldingStyle::DataWithoutLaneMask);
      LLVM_DEBUG(
          dbgs()
          << "LV: Preference for VP intrinsics indicated. Will "
             "not try to generate VP Intrinsics "
          << (UserIC > 1
                  ? "since interleave count specified is greater than 1.\n"
                  : "due to non-interleaving reasons.\n"));
    }
  }

  /// Returns true if all loop blocks should be masked to fold tail loop.
  bool foldTailByMasking() const {
    // TODO: check if it is possible to check for None style independent of
    // IVUpdateMayOverflow flag in getTailFoldingStyle.
    return getTailFoldingStyle() != TailFoldingStyle::None;
  }

  /// Returns true if the instructions in this block requires predication
  /// for any reason, e.g. because tail folding now requires a predicate
  /// or because the block in the original loop was predicated.
  bool blockNeedsPredicationForAnyReason(BasicBlock *BB) const {
    return foldTailByMasking() || Legal->blockNeedsPredication(BB);
  }

  /// Returns true if VP intrinsics with explicit vector length support should
  /// be generated in the tail folded loop.
  bool foldTailWithEVL() const {
    return getTailFoldingStyle() == TailFoldingStyle::DataWithEVL;
  }

  /// Returns true if the Phi is part of an inloop reduction.
  bool isInLoopReduction(PHINode *Phi) const {
    return InLoopReductions.contains(Phi);
  }

  /// Estimate cost of an intrinsic call instruction CI if it were vectorized
  /// with factor VF.  Return the cost of the instruction, including
  /// scalarization overhead if it's needed.
  InstructionCost getVectorIntrinsicCost(CallInst *CI, ElementCount VF) const;

  /// Estimate cost of a call instruction CI if it were vectorized with factor
  /// VF. Return the cost of the instruction, including scalarization overhead
  /// if it's needed.
  InstructionCost getVectorCallCost(CallInst *CI, ElementCount VF) const;

  /// Invalidates decisions already taken by the cost model.
  void invalidateCostModelingDecisions() {
    WideningDecisions.clear();
    CallWideningDecisions.clear();
    Uniforms.clear();
    Scalars.clear();
  }

  /// Returns the expected execution cost. The unit of the cost does
  /// not matter because we use the 'cost' units to compare different
  /// vector widths. The cost that is returned is *not* normalized by
  /// the factor width.
  InstructionCost expectedCost(ElementCount VF);

  bool hasPredStores() const { return NumPredStores > 0; }

  /// Returns true if epilogue vectorization is considered profitable, and
  /// false otherwise.
  /// \p VF is the vectorization factor chosen for the original loop.
  bool isEpilogueVectorizationProfitable(const ElementCount VF) const;

  /// Returns the execution time cost of an instruction for a given vector
  /// width. Vector width of one means scalar.
  InstructionCost getInstructionCost(Instruction *I, ElementCount VF);

  /// Return the cost of instructions in an inloop reduction pattern, if I is
  /// part of that pattern.
  std::optional<InstructionCost>
  getReductionPatternCost(Instruction *I, ElementCount VF, Type *VectorTy,
                          TTI::TargetCostKind CostKind) const;

private:
  unsigned NumPredStores = 0;

  /// \return An upper bound for the vectorization factors for both
  /// fixed and scalable vectorization, where the minimum-known number of
  /// elements is a power-of-2 larger than zero. If scalable vectorization is
  /// disabled or unsupported, then the scalable part will be equal to
  /// ElementCount::getScalable(0).
  FixedScalableVFPair computeFeasibleMaxVF(unsigned MaxTripCount,
                                           ElementCount UserVF,
                                           bool FoldTailByMasking);

  /// \return the maximized element count based on the targets vector
  /// registers and the loop trip-count, but limited to a maximum safe VF.
  /// This is a helper function of computeFeasibleMaxVF.
  ElementCount getMaximizedVFForTarget(unsigned MaxTripCount,
                                       unsigned SmallestType,
                                       unsigned WidestType,
                                       ElementCount MaxSafeVF,
                                       bool FoldTailByMasking);

  /// Checks if scalable vectorization is supported and enabled. Caches the
  /// result to avoid repeated debug dumps for repeated queries.
  bool isScalableVectorizationAllowed();

  /// \return the maximum legal scalable VF, based on the safe max number
  /// of elements.
  ElementCount getMaxLegalScalableVF(unsigned MaxSafeElements);

  /// Calculate vectorization cost of memory instruction \p I.
  InstructionCost getMemoryInstructionCost(Instruction *I, ElementCount VF);

  /// The cost computation for scalarized memory instruction.
  InstructionCost getMemInstScalarizationCost(Instruction *I, ElementCount VF);

  /// The cost computation for interleaving group of memory instructions.
  InstructionCost getInterleaveGroupCost(Instruction *I, ElementCount VF);

  /// The cost computation for Gather/Scatter instruction.
  InstructionCost getGatherScatterCost(Instruction *I, ElementCount VF);

  /// The cost computation for widening instruction \p I with consecutive
  /// memory access.
  InstructionCost getConsecutiveMemOpCost(Instruction *I, ElementCount VF);

  /// The cost calculation for Load/Store instruction \p I with uniform pointer -
  /// Load: scalar load + broadcast.
  /// Store: scalar store + (loop invariant value stored? 0 : extract of last
  /// element)
  InstructionCost getUniformMemOpCost(Instruction *I, ElementCount VF);

  /// Estimate the overhead of scalarizing an instruction. This is a
  /// convenience wrapper for the type-based getScalarizationOverhead API.
  InstructionCost getScalarizationOverhead(Instruction *I, ElementCount VF,
                                           TTI::TargetCostKind CostKind) const;

  /// Returns true if an artificially high cost for emulated masked memrefs
  /// should be used.
  bool useEmulatedMaskMemRefHack(Instruction *I, ElementCount VF);

  /// Map of scalar integer values to the smallest bitwidth they can be legally
  /// represented as. The vector equivalents of these values should be truncated
  /// to this type.
  MapVector<Instruction *, uint64_t> MinBWs;

  /// A type representing the costs for instructions if they were to be
  /// scalarized rather than vectorized. The entries are Instruction-Cost
  /// pairs.
  using ScalarCostsTy = DenseMap<Instruction *, InstructionCost>;

  /// A set containing all BasicBlocks that are known to present after
  /// vectorization as a predicated block.
  DenseMap<ElementCount, SmallPtrSet<BasicBlock *, 4>>
      PredicatedBBsAfterVectorization;

  /// Records whether it is allowed to have the original scalar loop execute at
  /// least once. This may be needed as a fallback loop in case runtime
  /// aliasing/dependence checks fail, or to handle the tail/remainder
  /// iterations when the trip count is unknown or doesn't divide by the VF,
  /// or as a peel-loop to handle gaps in interleave-groups.
  /// Under optsize and when the trip count is very small we don't allow any
  /// iterations to execute in the scalar loop.
  ScalarEpilogueLowering ScalarEpilogueStatus = CM_ScalarEpilogueAllowed;

  /// Control finally chosen tail folding style. The first element is used if
  /// the IV update may overflow, the second element - if it does not.
  std::optional<std::pair<TailFoldingStyle, TailFoldingStyle>>
      ChosenTailFoldingStyle;

  /// true if scalable vectorization is supported and enabled.
  std::optional<bool> IsScalableVectorizationAllowed;

  /// A map holding scalar costs for different vectorization factors. The
  /// presence of a cost for an instruction in the mapping indicates that the
  /// instruction will be scalarized when vectorizing with the associated
  /// vectorization factor. The entries are VF-ScalarCostTy pairs.
  DenseMap<ElementCount, ScalarCostsTy> InstsToScalarize;

  /// Holds the instructions known to be uniform after vectorization.
  /// The data is collected per VF.
  DenseMap<ElementCount, SmallPtrSet<Instruction *, 4>> Uniforms;

  /// Holds the instructions known to be scalar after vectorization.
  /// The data is collected per VF.
  DenseMap<ElementCount, SmallPtrSet<Instruction *, 4>> Scalars;

  /// Holds the instructions (address computations) that are forced to be
  /// scalarized.
  DenseMap<ElementCount, SmallPtrSet<Instruction *, 4>> ForcedScalars;

  /// PHINodes of the reductions that should be expanded in-loop.
  SmallPtrSet<PHINode *, 4> InLoopReductions;

  /// A Map of inloop reduction operations and their immediate chain operand.
  /// FIXME: This can be removed once reductions can be costed correctly in
  /// VPlan. This was added to allow quick lookup of the inloop operations.
  DenseMap<Instruction *, Instruction *> InLoopReductionImmediateChains;

  /// Returns the expected difference in cost from scalarizing the expression
  /// feeding a predicated instruction \p PredInst. The instructions to
  /// scalarize and their scalar costs are collected in \p ScalarCosts. A
  /// non-negative return value implies the expression will be scalarized.
  /// Currently, only single-use chains are considered for scalarization.
  InstructionCost computePredInstDiscount(Instruction *PredInst,
                                          ScalarCostsTy &ScalarCosts,
                                          ElementCount VF);

  /// Collect the instructions that are uniform after vectorization. An
  /// instruction is uniform if we represent it with a single scalar value in
  /// the vectorized loop corresponding to each vector iteration. Examples of
  /// uniform instructions include pointer operands of consecutive or
  /// interleaved memory accesses. Note that although uniformity implies an
  /// instruction will be scalar, the reverse is not true. In general, a
  /// scalarized instruction will be represented by VF scalar values in the
  /// vectorized loop, each corresponding to an iteration of the original
  /// scalar loop.
  void collectLoopUniforms(ElementCount VF);

  /// Collect the instructions that are scalar after vectorization. An
  /// instruction is scalar if it is known to be uniform or will be scalarized
  /// during vectorization. collectLoopScalars should only add non-uniform nodes
  /// to the list if they are used by a load/store instruction that is marked as
  /// CM_Scalarize. Non-uniform scalarized instructions will be represented by
  /// VF values in the vectorized loop, each corresponding to an iteration of
  /// the original scalar loop.
  void collectLoopScalars(ElementCount VF);

  /// Keeps cost model vectorization decision and cost for instructions.
  /// Right now it is used for memory instructions only.
  using DecisionList = DenseMap<std::pair<Instruction *, ElementCount>,
                                std::pair<InstWidening, InstructionCost>>;

  DecisionList WideningDecisions;

  using CallDecisionList =
      DenseMap<std::pair<CallInst *, ElementCount>, CallWideningDecision>;

  CallDecisionList CallWideningDecisions;

  /// Returns true if \p V is expected to be vectorized and it needs to be
  /// extracted.
  bool needsExtract(Value *V, ElementCount VF) const {
    Instruction *I = dyn_cast<Instruction>(V);
    if (VF.isScalar() || !I || !TheLoop->contains(I) ||
        TheLoop->isLoopInvariant(I))
      return false;

    // Assume we can vectorize V (and hence we need extraction) if the
    // scalars are not computed yet. This can happen, because it is called
    // via getScalarizationOverhead from setCostBasedWideningDecision, before
    // the scalars are collected. That should be a safe assumption in most
    // cases, because we check if the operands have vectorizable types
    // beforehand in LoopVectorizationLegality.
    return !Scalars.contains(VF) || !isScalarAfterVectorization(I, VF);
  };

  /// Returns a range containing only operands needing to be extracted.
  SmallVector<Value *, 4> filterExtractingOperands(Instruction::op_range Ops,
                                                   ElementCount VF) const {
    return SmallVector<Value *, 4>(make_filter_range(
        Ops, [this, VF](Value *V) { return this->needsExtract(V, VF); }));
  }

public:
  /// The loop that we evaluate.
  Loop *TheLoop;

  /// Predicated scalar evolution analysis.
  PredicatedScalarEvolution &PSE;

  /// Loop Info analysis.
  LoopInfo *LI;

  /// Vectorization legality.
  LoopVectorizationLegality *Legal;

  /// Vector target information.
  const TargetTransformInfo &TTI;

  /// Target Library Info.
  const TargetLibraryInfo *TLI;

  /// Demanded bits analysis.
  DemandedBits *DB;

  /// Assumption cache.
  AssumptionCache *AC;

  /// Interface to emit optimization remarks.
  OptimizationRemarkEmitter *ORE;

  const Function *TheFunction;

  /// Loop Vectorize Hint.
  const LoopVectorizeHints *Hints;

  /// The interleave access information contains groups of interleaved accesses
  /// with the same stride and close to each other.
  InterleavedAccessInfo &InterleaveInfo;

  /// Values to ignore in the cost model.
  SmallPtrSet<const Value *, 16> ValuesToIgnore;

  /// Values to ignore in the cost model when VF > 1.
  SmallPtrSet<const Value *, 16> VecValuesToIgnore;

  /// All element types found in the loop.
  SmallPtrSet<Type *, 16> ElementTypesInLoop;
};
} // end namespace llvm

namespace {
/// Helper struct to manage generating runtime checks for vectorization.
///
/// The runtime checks are created up-front in temporary blocks to allow better
/// estimating the cost and un-linked from the existing IR. After deciding to
/// vectorize, the checks are moved back. If deciding not to vectorize, the
/// temporary blocks are completely removed.
class GeneratedRTChecks {
  /// Basic block which contains the generated SCEV checks, if any.
  BasicBlock *SCEVCheckBlock = nullptr;

  /// The value representing the result of the generated SCEV checks. If it is
  /// nullptr, either no SCEV checks have been generated or they have been used.
  Value *SCEVCheckCond = nullptr;

  /// Basic block which contains the generated memory runtime checks, if any.
  BasicBlock *MemCheckBlock = nullptr;

  /// The value representing the result of the generated memory runtime checks.
  /// If it is nullptr, either no memory runtime checks have been generated or
  /// they have been used.
  Value *MemRuntimeCheckCond = nullptr;

  DominatorTree *DT;
  LoopInfo *LI;
  TargetTransformInfo *TTI;

  SCEVExpander SCEVExp;
  SCEVExpander MemCheckExp;

  bool CostTooHigh = false;
  const bool AddBranchWeights;

  Loop *OuterLoop = nullptr;

  PredicatedScalarEvolution &PSE;

public:
  GeneratedRTChecks(PredicatedScalarEvolution &PSE, DominatorTree *DT,
                    LoopInfo *LI, TargetTransformInfo *TTI,
                    const DataLayout &DL, bool AddBranchWeights)
      : DT(DT), LI(LI), TTI(TTI), SCEVExp(*PSE.getSE(), DL, "scev.check"),
        MemCheckExp(*PSE.getSE(), DL, "scev.check"),
        AddBranchWeights(AddBranchWeights), PSE(PSE) {}

  /// Generate runtime checks in SCEVCheckBlock and MemCheckBlock, so we can
  /// accurately estimate the cost of the runtime checks. The blocks are
  /// un-linked from the IR and is added back during vector code generation. If
  /// there is no vector code generation, the check blocks are removed
  /// completely.
  void create(Loop *L, const LoopAccessInfo &LAI,
              const SCEVPredicate &UnionPred, ElementCount VF, unsigned IC) {

    // Hard cutoff to limit compile-time increase in case a very large number of
    // runtime checks needs to be generated.
    // TODO: Skip cutoff if the loop is guaranteed to execute, e.g. due to
    // profile info.
    CostTooHigh =
        LAI.getNumRuntimePointerChecks() > VectorizeMemoryCheckThreshold;
    if (CostTooHigh)
      return;

    BasicBlock *LoopHeader = L->getHeader();
    BasicBlock *Preheader = L->getLoopPreheader();

    // Use SplitBlock to create blocks for SCEV & memory runtime checks to
    // ensure the blocks are properly added to LoopInfo & DominatorTree. Those
    // may be used by SCEVExpander. The blocks will be un-linked from their
    // predecessors and removed from LI & DT at the end of the function.
    if (!UnionPred.isAlwaysTrue()) {
      SCEVCheckBlock = SplitBlock(Preheader, Preheader->getTerminator(), DT, LI,
                                  nullptr, "vector.scevcheck");

      SCEVCheckCond = SCEVExp.expandCodeForPredicate(
          &UnionPred, SCEVCheckBlock->getTerminator());
    }

    const auto &RtPtrChecking = *LAI.getRuntimePointerChecking();
    if (RtPtrChecking.Need) {
      auto *Pred = SCEVCheckBlock ? SCEVCheckBlock : Preheader;
      MemCheckBlock = SplitBlock(Pred, Pred->getTerminator(), DT, LI, nullptr,
                                 "vector.memcheck");

      auto DiffChecks = RtPtrChecking.getDiffChecks();
      if (DiffChecks) {
        Value *RuntimeVF = nullptr;
        MemRuntimeCheckCond = addDiffRuntimeChecks(
            MemCheckBlock->getTerminator(), *DiffChecks, MemCheckExp,
            [VF, &RuntimeVF](IRBuilderBase &B, unsigned Bits) {
              if (!RuntimeVF)
                RuntimeVF = getRuntimeVF(B, B.getIntNTy(Bits), VF);
              return RuntimeVF;
            },
            IC);
      } else {
        MemRuntimeCheckCond = addRuntimeChecks(
            MemCheckBlock->getTerminator(), L, RtPtrChecking.getChecks(),
            MemCheckExp, VectorizerParams::HoistRuntimeChecks);
      }
      assert(MemRuntimeCheckCond &&
             "no RT checks generated although RtPtrChecking "
             "claimed checks are required");
    }

    if (!MemCheckBlock && !SCEVCheckBlock)
      return;

    // Unhook the temporary block with the checks, update various places
    // accordingly.
    if (SCEVCheckBlock)
      SCEVCheckBlock->replaceAllUsesWith(Preheader);
    if (MemCheckBlock)
      MemCheckBlock->replaceAllUsesWith(Preheader);

    if (SCEVCheckBlock) {
      SCEVCheckBlock->getTerminator()->moveBefore(Preheader->getTerminator());
      new UnreachableInst(Preheader->getContext(), SCEVCheckBlock);
      Preheader->getTerminator()->eraseFromParent();
    }
    if (MemCheckBlock) {
      MemCheckBlock->getTerminator()->moveBefore(Preheader->getTerminator());
      new UnreachableInst(Preheader->getContext(), MemCheckBlock);
      Preheader->getTerminator()->eraseFromParent();
    }

    DT->changeImmediateDominator(LoopHeader, Preheader);
    if (MemCheckBlock) {
      DT->eraseNode(MemCheckBlock);
      LI->removeBlock(MemCheckBlock);
    }
    if (SCEVCheckBlock) {
      DT->eraseNode(SCEVCheckBlock);
      LI->removeBlock(SCEVCheckBlock);
    }

    // Outer loop is used as part of the later cost calculations.
    OuterLoop = L->getParentLoop();
  }

  InstructionCost getCost() {
    if (SCEVCheckBlock || MemCheckBlock)
      LLVM_DEBUG(dbgs() << "Calculating cost of runtime checks:\n");

    if (CostTooHigh) {
      InstructionCost Cost;
      Cost.setInvalid();
      LLVM_DEBUG(dbgs() << "  number of checks exceeded threshold\n");
      return Cost;
    }

    InstructionCost RTCheckCost = 0;
    if (SCEVCheckBlock)
      for (Instruction &I : *SCEVCheckBlock) {
        if (SCEVCheckBlock->getTerminator() == &I)
          continue;
        InstructionCost C =
            TTI->getInstructionCost(&I, TTI::TCK_RecipThroughput);
        LLVM_DEBUG(dbgs() << "  " << C << "  for " << I << "\n");
        RTCheckCost += C;
      }
    if (MemCheckBlock) {
      InstructionCost MemCheckCost = 0;
      for (Instruction &I : *MemCheckBlock) {
        if (MemCheckBlock->getTerminator() == &I)
          continue;
        InstructionCost C =
            TTI->getInstructionCost(&I, TTI::TCK_RecipThroughput);
        LLVM_DEBUG(dbgs() << "  " << C << "  for " << I << "\n");
        MemCheckCost += C;
      }

      // If the runtime memory checks are being created inside an outer loop
      // we should find out if these checks are outer loop invariant. If so,
      // the checks will likely be hoisted out and so the effective cost will
      // reduce according to the outer loop trip count.
      if (OuterLoop) {
        ScalarEvolution *SE = MemCheckExp.getSE();
        // TODO: If profitable, we could refine this further by analysing every
        // individual memory check, since there could be a mixture of loop
        // variant and invariant checks that mean the final condition is
        // variant.
        const SCEV *Cond = SE->getSCEV(MemRuntimeCheckCond);
        if (SE->isLoopInvariant(Cond, OuterLoop)) {
          // It seems reasonable to assume that we can reduce the effective
          // cost of the checks even when we know nothing about the trip
          // count. Assume that the outer loop executes at least twice.
          unsigned BestTripCount = 2;

          // Get the best known TC estimate.
          if (auto EstimatedTC = getSmallBestKnownTC(
<<<<<<< HEAD
                  *SE, OuterLoop, /* CanUseConstantMax = */ false))
=======
                  PSE, OuterLoop, /* CanUseConstantMax = */ false))
>>>>>>> dd326b12
            BestTripCount = *EstimatedTC;

          BestTripCount = std::max(BestTripCount, 1U);
          InstructionCost NewMemCheckCost = MemCheckCost / BestTripCount;

          // Let's ensure the cost is always at least 1.
          NewMemCheckCost = std::max(*NewMemCheckCost.getValue(),
                                     (InstructionCost::CostType)1);

          if (BestTripCount > 1)
            LLVM_DEBUG(dbgs()
                       << "We expect runtime memory checks to be hoisted "
                       << "out of the outer loop. Cost reduced from "
                       << MemCheckCost << " to " << NewMemCheckCost << '\n');

          MemCheckCost = NewMemCheckCost;
        }
      }

      RTCheckCost += MemCheckCost;
    }

    if (SCEVCheckBlock || MemCheckBlock)
      LLVM_DEBUG(dbgs() << "Total cost of runtime checks: " << RTCheckCost
                        << "\n");

    return RTCheckCost;
  }

  /// Remove the created SCEV & memory runtime check blocks & instructions, if
  /// unused.
  ~GeneratedRTChecks() {
    SCEVExpanderCleaner SCEVCleaner(SCEVExp);
    SCEVExpanderCleaner MemCheckCleaner(MemCheckExp);
    if (!SCEVCheckCond)
      SCEVCleaner.markResultUsed();

    if (!MemRuntimeCheckCond)
      MemCheckCleaner.markResultUsed();

    if (MemRuntimeCheckCond) {
      auto &SE = *MemCheckExp.getSE();
      // Memory runtime check generation creates compares that use expanded
      // values. Remove them before running the SCEVExpanderCleaners.
      for (auto &I : make_early_inc_range(reverse(*MemCheckBlock))) {
        if (MemCheckExp.isInsertedInstruction(&I))
          continue;
        SE.forgetValue(&I);
        I.eraseFromParent();
      }
    }
    MemCheckCleaner.cleanup();
    SCEVCleaner.cleanup();

    if (SCEVCheckCond)
      SCEVCheckBlock->eraseFromParent();
    if (MemRuntimeCheckCond)
      MemCheckBlock->eraseFromParent();
  }

  /// Adds the generated SCEVCheckBlock before \p LoopVectorPreHeader and
  /// adjusts the branches to branch to the vector preheader or \p Bypass,
  /// depending on the generated condition.
  BasicBlock *emitSCEVChecks(BasicBlock *Bypass,
                             BasicBlock *LoopVectorPreHeader,
                             BasicBlock *LoopExitBlock) {
    if (!SCEVCheckCond)
      return nullptr;

    Value *Cond = SCEVCheckCond;
    // Mark the check as used, to prevent it from being removed during cleanup.
    SCEVCheckCond = nullptr;
    if (auto *C = dyn_cast<ConstantInt>(Cond))
      if (C->isZero())
        return nullptr;

    auto *Pred = LoopVectorPreHeader->getSinglePredecessor();

    BranchInst::Create(LoopVectorPreHeader, SCEVCheckBlock);
    // Create new preheader for vector loop.
    if (OuterLoop)
      OuterLoop->addBasicBlockToLoop(SCEVCheckBlock, *LI);

    SCEVCheckBlock->getTerminator()->eraseFromParent();
    SCEVCheckBlock->moveBefore(LoopVectorPreHeader);
    Pred->getTerminator()->replaceSuccessorWith(LoopVectorPreHeader,
                                                SCEVCheckBlock);

    DT->addNewBlock(SCEVCheckBlock, Pred);
    DT->changeImmediateDominator(LoopVectorPreHeader, SCEVCheckBlock);

    BranchInst &BI = *BranchInst::Create(Bypass, LoopVectorPreHeader, Cond);
    if (AddBranchWeights)
      setBranchWeights(BI, SCEVCheckBypassWeights, /*IsExpected=*/false);
    ReplaceInstWithInst(SCEVCheckBlock->getTerminator(), &BI);
    return SCEVCheckBlock;
  }

  /// Adds the generated MemCheckBlock before \p LoopVectorPreHeader and adjusts
  /// the branches to branch to the vector preheader or \p Bypass, depending on
  /// the generated condition.
  BasicBlock *emitMemRuntimeChecks(BasicBlock *Bypass,
                                   BasicBlock *LoopVectorPreHeader) {
    // Check if we generated code that checks in runtime if arrays overlap.
    if (!MemRuntimeCheckCond)
      return nullptr;

    auto *Pred = LoopVectorPreHeader->getSinglePredecessor();
    Pred->getTerminator()->replaceSuccessorWith(LoopVectorPreHeader,
                                                MemCheckBlock);

    DT->addNewBlock(MemCheckBlock, Pred);
    DT->changeImmediateDominator(LoopVectorPreHeader, MemCheckBlock);
    MemCheckBlock->moveBefore(LoopVectorPreHeader);

    if (OuterLoop)
      OuterLoop->addBasicBlockToLoop(MemCheckBlock, *LI);

    BranchInst &BI =
        *BranchInst::Create(Bypass, LoopVectorPreHeader, MemRuntimeCheckCond);
    if (AddBranchWeights) {
      setBranchWeights(BI, MemCheckBypassWeights, /*IsExpected=*/false);
    }
    ReplaceInstWithInst(MemCheckBlock->getTerminator(), &BI);
    MemCheckBlock->getTerminator()->setDebugLoc(
        Pred->getTerminator()->getDebugLoc());

    // Mark the check as used, to prevent it from being removed during cleanup.
    MemRuntimeCheckCond = nullptr;
    return MemCheckBlock;
  }
};
} // namespace

static bool useActiveLaneMask(TailFoldingStyle Style) {
  return Style == TailFoldingStyle::Data ||
         Style == TailFoldingStyle::DataAndControlFlow ||
         Style == TailFoldingStyle::DataAndControlFlowWithoutRuntimeCheck;
}

static bool useActiveLaneMaskForControlFlow(TailFoldingStyle Style) {
  return Style == TailFoldingStyle::DataAndControlFlow ||
         Style == TailFoldingStyle::DataAndControlFlowWithoutRuntimeCheck;
}

// Return true if \p OuterLp is an outer loop annotated with hints for explicit
// vectorization. The loop needs to be annotated with #pragma omp simd
// simdlen(#) or #pragma clang vectorize(enable) vectorize_width(#). If the
// vector length information is not provided, vectorization is not considered
// explicit. Interleave hints are not allowed either. These limitations will be
// relaxed in the future.
// Please, note that we are currently forced to abuse the pragma 'clang
// vectorize' semantics. This pragma provides *auto-vectorization hints*
// (i.e., LV must check that vectorization is legal) whereas pragma 'omp simd'
// provides *explicit vectorization hints* (LV can bypass legal checks and
// assume that vectorization is legal). However, both hints are implemented
// using the same metadata (llvm.loop.vectorize, processed by
// LoopVectorizeHints). This will be fixed in the future when the native IR
// representation for pragma 'omp simd' is introduced.
static bool isExplicitVecOuterLoop(Loop *OuterLp,
                                   OptimizationRemarkEmitter *ORE) {
  assert(!OuterLp->isInnermost() && "This is not an outer loop");
  LoopVectorizeHints Hints(OuterLp, true /*DisableInterleaving*/, *ORE);

  // Only outer loops with an explicit vectorization hint are supported.
  // Unannotated outer loops are ignored.
  if (Hints.getForce() == LoopVectorizeHints::FK_Undefined)
    return false;

  Function *Fn = OuterLp->getHeader()->getParent();
  if (!Hints.allowVectorization(Fn, OuterLp,
                                true /*VectorizeOnlyWhenForced*/)) {
    LLVM_DEBUG(dbgs() << "LV: Loop hints prevent outer loop vectorization.\n");
    return false;
  }

  if (Hints.getInterleave() > 1) {
    // TODO: Interleave support is future work.
    LLVM_DEBUG(dbgs() << "LV: Not vectorizing: Interleave is not supported for "
                         "outer loops.\n");
    Hints.emitRemarkWithHints();
    return false;
  }

  return true;
}

static void collectSupportedLoops(Loop &L, LoopInfo *LI,
                                  OptimizationRemarkEmitter *ORE,
                                  SmallVectorImpl<Loop *> &V) {
  // Collect inner loops and outer loops without irreducible control flow. For
  // now, only collect outer loops that have explicit vectorization hints. If we
  // are stress testing the VPlan H-CFG construction, we collect the outermost
  // loop of every loop nest.
  if (L.isInnermost() || VPlanBuildStressTest ||
      (EnableVPlanNativePath && isExplicitVecOuterLoop(&L, ORE))) {
    LoopBlocksRPO RPOT(&L);
    RPOT.perform(LI);
    if (!containsIrreducibleCFG<const BasicBlock *>(RPOT, *LI)) {
      V.push_back(&L);
      // TODO: Collect inner loops inside marked outer loops in case
      // vectorization fails for the outer loop. Do not invoke
      // 'containsIrreducibleCFG' again for inner loops when the outer loop is
      // already known to be reducible. We can use an inherited attribute for
      // that.
      return;
    }
  }
  for (Loop *InnerL : L)
    collectSupportedLoops(*InnerL, LI, ORE, V);
}

//===----------------------------------------------------------------------===//
// Implementation of LoopVectorizationLegality, InnerLoopVectorizer and
// LoopVectorizationCostModel and LoopVectorizationPlanner.
//===----------------------------------------------------------------------===//

/// Compute the transformed value of Index at offset StartValue using step
/// StepValue.
/// For integer induction, returns StartValue + Index * StepValue.
/// For pointer induction, returns StartValue[Index * StepValue].
/// FIXME: The newly created binary instructions should contain nsw/nuw
/// flags, which can be found from the original scalar operations.
static Value *
emitTransformedIndex(IRBuilderBase &B, Value *Index, Value *StartValue,
                     Value *Step,
                     InductionDescriptor::InductionKind InductionKind,
                     const BinaryOperator *InductionBinOp) {
  Type *StepTy = Step->getType();
  Value *CastedIndex = StepTy->isIntegerTy()
                           ? B.CreateSExtOrTrunc(Index, StepTy)
                           : B.CreateCast(Instruction::SIToFP, Index, StepTy);
  if (CastedIndex != Index) {
    CastedIndex->setName(CastedIndex->getName() + ".cast");
    Index = CastedIndex;
  }

  // Note: the IR at this point is broken. We cannot use SE to create any new
  // SCEV and then expand it, hoping that SCEV's simplification will give us
  // a more optimal code. Unfortunately, attempt of doing so on invalid IR may
  // lead to various SCEV crashes. So all we can do is to use builder and rely
  // on InstCombine for future simplifications. Here we handle some trivial
  // cases only.
  auto CreateAdd = [&B](Value *X, Value *Y) {
    assert(X->getType() == Y->getType() && "Types don't match!");
    if (auto *CX = dyn_cast<ConstantInt>(X))
      if (CX->isZero())
        return Y;
    if (auto *CY = dyn_cast<ConstantInt>(Y))
      if (CY->isZero())
        return X;
    return B.CreateAdd(X, Y);
  };

  // We allow X to be a vector type, in which case Y will potentially be
  // splatted into a vector with the same element count.
  auto CreateMul = [&B](Value *X, Value *Y) {
    assert(X->getType()->getScalarType() == Y->getType() &&
           "Types don't match!");
    if (auto *CX = dyn_cast<ConstantInt>(X))
      if (CX->isOne())
        return Y;
    if (auto *CY = dyn_cast<ConstantInt>(Y))
      if (CY->isOne())
        return X;
    VectorType *XVTy = dyn_cast<VectorType>(X->getType());
    if (XVTy && !isa<VectorType>(Y->getType()))
      Y = B.CreateVectorSplat(XVTy->getElementCount(), Y);
    return B.CreateMul(X, Y);
  };

  switch (InductionKind) {
  case InductionDescriptor::IK_IntInduction: {
    assert(!isa<VectorType>(Index->getType()) &&
           "Vector indices not supported for integer inductions yet");
    assert(Index->getType() == StartValue->getType() &&
           "Index type does not match StartValue type");
    if (isa<ConstantInt>(Step) && cast<ConstantInt>(Step)->isMinusOne())
      return B.CreateSub(StartValue, Index);
    auto *Offset = CreateMul(Index, Step);
    return CreateAdd(StartValue, Offset);
  }
  case InductionDescriptor::IK_PtrInduction:
    return B.CreatePtrAdd(StartValue, CreateMul(Index, Step));
  case InductionDescriptor::IK_FpInduction: {
    assert(!isa<VectorType>(Index->getType()) &&
           "Vector indices not supported for FP inductions yet");
    assert(Step->getType()->isFloatingPointTy() && "Expected FP Step value");
    assert(InductionBinOp &&
           (InductionBinOp->getOpcode() == Instruction::FAdd ||
            InductionBinOp->getOpcode() == Instruction::FSub) &&
           "Original bin op should be defined for FP induction");

    Value *MulExp = B.CreateFMul(Step, Index);
    return B.CreateBinOp(InductionBinOp->getOpcode(), StartValue, MulExp,
                         "induction");
  }
  case InductionDescriptor::IK_NoInduction:
    return nullptr;
  }
  llvm_unreachable("invalid enum");
}

std::optional<unsigned> getMaxVScale(const Function &F,
                                     const TargetTransformInfo &TTI) {
  if (std::optional<unsigned> MaxVScale = TTI.getMaxVScale())
    return MaxVScale;

  if (F.hasFnAttribute(Attribute::VScaleRange))
    return F.getFnAttribute(Attribute::VScaleRange).getVScaleRangeMax();

  return std::nullopt;
}

/// For the given VF and UF and maximum trip count computed for the loop, return
/// whether the induction variable might overflow in the vectorized loop. If not,
/// then we know a runtime overflow check always evaluates to false and can be
/// removed.
static bool isIndvarOverflowCheckKnownFalse(
    const LoopVectorizationCostModel *Cost,
    ElementCount VF, std::optional<unsigned> UF = std::nullopt) {
  // Always be conservative if we don't know the exact unroll factor.
  unsigned MaxUF = UF ? *UF : Cost->TTI.getMaxInterleaveFactor(VF);

  Type *IdxTy = Cost->Legal->getWidestInductionType();
  APInt MaxUIntTripCount = cast<IntegerType>(IdxTy)->getMask();

  // We know the runtime overflow check is known false iff the (max) trip-count
  // is known and (max) trip-count + (VF * UF) does not overflow in the type of
  // the vector loop induction variable.
  if (unsigned TC = Cost->PSE.getSmallConstantMaxTripCount()) {
    uint64_t MaxVF = VF.getKnownMinValue();
    if (VF.isScalable()) {
      std::optional<unsigned> MaxVScale =
          getMaxVScale(*Cost->TheFunction, Cost->TTI);
      if (!MaxVScale)
        return false;
      MaxVF *= *MaxVScale;
    }

    return (MaxUIntTripCount - TC).ugt(MaxVF * MaxUF);
  }

  return false;
}

// Return whether we allow using masked interleave-groups (for dealing with
// strided loads/stores that reside in predicated blocks, or for dealing
// with gaps).
static bool useMaskedInterleavedAccesses(const TargetTransformInfo &TTI) {
  // If an override option has been passed in for interleaved accesses, use it.
  if (EnableMaskedInterleavedMemAccesses.getNumOccurrences() > 0)
    return EnableMaskedInterleavedMemAccesses;

  return TTI.enableMaskedInterleavedAccessVectorization();
}

void InnerLoopVectorizer::scalarizeInstruction(const Instruction *Instr,
                                               VPReplicateRecipe *RepRecipe,
                                               const VPLane &Lane,
                                               VPTransformState &State) {
  assert(!Instr->getType()->isAggregateType() && "Can't handle vectors");

  // Does this instruction return a value ?
  bool IsVoidRetTy = Instr->getType()->isVoidTy();

  Instruction *Cloned = Instr->clone();
  if (!IsVoidRetTy) {
    Cloned->setName(Instr->getName() + ".cloned");
#if !defined(NDEBUG)
    // Verify that VPlan type inference results agree with the type of the
    // generated values.
    assert(State.TypeAnalysis.inferScalarType(RepRecipe) == Cloned->getType() &&
           "inferred type and type from generated instructions do not match");
#endif
  }

  RepRecipe->setFlags(Cloned);

  if (auto DL = Instr->getDebugLoc())
    State.setDebugLocFrom(DL);

  // Replace the operands of the cloned instructions with their scalar
  // equivalents in the new loop.
  for (const auto &I : enumerate(RepRecipe->operands())) {
    auto InputLane = Lane;
    VPValue *Operand = I.value();
    if (vputils::isUniformAfterVectorization(Operand))
      InputLane = VPLane::getFirstLane();
    Cloned->setOperand(I.index(), State.get(Operand, InputLane));
  }
  State.addNewMetadata(Cloned, Instr);

  // Place the cloned scalar in the new loop.
  State.Builder.Insert(Cloned);

  State.set(RepRecipe, Cloned, Lane);

  // If we just cloned a new assumption, add it the assumption cache.
  if (auto *II = dyn_cast<AssumeInst>(Cloned))
    AC->registerAssumption(II);

  // End if-block.
  VPRegionBlock *Parent = RepRecipe->getParent()->getParent();
  bool IfPredicateInstr = Parent ? Parent->isReplicator() : false;
  assert((Parent || all_of(RepRecipe->operands(),
                           [](VPValue *Op) {
                             return Op->isDefinedOutsideLoopRegions();
                           })) &&
         "Expected a recipe is either within a region or all of its operands "
         "are defined outside the vectorized region.");
  if (IfPredicateInstr)
    PredicatedInstructions.push_back(Cloned);
}

Value *
InnerLoopVectorizer::getOrCreateVectorTripCount(BasicBlock *InsertBlock) {
  if (VectorTripCount)
    return VectorTripCount;

  Value *TC = getTripCount();
  IRBuilder<> Builder(InsertBlock->getTerminator());

  Type *Ty = TC->getType();
  // This is where we can make the step a runtime constant.
  Value *Step = createStepForVF(Builder, Ty, VF, UF);

  // If the tail is to be folded by masking, round the number of iterations N
  // up to a multiple of Step instead of rounding down. This is done by first
  // adding Step-1 and then rounding down. Note that it's ok if this addition
  // overflows: the vector induction variable will eventually wrap to zero given
  // that it starts at zero and its Step is a power of two; the loop will then
  // exit, with the last early-exit vector comparison also producing all-true.
  // For scalable vectors the VF is not guaranteed to be a power of 2, but this
  // is accounted for in emitIterationCountCheck that adds an overflow check.
  if (Cost->foldTailByMasking()) {
    assert(isPowerOf2_32(VF.getKnownMinValue() * UF) &&
           "VF*UF must be a power of 2 when folding tail by masking");
    TC = Builder.CreateAdd(TC, Builder.CreateSub(Step, ConstantInt::get(Ty, 1)),
                           "n.rnd.up");
  }

  // Now we need to generate the expression for the part of the loop that the
  // vectorized body will execute. This is equal to N - (N % Step) if scalar
  // iterations are not required for correctness, or N - Step, otherwise. Step
  // is equal to the vectorization factor (number of SIMD elements) times the
  // unroll factor (number of SIMD instructions).
  Value *R = Builder.CreateURem(TC, Step, "n.mod.vf");

  // There are cases where we *must* run at least one iteration in the remainder
  // loop.  See the cost model for when this can happen.  If the step evenly
  // divides the trip count, we set the remainder to be equal to the step. If
  // the step does not evenly divide the trip count, no adjustment is necessary
  // since there will already be scalar iterations. Note that the minimum
  // iterations check ensures that N >= Step.
  if (Cost->requiresScalarEpilogue(VF.isVector())) {
    auto *IsZero = Builder.CreateICmpEQ(R, ConstantInt::get(R->getType(), 0));
    R = Builder.CreateSelect(IsZero, Step, R);
  }

  VectorTripCount = Builder.CreateSub(TC, R, "n.vec");

  return VectorTripCount;
}

void InnerLoopVectorizer::emitIterationCountCheck(BasicBlock *Bypass) {
  Value *Count = getTripCount();
  // Reuse existing vector loop preheader for TC checks.
  // Note that new preheader block is generated for vector loop.
  BasicBlock *const TCCheckBlock = LoopVectorPreHeader;
  IRBuilder<> Builder(TCCheckBlock->getTerminator());

  // Generate code to check if the loop's trip count is less than VF * UF, or
  // equal to it in case a scalar epilogue is required; this implies that the
  // vector trip count is zero. This check also covers the case where adding one
  // to the backedge-taken count overflowed leading to an incorrect trip count
  // of zero. In this case we will also jump to the scalar loop.
  auto P = Cost->requiresScalarEpilogue(VF.isVector()) ? ICmpInst::ICMP_ULE
                                                       : ICmpInst::ICMP_ULT;

  // If tail is to be folded, vector loop takes care of all iterations.
  Type *CountTy = Count->getType();
  Value *CheckMinIters = Builder.getFalse();
  auto CreateStep = [&]() -> Value * {
    // Create step with max(MinProTripCount, UF * VF).
    if (UF * VF.getKnownMinValue() >= MinProfitableTripCount.getKnownMinValue())
      return createStepForVF(Builder, CountTy, VF, UF);

    Value *MinProfTC =
        createStepForVF(Builder, CountTy, MinProfitableTripCount, 1);
    if (!VF.isScalable())
      return MinProfTC;
    return Builder.CreateBinaryIntrinsic(
        Intrinsic::umax, MinProfTC, createStepForVF(Builder, CountTy, VF, UF));
  };

  TailFoldingStyle Style = Cost->getTailFoldingStyle();
  if (Style == TailFoldingStyle::None)
    CheckMinIters =
        Builder.CreateICmp(P, Count, CreateStep(), "min.iters.check");
  else if (VF.isScalable() &&
           !isIndvarOverflowCheckKnownFalse(Cost, VF, UF) &&
           Style != TailFoldingStyle::DataAndControlFlowWithoutRuntimeCheck) {
    // vscale is not necessarily a power-of-2, which means we cannot guarantee
    // an overflow to zero when updating induction variables and so an
    // additional overflow check is required before entering the vector loop.

    // Get the maximum unsigned value for the type.
    Value *MaxUIntTripCount =
        ConstantInt::get(CountTy, cast<IntegerType>(CountTy)->getMask());
    Value *LHS = Builder.CreateSub(MaxUIntTripCount, Count);

    // Don't execute the vector loop if (UMax - n) < (VF * UF).
    CheckMinIters = Builder.CreateICmp(ICmpInst::ICMP_ULT, LHS, CreateStep());
  }

  // Create new preheader for vector loop.
  LoopVectorPreHeader =
      SplitBlock(TCCheckBlock, TCCheckBlock->getTerminator(), DT, LI, nullptr,
                 "vector.ph");

  assert(DT->properlyDominates(DT->getNode(TCCheckBlock),
                               DT->getNode(Bypass)->getIDom()) &&
         "TC check is expected to dominate Bypass");

  // Update dominator for Bypass & LoopExit (if needed).
  DT->changeImmediateDominator(Bypass, TCCheckBlock);
  BranchInst &BI =
      *BranchInst::Create(Bypass, LoopVectorPreHeader, CheckMinIters);
  if (hasBranchWeightMD(*OrigLoop->getLoopLatch()->getTerminator()))
    setBranchWeights(BI, MinItersBypassWeights, /*IsExpected=*/false);
  ReplaceInstWithInst(TCCheckBlock->getTerminator(), &BI);
  LoopBypassBlocks.push_back(TCCheckBlock);
}

BasicBlock *InnerLoopVectorizer::emitSCEVChecks(BasicBlock *Bypass) {
  BasicBlock *const SCEVCheckBlock =
      RTChecks.emitSCEVChecks(Bypass, LoopVectorPreHeader, LoopExitBlock);
  if (!SCEVCheckBlock)
    return nullptr;

  assert(!(SCEVCheckBlock->getParent()->hasOptSize() ||
           (OptForSizeBasedOnProfile &&
            Cost->Hints->getForce() != LoopVectorizeHints::FK_Enabled)) &&
         "Cannot SCEV check stride or overflow when optimizing for size");
  assert(!LoopBypassBlocks.empty() &&
         "Should already be a bypass block due to iteration count check");
  LoopBypassBlocks.push_back(SCEVCheckBlock);
  AddedSafetyChecks = true;
  return SCEVCheckBlock;
}

BasicBlock *InnerLoopVectorizer::emitMemRuntimeChecks(BasicBlock *Bypass) {
  // VPlan-native path does not do any analysis for runtime checks currently.
  if (EnableVPlanNativePath)
    return nullptr;

  BasicBlock *const MemCheckBlock =
      RTChecks.emitMemRuntimeChecks(Bypass, LoopVectorPreHeader);

  // Check if we generated code that checks in runtime if arrays overlap. We put
  // the checks into a separate block to make the more common case of few
  // elements faster.
  if (!MemCheckBlock)
    return nullptr;

  if (MemCheckBlock->getParent()->hasOptSize() || OptForSizeBasedOnProfile) {
    assert(Cost->Hints->getForce() == LoopVectorizeHints::FK_Enabled &&
           "Cannot emit memory checks when optimizing for size, unless forced "
           "to vectorize.");
    ORE->emit([&]() {
      return OptimizationRemarkAnalysis(DEBUG_TYPE, "VectorizationCodeSize",
                                        OrigLoop->getStartLoc(),
                                        OrigLoop->getHeader())
             << "Code-size may be reduced by not forcing "
                "vectorization, or by source-code modifications "
                "eliminating the need for runtime checks "
                "(e.g., adding 'restrict').";
    });
  }

  LoopBypassBlocks.push_back(MemCheckBlock);

  AddedSafetyChecks = true;

  return MemCheckBlock;
}

void InnerLoopVectorizer::createVectorLoopSkeleton(StringRef Prefix) {
  LoopScalarBody = OrigLoop->getHeader();
  LoopVectorPreHeader = OrigLoop->getLoopPreheader();
  assert(LoopVectorPreHeader && "Invalid loop structure");
  LoopExitBlock = OrigLoop->getUniqueExitBlock(); // may be nullptr
  assert((LoopExitBlock || Cost->requiresScalarEpilogue(VF.isVector())) &&
         "multiple exit loop without required epilogue?");

  LoopMiddleBlock =
      SplitBlock(LoopVectorPreHeader, LoopVectorPreHeader->getTerminator(), DT,
                 LI, nullptr, Twine(Prefix) + "middle.block");
  LoopScalarPreHeader =
      SplitBlock(LoopMiddleBlock, LoopMiddleBlock->getTerminator(), DT, LI,
                 nullptr, Twine(Prefix) + "scalar.ph");
}

PHINode *InnerLoopVectorizer::createInductionResumeValue(
    PHINode *OrigPhi, const InductionDescriptor &II, Value *Step,
    ArrayRef<BasicBlock *> BypassBlocks,
    std::pair<BasicBlock *, Value *> AdditionalBypass) {
  Value *VectorTripCount = getOrCreateVectorTripCount(LoopVectorPreHeader);
  assert(VectorTripCount && "Expected valid arguments");

  Instruction *OldInduction = Legal->getPrimaryInduction();
  Value *&EndValue = IVEndValues[OrigPhi];
  Value *EndValueFromAdditionalBypass = AdditionalBypass.second;
  if (OrigPhi == OldInduction) {
    // We know what the end value is.
    EndValue = VectorTripCount;
  } else {
    IRBuilder<> B(LoopVectorPreHeader->getTerminator());

    // Fast-math-flags propagate from the original induction instruction.
    if (isa_and_nonnull<FPMathOperator>(II.getInductionBinOp()))
      B.setFastMathFlags(II.getInductionBinOp()->getFastMathFlags());

    EndValue = emitTransformedIndex(B, VectorTripCount, II.getStartValue(),
                                    Step, II.getKind(), II.getInductionBinOp());
    EndValue->setName("ind.end");

    // Compute the end value for the additional bypass (if applicable).
    if (AdditionalBypass.first) {
      B.SetInsertPoint(AdditionalBypass.first,
                       AdditionalBypass.first->getFirstInsertionPt());
      EndValueFromAdditionalBypass =
          emitTransformedIndex(B, AdditionalBypass.second, II.getStartValue(),
                               Step, II.getKind(), II.getInductionBinOp());
      EndValueFromAdditionalBypass->setName("ind.end");
    }
  }

  // Create phi nodes to merge from the  backedge-taken check block.
  PHINode *BCResumeVal =
      PHINode::Create(OrigPhi->getType(), 3, "bc.resume.val",
                      LoopScalarPreHeader->getFirstNonPHIIt());
  // Copy original phi DL over to the new one.
  BCResumeVal->setDebugLoc(OrigPhi->getDebugLoc());

  // The new PHI merges the original incoming value, in case of a bypass,
  // or the value at the end of the vectorized loop.
  BCResumeVal->addIncoming(EndValue, LoopMiddleBlock);

  // Fix the scalar body counter (PHI node).
  // The old induction's phi node in the scalar body needs the truncated
  // value.
  for (BasicBlock *BB : BypassBlocks)
    BCResumeVal->addIncoming(II.getStartValue(), BB);

  if (AdditionalBypass.first)
    BCResumeVal->setIncomingValueForBlock(AdditionalBypass.first,
                                          EndValueFromAdditionalBypass);
  return BCResumeVal;
}

/// Return the expanded step for \p ID using \p ExpandedSCEVs to look up SCEV
/// expansion results.
static Value *getExpandedStep(const InductionDescriptor &ID,
                              const SCEV2ValueTy &ExpandedSCEVs) {
  const SCEV *Step = ID.getStep();
  if (auto *C = dyn_cast<SCEVConstant>(Step))
    return C->getValue();
  if (auto *U = dyn_cast<SCEVUnknown>(Step))
    return U->getValue();
  auto I = ExpandedSCEVs.find(Step);
  assert(I != ExpandedSCEVs.end() && "SCEV must be expanded at this point");
  return I->second;
}

void InnerLoopVectorizer::createInductionResumeValues(
    const SCEV2ValueTy &ExpandedSCEVs,
    std::pair<BasicBlock *, Value *> AdditionalBypass) {
  assert(((AdditionalBypass.first && AdditionalBypass.second) ||
          (!AdditionalBypass.first && !AdditionalBypass.second)) &&
         "Inconsistent information about additional bypass.");
  // We are going to resume the execution of the scalar loop.
  // Go over all of the induction variables that we found and fix the
  // PHIs that are left in the scalar version of the loop.
  // The starting values of PHI nodes depend on the counter of the last
  // iteration in the vectorized loop.
  // If we come from a bypass edge then we need to start from the original
  // start value.
  for (const auto &InductionEntry : Legal->getInductionVars()) {
    PHINode *OrigPhi = InductionEntry.first;
    const InductionDescriptor &II = InductionEntry.second;
    PHINode *BCResumeVal = createInductionResumeValue(
        OrigPhi, II, getExpandedStep(II, ExpandedSCEVs), LoopBypassBlocks,
        AdditionalBypass);
    OrigPhi->setIncomingValueForBlock(LoopScalarPreHeader, BCResumeVal);
  }
}

std::pair<BasicBlock *, Value *>
InnerLoopVectorizer::createVectorizedLoopSkeleton(
    const SCEV2ValueTy &ExpandedSCEVs) {
  /*
   In this function we generate a new loop. The new loop will contain
   the vectorized instructions while the old loop will continue to run the
   scalar remainder.

       [ ] <-- old preheader - loop iteration number check and SCEVs in Plan's
     /  |      preheader are expanded here. Eventually all required SCEV
    /   |      expansion should happen here.
   /    v
  |    [ ] <-- vector loop bypass (may consist of multiple blocks).
  |  /  |
  | /   v
  ||   [ ]     <-- vector pre header.
  |/    |
  |     v
  |    [  ] \
  |    [  ]_|   <-- vector loop (created during VPlan execution).
  |     |
  |     v
  \   -[ ]   <--- middle-block (wrapped in VPIRBasicBlock with the branch to
   |    |                       successors created during VPlan execution)
   \/   |
   /\   v
   | ->[ ]     <--- new preheader (wrapped in VPIRBasicBlock).
   |    |
 (opt)  v      <-- edge from middle to exit iff epilogue is not required.
   |   [ ] \
   |   [ ]_|   <-- old scalar loop to handle remainder (scalar epilogue).
    \   |
     \  v
      >[ ]     <-- exit block(s). (wrapped in VPIRBasicBlock)
   ...
   */

  // Create an empty vector loop, and prepare basic blocks for the runtime
  // checks.
  createVectorLoopSkeleton("");

  // Now, compare the new count to zero. If it is zero skip the vector loop and
  // jump to the scalar loop. This check also covers the case where the
  // backedge-taken count is uint##_max: adding one to it will overflow leading
  // to an incorrect trip count of zero. In this (rare) case we will also jump
  // to the scalar loop.
  emitIterationCountCheck(LoopScalarPreHeader);

  // Generate the code to check any assumptions that we've made for SCEV
  // expressions.
  emitSCEVChecks(LoopScalarPreHeader);

  // Generate the code that checks in runtime if arrays overlap. We put the
  // checks into a separate block to make the more common case of few elements
  // faster.
  emitMemRuntimeChecks(LoopScalarPreHeader);

  // Emit phis for the new starting index of the scalar loop.
  createInductionResumeValues(ExpandedSCEVs);

  return {LoopVectorPreHeader, nullptr};
}

// Fix up external users of the induction variable. At this point, we are
// in LCSSA form, with all external PHIs that use the IV having one input value,
// coming from the remainder loop. We need those PHIs to also have a correct
// value for the IV when arriving directly from the middle block.
void InnerLoopVectorizer::fixupIVUsers(PHINode *OrigPhi,
                                       const InductionDescriptor &II,
                                       Value *VectorTripCount, Value *EndValue,
                                       BasicBlock *MiddleBlock, VPlan &Plan,
                                       VPTransformState &State) {
  // There are two kinds of external IV usages - those that use the value
  // computed in the last iteration (the PHI) and those that use the penultimate
  // value (the value that feeds into the phi from the loop latch).
  // We allow both, but they, obviously, have different values.

  assert(OrigLoop->getUniqueExitBlock() && "Expected a single exit block");

  DenseMap<Value *, Value *> MissingVals;

  // An external user of the last iteration's value should see the value that
  // the remainder loop uses to initialize its own IV.
  Value *PostInc = OrigPhi->getIncomingValueForBlock(OrigLoop->getLoopLatch());
  for (User *U : PostInc->users()) {
    Instruction *UI = cast<Instruction>(U);
    if (!OrigLoop->contains(UI)) {
      assert(isa<PHINode>(UI) && "Expected LCSSA form");
      MissingVals[UI] = EndValue;
    }
  }

  // An external user of the penultimate value need to see EndValue - Step.
  // The simplest way to get this is to recompute it from the constituent SCEVs,
  // that is Start + (Step * (CRD - 1)).
  for (User *U : OrigPhi->users()) {
    auto *UI = cast<Instruction>(U);
    if (!OrigLoop->contains(UI)) {
      assert(isa<PHINode>(UI) && "Expected LCSSA form");
      IRBuilder<> B(MiddleBlock->getTerminator());

      // Fast-math-flags propagate from the original induction instruction.
      if (isa_and_nonnull<FPMathOperator>(II.getInductionBinOp()))
        B.setFastMathFlags(II.getInductionBinOp()->getFastMathFlags());

      VPValue *StepVPV = Plan.getSCEVExpansion(II.getStep());
      assert(StepVPV && "step must have been expanded during VPlan execution");
      Value *Step = StepVPV->isLiveIn() ? StepVPV->getLiveInIRValue()
                                        : State.get(StepVPV, VPLane(0));
<<<<<<< HEAD
      Value *Escape =
          emitTransformedIndex(B, CountMinusOne, II.getStartValue(), Step,
                               II.getKind(), II.getInductionBinOp());
=======
      Value *Escape = nullptr;
      if (EndValue->getType()->isIntegerTy())
        Escape = B.CreateSub(EndValue, Step);
      else if (EndValue->getType()->isPointerTy())
        Escape = B.CreatePtrAdd(EndValue, B.CreateNeg(Step));
      else if (EndValue->getType()->isFloatingPointTy()) {
        Escape = B.CreateBinOp(II.getInductionBinOp()->getOpcode() ==
                                       Instruction::FAdd
                                   ? Instruction::FSub
                                   : Instruction::FAdd,
                               EndValue, Step);
      } else {
        llvm_unreachable("all possible induction types must be handled");
      }
>>>>>>> dd326b12
      Escape->setName("ind.escape");
      MissingVals[UI] = Escape;
    }
  }

  for (auto &I : MissingVals) {
    PHINode *PHI = cast<PHINode>(I.first);
    // One corner case we have to handle is two IVs "chasing" each-other,
    // that is %IV2 = phi [...], [ %IV1, %latch ]
    // In this case, if IV1 has an external use, we need to avoid adding both
    // "last value of IV1" and "penultimate value of IV2". So, verify that we
    // don't already have an incoming value for the middle block.
    if (PHI->getBasicBlockIndex(MiddleBlock) == -1)
      PHI->addIncoming(I.second, MiddleBlock);
  }
}

namespace {

struct CSEDenseMapInfo {
  static bool canHandle(const Instruction *I) {
    return isa<InsertElementInst>(I) || isa<ExtractElementInst>(I) ||
           isa<ShuffleVectorInst>(I) || isa<GetElementPtrInst>(I);
  }

  static inline Instruction *getEmptyKey() {
    return DenseMapInfo<Instruction *>::getEmptyKey();
  }

  static inline Instruction *getTombstoneKey() {
    return DenseMapInfo<Instruction *>::getTombstoneKey();
  }

  static unsigned getHashValue(const Instruction *I) {
    assert(canHandle(I) && "Unknown instruction!");
    return hash_combine(I->getOpcode(), hash_combine_range(I->value_op_begin(),
                                                           I->value_op_end()));
  }

  static bool isEqual(const Instruction *LHS, const Instruction *RHS) {
    if (LHS == getEmptyKey() || RHS == getEmptyKey() ||
        LHS == getTombstoneKey() || RHS == getTombstoneKey())
      return LHS == RHS;
    return LHS->isIdenticalTo(RHS);
  }
};

} // end anonymous namespace

///Perform cse of induction variable instructions.
static void cse(BasicBlock *BB) {
  // Perform simple cse.
  SmallDenseMap<Instruction *, Instruction *, 4, CSEDenseMapInfo> CSEMap;
  for (Instruction &In : llvm::make_early_inc_range(*BB)) {
    if (!CSEDenseMapInfo::canHandle(&In))
      continue;

    // Check if we can replace this instruction with any of the
    // visited instructions.
    if (Instruction *V = CSEMap.lookup(&In)) {
      In.replaceAllUsesWith(V);
      In.eraseFromParent();
      continue;
    }

    CSEMap[&In] = &In;
  }
}

InstructionCost
LoopVectorizationCostModel::getVectorCallCost(CallInst *CI,
                                              ElementCount VF) const {
  // We only need to calculate a cost if the VF is scalar; for actual vectors
  // we should already have a pre-calculated cost at each VF.
  if (!VF.isScalar())
    return CallWideningDecisions.at(std::make_pair(CI, VF)).Cost;

  TTI::TargetCostKind CostKind = TTI::TCK_RecipThroughput;
  Type *RetTy = CI->getType();
  if (RecurrenceDescriptor::isFMulAddIntrinsic(CI))
    if (auto RedCost = getReductionPatternCost(CI, VF, RetTy, CostKind))
      return *RedCost;

  SmallVector<Type *, 4> Tys;
  for (auto &ArgOp : CI->args())
    Tys.push_back(ArgOp->getType());

  InstructionCost ScalarCallCost =
      TTI.getCallInstrCost(CI->getCalledFunction(), RetTy, Tys, CostKind);

  // If this is an intrinsic we may have a lower cost for it.
  if (getVectorIntrinsicIDForCall(CI, TLI)) {
    InstructionCost IntrinsicCost = getVectorIntrinsicCost(CI, VF);
    return std::min(ScalarCallCost, IntrinsicCost);
  }
  return ScalarCallCost;
}

static Type *maybeVectorizeType(Type *Elt, ElementCount VF) {
  if (VF.isScalar() || (!Elt->isIntOrPtrTy() && !Elt->isFloatingPointTy()))
    return Elt;
  return VectorType::get(Elt, VF);
}

InstructionCost
LoopVectorizationCostModel::getVectorIntrinsicCost(CallInst *CI,
                                                   ElementCount VF) const {
  Intrinsic::ID ID = getVectorIntrinsicIDForCall(CI, TLI);
  assert(ID && "Expected intrinsic call!");
  Type *RetTy = maybeVectorizeType(CI->getType(), VF);
  FastMathFlags FMF;
  if (auto *FPMO = dyn_cast<FPMathOperator>(CI))
    FMF = FPMO->getFastMathFlags();

  SmallVector<const Value *> Arguments(CI->args());
  FunctionType *FTy = CI->getCalledFunction()->getFunctionType();
  SmallVector<Type *> ParamTys;
  std::transform(FTy->param_begin(), FTy->param_end(),
                 std::back_inserter(ParamTys),
                 [&](Type *Ty) { return maybeVectorizeType(Ty, VF); });

  IntrinsicCostAttributes CostAttrs(ID, RetTy, Arguments, ParamTys, FMF,
                                    dyn_cast<IntrinsicInst>(CI));
  return TTI.getIntrinsicInstrCost(CostAttrs,
                                   TargetTransformInfo::TCK_RecipThroughput);
}

void InnerLoopVectorizer::fixVectorizedLoop(VPTransformState &State,
                                            VPlan &Plan) {
  // Fix widened non-induction PHIs by setting up the PHI operands.
  if (EnableVPlanNativePath)
    fixNonInductionPHIs(Plan, State);

  // Forget the original basic block.
  PSE.getSE()->forgetLoop(OrigLoop);
  PSE.getSE()->forgetBlockAndLoopDispositions();

  // After vectorization, the exit blocks of the original loop will have
  // additional predecessors. Invalidate SCEVs for the exit phis in case SE
  // looked through single-entry phis.
  SmallVector<BasicBlock *> ExitBlocks;
  OrigLoop->getExitBlocks(ExitBlocks);
  for (BasicBlock *Exit : ExitBlocks)
    for (PHINode &PN : Exit->phis())
      PSE.getSE()->forgetLcssaPhiWithNewPredecessor(OrigLoop, &PN);

  if (Cost->requiresScalarEpilogue(VF.isVector())) {
    // No edge from the middle block to the unique exit block has been inserted
    // and there is nothing to fix from vector loop; phis should have incoming
    // from scalar loop only.
  } else {
    // TODO: Check VPLiveOuts to see if IV users need fixing instead of checking
    // the cost model.

    // If we inserted an edge from the middle block to the unique exit block,
    // update uses outside the loop (phis) to account for the newly inserted
    // edge.

    // Fix-up external users of the induction variables.
    for (const auto &Entry : Legal->getInductionVars())
      fixupIVUsers(Entry.first, Entry.second,
                   getOrCreateVectorTripCount(nullptr),
                   IVEndValues[Entry.first], LoopMiddleBlock, Plan, State);
  }

  // Fix live-out phis not already fixed earlier.
  for (const auto &KV : Plan.getLiveOuts())
    KV.second->fixPhi(Plan, State);

  for (Instruction *PI : PredicatedInstructions)
    sinkScalarOperands(&*PI);

  VPRegionBlock *VectorRegion = State.Plan->getVectorLoopRegion();
  VPBasicBlock *HeaderVPBB = VectorRegion->getEntryBasicBlock();
  BasicBlock *HeaderBB = State.CFG.VPBB2IRBB[HeaderVPBB];

  // Remove redundant induction instructions.
  cse(HeaderBB);

  // Set/update profile weights for the vector and remainder loops as original
  // loop iterations are now distributed among them. Note that original loop
  // represented by LoopScalarBody becomes remainder loop after vectorization.
  //
  // For cases like foldTailByMasking() and requiresScalarEpiloque() we may
  // end up getting slightly roughened result but that should be OK since
  // profile is not inherently precise anyway. Note also possible bypass of
  // vector code caused by legality checks is ignored, assigning all the weight
  // to the vector loop, optimistically.
  //
  // For scalable vectorization we can't know at compile time how many iterations
  // of the loop are handled in one vector iteration, so instead assume a pessimistic
  // vscale of '1'.
  Loop *ScalarLoop = LI->getLoopFor(LoopScalarBody);
  Loop *VectorLoop = LI->getLoopFor(HeaderBB);
  setProfileInfoAfterUnrolling(ScalarLoop, VectorLoop, ScalarLoop,
                               VF.getKnownMinValue() * UF);
}

void InnerLoopVectorizer::sinkScalarOperands(Instruction *PredInst) {
  // The basic block and loop containing the predicated instruction.
  auto *PredBB = PredInst->getParent();
  auto *VectorLoop = LI->getLoopFor(PredBB);

  // Initialize a worklist with the operands of the predicated instruction.
  SetVector<Value *> Worklist(PredInst->op_begin(), PredInst->op_end());

  // Holds instructions that we need to analyze again. An instruction may be
  // reanalyzed if we don't yet know if we can sink it or not.
  SmallVector<Instruction *, 8> InstsToReanalyze;

  // Returns true if a given use occurs in the predicated block. Phi nodes use
  // their operands in their corresponding predecessor blocks.
  auto IsBlockOfUsePredicated = [&](Use &U) -> bool {
    auto *I = cast<Instruction>(U.getUser());
    BasicBlock *BB = I->getParent();
    if (auto *Phi = dyn_cast<PHINode>(I))
      BB = Phi->getIncomingBlock(
          PHINode::getIncomingValueNumForOperand(U.getOperandNo()));
    return BB == PredBB;
  };

  // Iteratively sink the scalarized operands of the predicated instruction
  // into the block we created for it. When an instruction is sunk, it's
  // operands are then added to the worklist. The algorithm ends after one pass
  // through the worklist doesn't sink a single instruction.
  bool Changed;
  do {
    // Add the instructions that need to be reanalyzed to the worklist, and
    // reset the changed indicator.
    Worklist.insert(InstsToReanalyze.begin(), InstsToReanalyze.end());
    InstsToReanalyze.clear();
    Changed = false;

    while (!Worklist.empty()) {
      auto *I = dyn_cast<Instruction>(Worklist.pop_back_val());

      // We can't sink an instruction if it is a phi node, is not in the loop,
      // may have side effects or may read from memory.
      // TODO Could dor more granular checking to allow sinking a load past non-store instructions.
      if (!I || isa<PHINode>(I) || !VectorLoop->contains(I) ||
          I->mayHaveSideEffects() || I->mayReadFromMemory())
          continue;

      // If the instruction is already in PredBB, check if we can sink its
      // operands. In that case, VPlan's sinkScalarOperands() succeeded in
      // sinking the scalar instruction I, hence it appears in PredBB; but it
      // may have failed to sink I's operands (recursively), which we try
      // (again) here.
      if (I->getParent() == PredBB) {
        Worklist.insert(I->op_begin(), I->op_end());
        continue;
      }

      // It's legal to sink the instruction if all its uses occur in the
      // predicated block. Otherwise, there's nothing to do yet, and we may
      // need to reanalyze the instruction.
      if (!llvm::all_of(I->uses(), IsBlockOfUsePredicated)) {
        InstsToReanalyze.push_back(I);
        continue;
      }

      // Move the instruction to the beginning of the predicated block, and add
      // it's operands to the worklist.
      I->moveBefore(&*PredBB->getFirstInsertionPt());
      Worklist.insert(I->op_begin(), I->op_end());

      // The sinking may have enabled other instructions to be sunk, so we will
      // need to iterate.
      Changed = true;
    }
  } while (Changed);
}

void InnerLoopVectorizer::fixNonInductionPHIs(VPlan &Plan,
                                              VPTransformState &State) {
  auto Iter = vp_depth_first_deep(Plan.getEntry());
  for (VPBasicBlock *VPBB : VPBlockUtils::blocksOnly<VPBasicBlock>(Iter)) {
    for (VPRecipeBase &P : VPBB->phis()) {
      VPWidenPHIRecipe *VPPhi = dyn_cast<VPWidenPHIRecipe>(&P);
      if (!VPPhi)
        continue;
      PHINode *NewPhi = cast<PHINode>(State.get(VPPhi));
      // Make sure the builder has a valid insert point.
      Builder.SetInsertPoint(NewPhi);
      for (unsigned Idx = 0; Idx < VPPhi->getNumOperands(); ++Idx) {
        VPValue *Inc = VPPhi->getIncomingValue(Idx);
        VPBasicBlock *VPBB = VPPhi->getIncomingBlock(Idx);
        NewPhi->addIncoming(State.get(Inc), State.CFG.VPBB2IRBB[VPBB]);
      }
    }
  }
}

void LoopVectorizationCostModel::collectLoopScalars(ElementCount VF) {
  // We should not collect Scalars more than once per VF. Right now, this
  // function is called from collectUniformsAndScalars(), which already does
  // this check. Collecting Scalars for VF=1 does not make any sense.
  assert(VF.isVector() && !Scalars.contains(VF) &&
         "This function should not be visited twice for the same VF");

  // This avoids any chances of creating a REPLICATE recipe during planning
  // since that would result in generation of scalarized code during execution,
  // which is not supported for scalable vectors.
  if (VF.isScalable()) {
    Scalars[VF].insert(Uniforms[VF].begin(), Uniforms[VF].end());
    return;
  }

  SmallSetVector<Instruction *, 8> Worklist;

  // These sets are used to seed the analysis with pointers used by memory
  // accesses that will remain scalar.
  SmallSetVector<Instruction *, 8> ScalarPtrs;
  SmallPtrSet<Instruction *, 8> PossibleNonScalarPtrs;
  auto *Latch = TheLoop->getLoopLatch();

  // A helper that returns true if the use of Ptr by MemAccess will be scalar.
  // The pointer operands of loads and stores will be scalar as long as the
  // memory access is not a gather or scatter operation. The value operand of a
  // store will remain scalar if the store is scalarized.
  auto IsScalarUse = [&](Instruction *MemAccess, Value *Ptr) {
    InstWidening WideningDecision = getWideningDecision(MemAccess, VF);
    assert(WideningDecision != CM_Unknown &&
           "Widening decision should be ready at this moment");
    if (auto *Store = dyn_cast<StoreInst>(MemAccess))
      if (Ptr == Store->getValueOperand())
        return WideningDecision == CM_Scalarize;
    assert(Ptr == getLoadStorePointerOperand(MemAccess) &&
           "Ptr is neither a value or pointer operand");
    return WideningDecision != CM_GatherScatter;
  };

  // A helper that returns true if the given value is a getelementptr
  // instruction contained in the loop.
  auto IsLoopVaryingGEP = [&](Value *V) {
    return isa<GetElementPtrInst>(V) && !TheLoop->isLoopInvariant(V);
  };

  // A helper that evaluates a memory access's use of a pointer. If the use will
  // be a scalar use and the pointer is only used by memory accesses, we place
  // the pointer in ScalarPtrs. Otherwise, the pointer is placed in
  // PossibleNonScalarPtrs.
  auto EvaluatePtrUse = [&](Instruction *MemAccess, Value *Ptr) {
    // We only care about bitcast and getelementptr instructions contained in
    // the loop.
    if (!IsLoopVaryingGEP(Ptr))
      return;

    // If the pointer has already been identified as scalar (e.g., if it was
    // also identified as uniform), there's nothing to do.
    auto *I = cast<Instruction>(Ptr);
    if (Worklist.count(I))
      return;

    // If the use of the pointer will be a scalar use, and all users of the
    // pointer are memory accesses, place the pointer in ScalarPtrs. Otherwise,
    // place the pointer in PossibleNonScalarPtrs.
    if (IsScalarUse(MemAccess, Ptr) && llvm::all_of(I->users(), [&](User *U) {
          return isa<LoadInst>(U) || isa<StoreInst>(U);
        }))
      ScalarPtrs.insert(I);
    else
      PossibleNonScalarPtrs.insert(I);
  };

  // We seed the scalars analysis with three classes of instructions: (1)
  // instructions marked uniform-after-vectorization and (2) bitcast,
  // getelementptr and (pointer) phi instructions used by memory accesses
  // requiring a scalar use.
  //
  // (1) Add to the worklist all instructions that have been identified as
  // uniform-after-vectorization.
  Worklist.insert(Uniforms[VF].begin(), Uniforms[VF].end());

  // (2) Add to the worklist all bitcast and getelementptr instructions used by
  // memory accesses requiring a scalar use. The pointer operands of loads and
  // stores will be scalar as long as the memory accesses is not a gather or
  // scatter operation. The value operand of a store will remain scalar if the
  // store is scalarized.
  for (auto *BB : TheLoop->blocks())
    for (auto &I : *BB) {
      if (auto *Load = dyn_cast<LoadInst>(&I)) {
        EvaluatePtrUse(Load, Load->getPointerOperand());
      } else if (auto *Store = dyn_cast<StoreInst>(&I)) {
        EvaluatePtrUse(Store, Store->getPointerOperand());
        EvaluatePtrUse(Store, Store->getValueOperand());
      }
    }
  for (auto *I : ScalarPtrs)
    if (!PossibleNonScalarPtrs.count(I)) {
      LLVM_DEBUG(dbgs() << "LV: Found scalar instruction: " << *I << "\n");
      Worklist.insert(I);
    }

  // Insert the forced scalars.
  // FIXME: Currently VPWidenPHIRecipe() often creates a dead vector
  // induction variable when the PHI user is scalarized.
  auto ForcedScalar = ForcedScalars.find(VF);
  if (ForcedScalar != ForcedScalars.end())
    for (auto *I : ForcedScalar->second) {
      LLVM_DEBUG(dbgs() << "LV: Found (forced) scalar instruction: " << *I << "\n");
      Worklist.insert(I);
    }

  // Expand the worklist by looking through any bitcasts and getelementptr
  // instructions we've already identified as scalar. This is similar to the
  // expansion step in collectLoopUniforms(); however, here we're only
  // expanding to include additional bitcasts and getelementptr instructions.
  unsigned Idx = 0;
  while (Idx != Worklist.size()) {
    Instruction *Dst = Worklist[Idx++];
    if (!IsLoopVaryingGEP(Dst->getOperand(0)))
      continue;
    auto *Src = cast<Instruction>(Dst->getOperand(0));
    if (llvm::all_of(Src->users(), [&](User *U) -> bool {
          auto *J = cast<Instruction>(U);
          return !TheLoop->contains(J) || Worklist.count(J) ||
                 ((isa<LoadInst>(J) || isa<StoreInst>(J)) &&
                  IsScalarUse(J, Src));
        })) {
      Worklist.insert(Src);
      LLVM_DEBUG(dbgs() << "LV: Found scalar instruction: " << *Src << "\n");
    }
  }

  // An induction variable will remain scalar if all users of the induction
  // variable and induction variable update remain scalar.
  for (const auto &Induction : Legal->getInductionVars()) {
    auto *Ind = Induction.first;
    auto *IndUpdate = cast<Instruction>(Ind->getIncomingValueForBlock(Latch));

    // If tail-folding is applied, the primary induction variable will be used
    // to feed a vector compare.
    if (Ind == Legal->getPrimaryInduction() && foldTailByMasking())
      continue;

    // Returns true if \p Indvar is a pointer induction that is used directly by
    // load/store instruction \p I.
    auto IsDirectLoadStoreFromPtrIndvar = [&](Instruction *Indvar,
                                              Instruction *I) {
      return Induction.second.getKind() ==
                 InductionDescriptor::IK_PtrInduction &&
             (isa<LoadInst>(I) || isa<StoreInst>(I)) &&
             Indvar == getLoadStorePointerOperand(I) && IsScalarUse(I, Indvar);
    };

    // Determine if all users of the induction variable are scalar after
    // vectorization.
    bool ScalarInd = all_of(Ind->users(), [&](User *U) -> bool {
      auto *I = cast<Instruction>(U);
      return I == IndUpdate || !TheLoop->contains(I) || Worklist.count(I) ||
             IsDirectLoadStoreFromPtrIndvar(Ind, I);
    });
    if (!ScalarInd)
      continue;

    // If the induction variable update is a fixed-order recurrence, neither the
    // induction variable or its update should be marked scalar after
    // vectorization.
    auto *IndUpdatePhi = dyn_cast<PHINode>(IndUpdate);
    if (IndUpdatePhi && Legal->isFixedOrderRecurrence(IndUpdatePhi))
      continue;

    // Determine if all users of the induction variable update instruction are
    // scalar after vectorization.
    bool ScalarIndUpdate = all_of(IndUpdate->users(), [&](User *U) -> bool {
      auto *I = cast<Instruction>(U);
      return I == Ind || !TheLoop->contains(I) || Worklist.count(I) ||
             IsDirectLoadStoreFromPtrIndvar(IndUpdate, I);
    });
    if (!ScalarIndUpdate)
      continue;

    // The induction variable and its update instruction will remain scalar.
    Worklist.insert(Ind);
    Worklist.insert(IndUpdate);
    LLVM_DEBUG(dbgs() << "LV: Found scalar instruction: " << *Ind << "\n");
    LLVM_DEBUG(dbgs() << "LV: Found scalar instruction: " << *IndUpdate
                      << "\n");
  }

  Scalars[VF].insert(Worklist.begin(), Worklist.end());
}

bool LoopVectorizationCostModel::isScalarWithPredication(
    Instruction *I, ElementCount VF) const {
  if (!isPredicatedInst(I))
    return false;

  // Do we have a non-scalar lowering for this predicated
  // instruction? No - it is scalar with predication.
  switch(I->getOpcode()) {
  default:
    return true;
  case Instruction::Call:
    if (VF.isScalar())
      return true;
    return CallWideningDecisions.at(std::make_pair(cast<CallInst>(I), VF))
               .Kind == CM_Scalarize;
  case Instruction::Load:
  case Instruction::Store: {
    auto *Ptr = getLoadStorePointerOperand(I);
    auto *Ty = getLoadStoreType(I);
    Type *VTy = Ty;
    if (VF.isVector())
      VTy = VectorType::get(Ty, VF);
    const Align Alignment = getLoadStoreAlignment(I);
    return isa<LoadInst>(I) ? !(isLegalMaskedLoad(Ty, Ptr, Alignment) ||
                                TTI.isLegalMaskedGather(VTy, Alignment))
                            : !(isLegalMaskedStore(Ty, Ptr, Alignment) ||
                                TTI.isLegalMaskedScatter(VTy, Alignment));
  }
  case Instruction::UDiv:
  case Instruction::SDiv:
  case Instruction::SRem:
  case Instruction::URem: {
    // We have the option to use the safe-divisor idiom to avoid predication.
    // The cost based decision here will always select safe-divisor for
    // scalable vectors as scalarization isn't legal.
    const auto [ScalarCost, SafeDivisorCost] = getDivRemSpeculationCost(I, VF);
    return isDivRemScalarWithPredication(ScalarCost, SafeDivisorCost);
  }
  }
}

// TODO: Fold into LoopVectorizationLegality::isMaskRequired.
bool LoopVectorizationCostModel::isPredicatedInst(Instruction *I) const {
  // If predication is not needed, avoid it.
  // TODO: We can use the loop-preheader as context point here and get
  // context sensitive reasoning for isSafeToSpeculativelyExecute.
  if (!blockNeedsPredicationForAnyReason(I->getParent()) ||
      isSafeToSpeculativelyExecute(I) ||
      (isa<LoadInst, StoreInst, CallInst>(I) && !Legal->isMaskRequired(I)) ||
      isa<BranchInst, SwitchInst, PHINode, AllocaInst>(I))
    return false;

  // If the instruction was executed conditionally in the original scalar loop,
  // predication is needed with a mask whose lanes are all possibly inactive.
  if (Legal->blockNeedsPredication(I->getParent()))
    return true;

  // All that remain are instructions with side-effects originally executed in
  // the loop unconditionally, but now execute under a tail-fold mask (only)
  // having at least one active lane (the first). If the side-effects of the
  // instruction are invariant, executing it w/o (the tail-folding) mask is safe
  // - it will cause the same side-effects as when masked.
  switch(I->getOpcode()) {
  default:
    llvm_unreachable(
        "instruction should have been considered by earlier checks");
  case Instruction::Call:
    // Side-effects of a Call are assumed to be non-invariant, needing a
    // (fold-tail) mask.
    assert(Legal->isMaskRequired(I) &&
           "should have returned earlier for calls not needing a mask");
    return true;
  case Instruction::Load:
    // If the address is loop invariant no predication is needed.
    return !Legal->isInvariant(getLoadStorePointerOperand(I));
  case Instruction::Store: {
    // For stores, we need to prove both speculation safety (which follows from
    // the same argument as loads), but also must prove the value being stored
    // is correct.  The easiest form of the later is to require that all values
    // stored are the same.
    return !(Legal->isInvariant(getLoadStorePointerOperand(I)) &&
             TheLoop->isLoopInvariant(cast<StoreInst>(I)->getValueOperand()));
  }
  case Instruction::UDiv:
  case Instruction::SDiv:
  case Instruction::SRem:
  case Instruction::URem:
    // If the divisor is loop-invariant no predication is needed.
    return !TheLoop->isLoopInvariant(I->getOperand(1));
  }
}

std::pair<InstructionCost, InstructionCost>
LoopVectorizationCostModel::getDivRemSpeculationCost(Instruction *I,
                                                    ElementCount VF) const {
  assert(I->getOpcode() == Instruction::UDiv ||
         I->getOpcode() == Instruction::SDiv ||
         I->getOpcode() == Instruction::SRem ||
         I->getOpcode() == Instruction::URem);
  assert(!isSafeToSpeculativelyExecute(I));

  const TTI::TargetCostKind CostKind = TTI::TCK_RecipThroughput;

  // Scalarization isn't legal for scalable vector types
  InstructionCost ScalarizationCost = InstructionCost::getInvalid();
  if (!VF.isScalable()) {
    // Get the scalarization cost and scale this amount by the probability of
    // executing the predicated block. If the instruction is not predicated,
    // we fall through to the next case.
    ScalarizationCost = 0;

    // These instructions have a non-void type, so account for the phi nodes
    // that we will create. This cost is likely to be zero. The phi node
    // cost, if any, should be scaled by the block probability because it
    // models a copy at the end of each predicated block.
    ScalarizationCost += VF.getKnownMinValue() *
      TTI.getCFInstrCost(Instruction::PHI, CostKind);

    // The cost of the non-predicated instruction.
    ScalarizationCost += VF.getKnownMinValue() *
      TTI.getArithmeticInstrCost(I->getOpcode(), I->getType(), CostKind);

    // The cost of insertelement and extractelement instructions needed for
    // scalarization.
    ScalarizationCost += getScalarizationOverhead(I, VF, CostKind);

    // Scale the cost by the probability of executing the predicated blocks.
    // This assumes the predicated block for each vector lane is equally
    // likely.
    ScalarizationCost = ScalarizationCost / getReciprocalPredBlockProb();
  }
  InstructionCost SafeDivisorCost = 0;

  auto *VecTy = ToVectorTy(I->getType(), VF);

  // The cost of the select guard to ensure all lanes are well defined
  // after we speculate above any internal control flow.
  SafeDivisorCost += TTI.getCmpSelInstrCost(
    Instruction::Select, VecTy,
    ToVectorTy(Type::getInt1Ty(I->getContext()), VF),
    CmpInst::BAD_ICMP_PREDICATE, CostKind);

  // Certain instructions can be cheaper to vectorize if they have a constant
  // second vector operand. One example of this are shifts on x86.
  Value *Op2 = I->getOperand(1);
  auto Op2Info = TTI.getOperandInfo(Op2);
  if (Op2Info.Kind == TargetTransformInfo::OK_AnyValue &&
      Legal->isInvariant(Op2))
    Op2Info.Kind = TargetTransformInfo::OK_UniformValue;

  SmallVector<const Value *, 4> Operands(I->operand_values());
  SafeDivisorCost += TTI.getArithmeticInstrCost(
    I->getOpcode(), VecTy, CostKind,
    {TargetTransformInfo::OK_AnyValue, TargetTransformInfo::OP_None},
    Op2Info, Operands, I);
  return {ScalarizationCost, SafeDivisorCost};
}

bool LoopVectorizationCostModel::interleavedAccessCanBeWidened(
    Instruction *I, ElementCount VF) const {
  assert(isAccessInterleaved(I) && "Expecting interleaved access.");
  assert(getWideningDecision(I, VF) == CM_Unknown &&
         "Decision should not be set yet.");
  auto *Group = getInterleavedAccessGroup(I);
  assert(Group && "Must have a group.");

  // If the instruction's allocated size doesn't equal it's type size, it
  // requires padding and will be scalarized.
  auto &DL = I->getDataLayout();
  auto *ScalarTy = getLoadStoreType(I);
  if (hasIrregularType(ScalarTy, DL))
    return false;

  // If the group involves a non-integral pointer, we may not be able to
  // losslessly cast all values to a common type.
  unsigned InterleaveFactor = Group->getFactor();
  bool ScalarNI = DL.isNonIntegralPointerType(ScalarTy);
  for (unsigned Idx = 0; Idx < InterleaveFactor; Idx++) {
    Instruction *Member = Group->getMember(Idx);
    if (!Member)
      continue;
    auto *MemberTy = getLoadStoreType(Member);
    bool MemberNI = DL.isNonIntegralPointerType(MemberTy);
    // Don't coerce non-integral pointers to integers or vice versa.
    if (MemberNI != ScalarNI)
      // TODO: Consider adding special nullptr value case here
      return false;
    if (MemberNI && ScalarNI &&
        ScalarTy->getPointerAddressSpace() !=
            MemberTy->getPointerAddressSpace())
      return false;
  }

  // Check if masking is required.
  // A Group may need masking for one of two reasons: it resides in a block that
  // needs predication, or it was decided to use masking to deal with gaps
  // (either a gap at the end of a load-access that may result in a speculative
  // load, or any gaps in a store-access).
  bool PredicatedAccessRequiresMasking =
      blockNeedsPredicationForAnyReason(I->getParent()) &&
      Legal->isMaskRequired(I);
  bool LoadAccessWithGapsRequiresEpilogMasking =
      isa<LoadInst>(I) && Group->requiresScalarEpilogue() &&
      !isScalarEpilogueAllowed();
  bool StoreAccessWithGapsRequiresMasking =
      isa<StoreInst>(I) && (Group->getNumMembers() < Group->getFactor());
  if (!PredicatedAccessRequiresMasking &&
      !LoadAccessWithGapsRequiresEpilogMasking &&
      !StoreAccessWithGapsRequiresMasking)
    return true;

  // If masked interleaving is required, we expect that the user/target had
  // enabled it, because otherwise it either wouldn't have been created or
  // it should have been invalidated by the CostModel.
  assert(useMaskedInterleavedAccesses(TTI) &&
         "Masked interleave-groups for predicated accesses are not enabled.");

  if (Group->isReverse())
    return false;

  auto *Ty = getLoadStoreType(I);
  const Align Alignment = getLoadStoreAlignment(I);
  return isa<LoadInst>(I) ? TTI.isLegalMaskedLoad(Ty, Alignment)
                          : TTI.isLegalMaskedStore(Ty, Alignment);
}

bool LoopVectorizationCostModel::memoryInstructionCanBeWidened(
    Instruction *I, ElementCount VF) {
  // Get and ensure we have a valid memory instruction.
  assert((isa<LoadInst, StoreInst>(I)) && "Invalid memory instruction");

  auto *Ptr = getLoadStorePointerOperand(I);
  auto *ScalarTy = getLoadStoreType(I);

  // In order to be widened, the pointer should be consecutive, first of all.
  if (!Legal->isConsecutivePtr(ScalarTy, Ptr))
    return false;

  // If the instruction is a store located in a predicated block, it will be
  // scalarized.
  if (isScalarWithPredication(I, VF))
    return false;

  // If the instruction's allocated size doesn't equal it's type size, it
  // requires padding and will be scalarized.
  auto &DL = I->getDataLayout();
  if (hasIrregularType(ScalarTy, DL))
    return false;

  return true;
}

void LoopVectorizationCostModel::collectLoopUniforms(ElementCount VF) {
  // We should not collect Uniforms more than once per VF. Right now,
  // this function is called from collectUniformsAndScalars(), which
  // already does this check. Collecting Uniforms for VF=1 does not make any
  // sense.

  assert(VF.isVector() && !Uniforms.contains(VF) &&
         "This function should not be visited twice for the same VF");

  // Visit the list of Uniforms. If we'll not find any uniform value, we'll
  // not analyze again.  Uniforms.count(VF) will return 1.
  Uniforms[VF].clear();

  // We now know that the loop is vectorizable!
  // Collect instructions inside the loop that will remain uniform after
  // vectorization.

  // Global values, params and instructions outside of current loop are out of
  // scope.
  auto IsOutOfScope = [&](Value *V) -> bool {
    Instruction *I = dyn_cast<Instruction>(V);
    return (!I || !TheLoop->contains(I));
  };

  // Worklist containing uniform instructions demanding lane 0.
  SetVector<Instruction *> Worklist;

  // Add uniform instructions demanding lane 0 to the worklist. Instructions
  // that require predication must not be considered uniform after
  // vectorization, because that would create an erroneous replicating region
  // where only a single instance out of VF should be formed.
  auto AddToWorklistIfAllowed = [&](Instruction *I) -> void {
    if (IsOutOfScope(I)) {
      LLVM_DEBUG(dbgs() << "LV: Found not uniform due to scope: "
                        << *I << "\n");
      return;
    }
    if (isPredicatedInst(I)) {
      LLVM_DEBUG(
          dbgs() << "LV: Found not uniform due to requiring predication: " << *I
                 << "\n");
      return;
    }
    LLVM_DEBUG(dbgs() << "LV: Found uniform instruction: " << *I << "\n");
    Worklist.insert(I);
  };

  // Start with the conditional branches exiting the loop. If the branch
  // condition is an instruction contained in the loop that is only used by the
  // branch, it is uniform.
  SmallVector<BasicBlock *> Exiting;
  TheLoop->getExitingBlocks(Exiting);
  for (BasicBlock *E : Exiting) {
    auto *Cmp = dyn_cast<Instruction>(E->getTerminator()->getOperand(0));
    if (Cmp && TheLoop->contains(Cmp) && Cmp->hasOneUse())
      AddToWorklistIfAllowed(Cmp);
  }

  auto PrevVF = VF.divideCoefficientBy(2);
  // Return true if all lanes perform the same memory operation, and we can
  // thus chose to execute only one.
  auto IsUniformMemOpUse = [&](Instruction *I) {
    // If the value was already known to not be uniform for the previous
    // (smaller VF), it cannot be uniform for the larger VF.
    if (PrevVF.isVector()) {
      auto Iter = Uniforms.find(PrevVF);
      if (Iter != Uniforms.end() && !Iter->second.contains(I))
        return false;
    }
    if (!Legal->isUniformMemOp(*I, VF))
      return false;
    if (isa<LoadInst>(I))
      // Loading the same address always produces the same result - at least
      // assuming aliasing and ordering which have already been checked.
      return true;
    // Storing the same value on every iteration.
    return TheLoop->isLoopInvariant(cast<StoreInst>(I)->getValueOperand());
  };

  auto IsUniformDecision = [&](Instruction *I, ElementCount VF) {
    InstWidening WideningDecision = getWideningDecision(I, VF);
    assert(WideningDecision != CM_Unknown &&
           "Widening decision should be ready at this moment");

    if (IsUniformMemOpUse(I))
      return true;

    return (WideningDecision == CM_Widen ||
            WideningDecision == CM_Widen_Reverse ||
            WideningDecision == CM_Interleave);
  };

  // Returns true if Ptr is the pointer operand of a memory access instruction
  // I, I is known to not require scalarization, and the pointer is not also
  // stored.
  auto IsVectorizedMemAccessUse = [&](Instruction *I, Value *Ptr) -> bool {
    if (isa<StoreInst>(I) && I->getOperand(0) == Ptr)
      return false;
    return getLoadStorePointerOperand(I) == Ptr &&
           (IsUniformDecision(I, VF) || Legal->isInvariant(Ptr));
  };

  // Holds a list of values which are known to have at least one uniform use.
  // Note that there may be other uses which aren't uniform.  A "uniform use"
  // here is something which only demands lane 0 of the unrolled iterations;
  // it does not imply that all lanes produce the same value (e.g. this is not
  // the usual meaning of uniform)
  SetVector<Value *> HasUniformUse;

  // Scan the loop for instructions which are either a) known to have only
  // lane 0 demanded or b) are uses which demand only lane 0 of their operand.
  for (auto *BB : TheLoop->blocks())
    for (auto &I : *BB) {
      if (IntrinsicInst *II = dyn_cast<IntrinsicInst>(&I)) {
        switch (II->getIntrinsicID()) {
        case Intrinsic::sideeffect:
        case Intrinsic::experimental_noalias_scope_decl:
        case Intrinsic::assume:
        case Intrinsic::lifetime_start:
        case Intrinsic::lifetime_end:
          if (TheLoop->hasLoopInvariantOperands(&I))
            AddToWorklistIfAllowed(&I);
          break;
        default:
          break;
        }
      }

      // ExtractValue instructions must be uniform, because the operands are
      // known to be loop-invariant.
      if (auto *EVI = dyn_cast<ExtractValueInst>(&I)) {
        assert(IsOutOfScope(EVI->getAggregateOperand()) &&
               "Expected aggregate value to be loop invariant");
        AddToWorklistIfAllowed(EVI);
        continue;
      }

      // If there's no pointer operand, there's nothing to do.
      auto *Ptr = getLoadStorePointerOperand(&I);
      if (!Ptr)
        continue;

      if (IsUniformMemOpUse(&I))
        AddToWorklistIfAllowed(&I);

      if (IsVectorizedMemAccessUse(&I, Ptr))
        HasUniformUse.insert(Ptr);
    }

  // Add to the worklist any operands which have *only* uniform (e.g. lane 0
  // demanding) users.  Since loops are assumed to be in LCSSA form, this
  // disallows uses outside the loop as well.
  for (auto *V : HasUniformUse) {
    if (IsOutOfScope(V))
      continue;
    auto *I = cast<Instruction>(V);
    bool UsersAreMemAccesses = all_of(I->users(), [&](User *U) -> bool {
      auto *UI = cast<Instruction>(U);
      return TheLoop->contains(UI) && IsVectorizedMemAccessUse(UI, V);
    });
    if (UsersAreMemAccesses)
      AddToWorklistIfAllowed(I);
  }

  // Expand Worklist in topological order: whenever a new instruction
  // is added , its users should be already inside Worklist.  It ensures
  // a uniform instruction will only be used by uniform instructions.
  unsigned Idx = 0;
  while (Idx != Worklist.size()) {
    Instruction *I = Worklist[Idx++];

    for (auto *OV : I->operand_values()) {
      // isOutOfScope operands cannot be uniform instructions.
      if (IsOutOfScope(OV))
        continue;
      // First order recurrence Phi's should typically be considered
      // non-uniform.
      auto *OP = dyn_cast<PHINode>(OV);
      if (OP && Legal->isFixedOrderRecurrence(OP))
        continue;
      // If all the users of the operand are uniform, then add the
      // operand into the uniform worklist.
      auto *OI = cast<Instruction>(OV);
      if (llvm::all_of(OI->users(), [&](User *U) -> bool {
            auto *J = cast<Instruction>(U);
            return Worklist.count(J) || IsVectorizedMemAccessUse(J, OI);
          }))
        AddToWorklistIfAllowed(OI);
    }
  }

  // For an instruction to be added into Worklist above, all its users inside
  // the loop should also be in Worklist. However, this condition cannot be
  // true for phi nodes that form a cyclic dependence. We must process phi
  // nodes separately. An induction variable will remain uniform if all users
  // of the induction variable and induction variable update remain uniform.
  // The code below handles both pointer and non-pointer induction variables.
  BasicBlock *Latch = TheLoop->getLoopLatch();
  for (const auto &Induction : Legal->getInductionVars()) {
    auto *Ind = Induction.first;
    auto *IndUpdate = cast<Instruction>(Ind->getIncomingValueForBlock(Latch));

    // Determine if all users of the induction variable are uniform after
    // vectorization.
    bool UniformInd = all_of(Ind->users(), [&](User *U) -> bool {
      auto *I = cast<Instruction>(U);
      return I == IndUpdate || !TheLoop->contains(I) || Worklist.count(I) ||
             IsVectorizedMemAccessUse(I, Ind);
    });
    if (!UniformInd)
      continue;

    // Determine if all users of the induction variable update instruction are
    // uniform after vectorization.
    bool UniformIndUpdate = all_of(IndUpdate->users(), [&](User *U) -> bool {
      auto *I = cast<Instruction>(U);
      return I == Ind || !TheLoop->contains(I) || Worklist.count(I) ||
             IsVectorizedMemAccessUse(I, IndUpdate);
    });
    if (!UniformIndUpdate)
      continue;

    // The induction variable and its update instruction will remain uniform.
    AddToWorklistIfAllowed(Ind);
    AddToWorklistIfAllowed(IndUpdate);
  }

  Uniforms[VF].insert(Worklist.begin(), Worklist.end());
}

bool LoopVectorizationCostModel::runtimeChecksRequired() {
  LLVM_DEBUG(dbgs() << "LV: Performing code size checks.\n");

  if (Legal->getRuntimePointerChecking()->Need) {
    reportVectorizationFailure("Runtime ptr check is required with -Os/-Oz",
        "runtime pointer checks needed. Enable vectorization of this "
        "loop with '#pragma clang loop vectorize(enable)' when "
        "compiling with -Os/-Oz",
        "CantVersionLoopWithOptForSize", ORE, TheLoop);
    return true;
  }

  if (!PSE.getPredicate().isAlwaysTrue()) {
    reportVectorizationFailure("Runtime SCEV check is required with -Os/-Oz",
        "runtime SCEV checks needed. Enable vectorization of this "
        "loop with '#pragma clang loop vectorize(enable)' when "
        "compiling with -Os/-Oz",
        "CantVersionLoopWithOptForSize", ORE, TheLoop);
    return true;
  }

  // FIXME: Avoid specializing for stride==1 instead of bailing out.
  if (!Legal->getLAI()->getSymbolicStrides().empty()) {
    reportVectorizationFailure("Runtime stride check for small trip count",
        "runtime stride == 1 checks needed. Enable vectorization of "
        "this loop without such check by compiling with -Os/-Oz",
        "CantVersionLoopWithOptForSize", ORE, TheLoop);
    return true;
  }

  return false;
}

bool LoopVectorizationCostModel::isScalableVectorizationAllowed() {
  if (IsScalableVectorizationAllowed)
    return *IsScalableVectorizationAllowed;

  IsScalableVectorizationAllowed = false;
  if (!TTI.supportsScalableVectors() && !ForceTargetSupportsScalableVectors)
    return false;

  if (Hints->isScalableVectorizationDisabled()) {
    reportVectorizationInfo("Scalable vectorization is explicitly disabled",
                            "ScalableVectorizationDisabled", ORE, TheLoop);
    return false;
  }

  LLVM_DEBUG(dbgs() << "LV: Scalable vectorization is available\n");

  auto MaxScalableVF = ElementCount::getScalable(
      std::numeric_limits<ElementCount::ScalarTy>::max());

  // Test that the loop-vectorizer can legalize all operations for this MaxVF.
  // FIXME: While for scalable vectors this is currently sufficient, this should
  // be replaced by a more detailed mechanism that filters out specific VFs,
  // instead of invalidating vectorization for a whole set of VFs based on the
  // MaxVF.

  // Disable scalable vectorization if the loop contains unsupported reductions.
  if (!canVectorizeReductions(MaxScalableVF)) {
    reportVectorizationInfo(
        "Scalable vectorization not supported for the reduction "
        "operations found in this loop.",
        "ScalableVFUnfeasible", ORE, TheLoop);
    return false;
  }

  // Disable scalable vectorization if the loop contains any instructions
  // with element types not supported for scalable vectors.
  if (any_of(ElementTypesInLoop, [&](Type *Ty) {
        return !Ty->isVoidTy() &&
               !this->TTI.isElementTypeLegalForScalableVector(Ty);
      })) {
    reportVectorizationInfo("Scalable vectorization is not supported "
                            "for all element types found in this loop.",
                            "ScalableVFUnfeasible", ORE, TheLoop);
    return false;
  }

  if (!Legal->isSafeForAnyVectorWidth() && !getMaxVScale(*TheFunction, TTI)) {
    reportVectorizationInfo("The target does not provide maximum vscale value "
                            "for safe distance analysis.",
                            "ScalableVFUnfeasible", ORE, TheLoop);
    return false;
  }

  IsScalableVectorizationAllowed = true;
  return true;
}

ElementCount
LoopVectorizationCostModel::getMaxLegalScalableVF(unsigned MaxSafeElements) {
  if (!isScalableVectorizationAllowed())
    return ElementCount::getScalable(0);

  auto MaxScalableVF = ElementCount::getScalable(
      std::numeric_limits<ElementCount::ScalarTy>::max());
  if (Legal->isSafeForAnyVectorWidth())
    return MaxScalableVF;

  std::optional<unsigned> MaxVScale = getMaxVScale(*TheFunction, TTI);
  // Limit MaxScalableVF by the maximum safe dependence distance.
  MaxScalableVF = ElementCount::getScalable(MaxSafeElements / *MaxVScale);

  if (!MaxScalableVF)
    reportVectorizationInfo(
        "Max legal vector width too small, scalable vectorization "
        "unfeasible.",
        "ScalableVFUnfeasible", ORE, TheLoop);

  return MaxScalableVF;
}

FixedScalableVFPair LoopVectorizationCostModel::computeFeasibleMaxVF(
    unsigned MaxTripCount, ElementCount UserVF, bool FoldTailByMasking) {
  MinBWs = computeMinimumValueSizes(TheLoop->getBlocks(), *DB, &TTI);
  unsigned SmallestType, WidestType;
  std::tie(SmallestType, WidestType) = getSmallestAndWidestTypes();

  // Get the maximum safe dependence distance in bits computed by LAA.
  // It is computed by MaxVF * sizeOf(type) * 8, where type is taken from
  // the memory accesses that is most restrictive (involved in the smallest
  // dependence distance).
  unsigned MaxSafeElements =
      llvm::bit_floor(Legal->getMaxSafeVectorWidthInBits() / WidestType);

  auto MaxSafeFixedVF = ElementCount::getFixed(MaxSafeElements);
  auto MaxSafeScalableVF = getMaxLegalScalableVF(MaxSafeElements);

  LLVM_DEBUG(dbgs() << "LV: The max safe fixed VF is: " << MaxSafeFixedVF
                    << ".\n");
  LLVM_DEBUG(dbgs() << "LV: The max safe scalable VF is: " << MaxSafeScalableVF
                    << ".\n");

  // First analyze the UserVF, fall back if the UserVF should be ignored.
  if (UserVF) {
    auto MaxSafeUserVF =
        UserVF.isScalable() ? MaxSafeScalableVF : MaxSafeFixedVF;

    if (ElementCount::isKnownLE(UserVF, MaxSafeUserVF)) {
      // If `VF=vscale x N` is safe, then so is `VF=N`
      if (UserVF.isScalable())
        return FixedScalableVFPair(
            ElementCount::getFixed(UserVF.getKnownMinValue()), UserVF);

      return UserVF;
    }

    assert(ElementCount::isKnownGT(UserVF, MaxSafeUserVF));

    // Only clamp if the UserVF is not scalable. If the UserVF is scalable, it
    // is better to ignore the hint and let the compiler choose a suitable VF.
    if (!UserVF.isScalable()) {
      LLVM_DEBUG(dbgs() << "LV: User VF=" << UserVF
                        << " is unsafe, clamping to max safe VF="
                        << MaxSafeFixedVF << ".\n");
      ORE->emit([&]() {
        return OptimizationRemarkAnalysis(DEBUG_TYPE, "VectorizationFactor",
                                          TheLoop->getStartLoc(),
                                          TheLoop->getHeader())
               << "User-specified vectorization factor "
               << ore::NV("UserVectorizationFactor", UserVF)
               << " is unsafe, clamping to maximum safe vectorization factor "
               << ore::NV("VectorizationFactor", MaxSafeFixedVF);
      });
      return MaxSafeFixedVF;
    }

    if (!TTI.supportsScalableVectors() && !ForceTargetSupportsScalableVectors) {
      LLVM_DEBUG(dbgs() << "LV: User VF=" << UserVF
                        << " is ignored because scalable vectors are not "
                           "available.\n");
      ORE->emit([&]() {
        return OptimizationRemarkAnalysis(DEBUG_TYPE, "VectorizationFactor",
                                          TheLoop->getStartLoc(),
                                          TheLoop->getHeader())
               << "User-specified vectorization factor "
               << ore::NV("UserVectorizationFactor", UserVF)
               << " is ignored because the target does not support scalable "
                  "vectors. The compiler will pick a more suitable value.";
      });
    } else {
      LLVM_DEBUG(dbgs() << "LV: User VF=" << UserVF
                        << " is unsafe. Ignoring scalable UserVF.\n");
      ORE->emit([&]() {
        return OptimizationRemarkAnalysis(DEBUG_TYPE, "VectorizationFactor",
                                          TheLoop->getStartLoc(),
                                          TheLoop->getHeader())
               << "User-specified vectorization factor "
               << ore::NV("UserVectorizationFactor", UserVF)
               << " is unsafe. Ignoring the hint to let the compiler pick a "
                  "more suitable value.";
      });
    }
  }

  LLVM_DEBUG(dbgs() << "LV: The Smallest and Widest types: " << SmallestType
                    << " / " << WidestType << " bits.\n");

  FixedScalableVFPair Result(ElementCount::getFixed(1),
                             ElementCount::getScalable(0));
  if (auto MaxVF =
          getMaximizedVFForTarget(MaxTripCount, SmallestType, WidestType,
                                  MaxSafeFixedVF, FoldTailByMasking))
    Result.FixedVF = MaxVF;

  if (auto MaxVF =
          getMaximizedVFForTarget(MaxTripCount, SmallestType, WidestType,
                                  MaxSafeScalableVF, FoldTailByMasking))
    if (MaxVF.isScalable()) {
      Result.ScalableVF = MaxVF;
      LLVM_DEBUG(dbgs() << "LV: Found feasible scalable VF = " << MaxVF
                        << "\n");
    }

  return Result;
}

FixedScalableVFPair
LoopVectorizationCostModel::computeMaxVF(ElementCount UserVF, unsigned UserIC) {
  if (Legal->getRuntimePointerChecking()->Need && TTI.hasBranchDivergence()) {
    // TODO: It may by useful to do since it's still likely to be dynamically
    // uniform if the target can skip.
    reportVectorizationFailure(
        "Not inserting runtime ptr check for divergent target",
        "runtime pointer checks needed. Not enabled for divergent target",
        "CantVersionLoopWithDivergentTarget", ORE, TheLoop);
    return FixedScalableVFPair::getNone();
  }

  unsigned TC = PSE.getSE()->getSmallConstantTripCount(TheLoop);
  unsigned MaxTC = PSE.getSmallConstantMaxTripCount();
  LLVM_DEBUG(dbgs() << "LV: Found trip count: " << TC << '\n');
  if (TC != MaxTC)
    LLVM_DEBUG(dbgs() << "LV: Found maximum trip count: " << MaxTC << '\n');
  if (TC == 1) {
    reportVectorizationFailure("Single iteration (non) loop",
        "loop trip count is one, irrelevant for vectorization",
        "SingleIterationLoop", ORE, TheLoop);
    return FixedScalableVFPair::getNone();
  }

  switch (ScalarEpilogueStatus) {
  case CM_ScalarEpilogueAllowed:
    return computeFeasibleMaxVF(MaxTC, UserVF, false);
  case CM_ScalarEpilogueNotAllowedUsePredicate:
    [[fallthrough]];
  case CM_ScalarEpilogueNotNeededUsePredicate:
    LLVM_DEBUG(
        dbgs() << "LV: vector predicate hint/switch found.\n"
               << "LV: Not allowing scalar epilogue, creating predicated "
               << "vector loop.\n");
    break;
  case CM_ScalarEpilogueNotAllowedLowTripLoop:
    // fallthrough as a special case of OptForSize
  case CM_ScalarEpilogueNotAllowedOptSize:
    if (ScalarEpilogueStatus == CM_ScalarEpilogueNotAllowedOptSize)
      LLVM_DEBUG(
          dbgs() << "LV: Not allowing scalar epilogue due to -Os/-Oz.\n");
    else
      LLVM_DEBUG(dbgs() << "LV: Not allowing scalar epilogue due to low trip "
                        << "count.\n");

    // Bail if runtime checks are required, which are not good when optimising
    // for size.
    if (runtimeChecksRequired())
      return FixedScalableVFPair::getNone();

    break;
  }

  // The only loops we can vectorize without a scalar epilogue, are loops with
  // a bottom-test and a single exiting block. We'd have to handle the fact
  // that not every instruction executes on the last iteration.  This will
  // require a lane mask which varies through the vector loop body.  (TODO)
  if (TheLoop->getExitingBlock() != TheLoop->getLoopLatch()) {
    // If there was a tail-folding hint/switch, but we can't fold the tail by
    // masking, fallback to a vectorization with a scalar epilogue.
    if (ScalarEpilogueStatus == CM_ScalarEpilogueNotNeededUsePredicate) {
      LLVM_DEBUG(dbgs() << "LV: Cannot fold tail by masking: vectorize with a "
                           "scalar epilogue instead.\n");
      ScalarEpilogueStatus = CM_ScalarEpilogueAllowed;
      return computeFeasibleMaxVF(MaxTC, UserVF, false);
    }
    return FixedScalableVFPair::getNone();
  }

  // Now try the tail folding

  // Invalidate interleave groups that require an epilogue if we can't mask
  // the interleave-group.
  if (!useMaskedInterleavedAccesses(TTI)) {
    assert(WideningDecisions.empty() && Uniforms.empty() && Scalars.empty() &&
           "No decisions should have been taken at this point");
    // Note: There is no need to invalidate any cost modeling decisions here, as
    // non where taken so far.
    InterleaveInfo.invalidateGroupsRequiringScalarEpilogue();
  }

  FixedScalableVFPair MaxFactors = computeFeasibleMaxVF(MaxTC, UserVF, true);

  // Avoid tail folding if the trip count is known to be a multiple of any VF
  // we choose.
  std::optional<unsigned> MaxPowerOf2RuntimeVF =
      MaxFactors.FixedVF.getFixedValue();
  if (MaxFactors.ScalableVF) {
    std::optional<unsigned> MaxVScale = getMaxVScale(*TheFunction, TTI);
    if (MaxVScale && TTI.isVScaleKnownToBeAPowerOfTwo()) {
      MaxPowerOf2RuntimeVF = std::max<unsigned>(
          *MaxPowerOf2RuntimeVF,
          *MaxVScale * MaxFactors.ScalableVF.getKnownMinValue());
    } else
      MaxPowerOf2RuntimeVF = std::nullopt; // Stick with tail-folding for now.
  }

  if (MaxPowerOf2RuntimeVF && *MaxPowerOf2RuntimeVF > 0) {
    assert((UserVF.isNonZero() || isPowerOf2_32(*MaxPowerOf2RuntimeVF)) &&
           "MaxFixedVF must be a power of 2");
    unsigned MaxVFtimesIC =
        UserIC ? *MaxPowerOf2RuntimeVF * UserIC : *MaxPowerOf2RuntimeVF;
    ScalarEvolution *SE = PSE.getSE();
    // Currently only loops with countable exits are vectorized, but calling
    // getSymbolicMaxBackedgeTakenCount allows enablement work for loops with
    // uncountable exits whilst also ensuring the symbolic maximum and known
    // back-edge taken count remain identical for loops with countable exits.
    const SCEV *BackedgeTakenCount = PSE.getSymbolicMaxBackedgeTakenCount();
    assert(BackedgeTakenCount == PSE.getBackedgeTakenCount() &&
           "Invalid loop count");
    const SCEV *ExitCount = SE->getAddExpr(
        BackedgeTakenCount, SE->getOne(BackedgeTakenCount->getType()));
    const SCEV *Rem = SE->getURemExpr(
        SE->applyLoopGuards(ExitCount, TheLoop),
        SE->getConstant(BackedgeTakenCount->getType(), MaxVFtimesIC));
    if (Rem->isZero()) {
      // Accept MaxFixedVF if we do not have a tail.
      LLVM_DEBUG(dbgs() << "LV: No tail will remain for any chosen VF.\n");
      return MaxFactors;
    }
  }

  // If we don't know the precise trip count, or if the trip count that we
  // found modulo the vectorization factor is not zero, try to fold the tail
  // by masking.
  // FIXME: look for a smaller MaxVF that does divide TC rather than masking.
  setTailFoldingStyles(MaxFactors.ScalableVF.isScalable(), UserIC);
  if (foldTailByMasking()) {
    if (getTailFoldingStyle() == TailFoldingStyle::DataWithEVL) {
      LLVM_DEBUG(
          dbgs()
          << "LV: tail is folded with EVL, forcing unroll factor to be 1. Will "
             "try to generate VP Intrinsics with scalable vector "
             "factors only.\n");
      // Tail folded loop using VP intrinsics restricts the VF to be scalable
      // for now.
      // TODO: extend it for fixed vectors, if required.
      assert(MaxFactors.ScalableVF.isScalable() &&
             "Expected scalable vector factor.");

      MaxFactors.FixedVF = ElementCount::getFixed(1);
    }
    return MaxFactors;
  }

  // If there was a tail-folding hint/switch, but we can't fold the tail by
  // masking, fallback to a vectorization with a scalar epilogue.
  if (ScalarEpilogueStatus == CM_ScalarEpilogueNotNeededUsePredicate) {
    LLVM_DEBUG(dbgs() << "LV: Cannot fold tail by masking: vectorize with a "
                         "scalar epilogue instead.\n");
    ScalarEpilogueStatus = CM_ScalarEpilogueAllowed;
    return MaxFactors;
  }

  if (ScalarEpilogueStatus == CM_ScalarEpilogueNotAllowedUsePredicate) {
    LLVM_DEBUG(dbgs() << "LV: Can't fold tail by masking: don't vectorize\n");
    return FixedScalableVFPair::getNone();
  }

  if (TC == 0) {
    reportVectorizationFailure(
        "Unable to calculate the loop count due to complex control flow",
        "unable to calculate the loop count due to complex control flow",
        "UnknownLoopCountComplexCFG", ORE, TheLoop);
    return FixedScalableVFPair::getNone();
  }

  reportVectorizationFailure(
      "Cannot optimize for size and vectorize at the same time.",
      "cannot optimize for size and vectorize at the same time. "
      "Enable vectorization of this loop with '#pragma clang loop "
      "vectorize(enable)' when compiling with -Os/-Oz",
      "NoTailLoopWithOptForSize", ORE, TheLoop);
  return FixedScalableVFPair::getNone();
}

ElementCount LoopVectorizationCostModel::getMaximizedVFForTarget(
    unsigned MaxTripCount, unsigned SmallestType, unsigned WidestType,
    ElementCount MaxSafeVF, bool FoldTailByMasking) {
  bool ComputeScalableMaxVF = MaxSafeVF.isScalable();
  const TypeSize WidestRegister = TTI.getRegisterBitWidth(
      ComputeScalableMaxVF ? TargetTransformInfo::RGK_ScalableVector
                           : TargetTransformInfo::RGK_FixedWidthVector);

  // Convenience function to return the minimum of two ElementCounts.
  auto MinVF = [](const ElementCount &LHS, const ElementCount &RHS) {
    assert((LHS.isScalable() == RHS.isScalable()) &&
           "Scalable flags must match");
    return ElementCount::isKnownLT(LHS, RHS) ? LHS : RHS;
  };

  // Ensure MaxVF is a power of 2; the dependence distance bound may not be.
  // Note that both WidestRegister and WidestType may not be a powers of 2.
  auto MaxVectorElementCount = ElementCount::get(
      llvm::bit_floor(WidestRegister.getKnownMinValue() / WidestType),
      ComputeScalableMaxVF);
  MaxVectorElementCount = MinVF(MaxVectorElementCount, MaxSafeVF);
  LLVM_DEBUG(dbgs() << "LV: The Widest register safe to use is: "
                    << (MaxVectorElementCount * WidestType) << " bits.\n");

  if (!MaxVectorElementCount) {
    LLVM_DEBUG(dbgs() << "LV: The target has no "
                      << (ComputeScalableMaxVF ? "scalable" : "fixed")
                      << " vector registers.\n");
    return ElementCount::getFixed(1);
  }

  unsigned WidestRegisterMinEC = MaxVectorElementCount.getKnownMinValue();
  if (MaxVectorElementCount.isScalable() &&
      TheFunction->hasFnAttribute(Attribute::VScaleRange)) {
    auto Attr = TheFunction->getFnAttribute(Attribute::VScaleRange);
    auto Min = Attr.getVScaleRangeMin();
    WidestRegisterMinEC *= Min;
  }

  // When a scalar epilogue is required, at least one iteration of the scalar
  // loop has to execute. Adjust MaxTripCount accordingly to avoid picking a
  // max VF that results in a dead vector loop.
  if (MaxTripCount > 0 && requiresScalarEpilogue(true))
    MaxTripCount -= 1;

  if (MaxTripCount && MaxTripCount <= WidestRegisterMinEC &&
      (!FoldTailByMasking || isPowerOf2_32(MaxTripCount))) {
    // If upper bound loop trip count (TC) is known at compile time there is no
    // point in choosing VF greater than TC (as done in the loop below). Select
    // maximum power of two which doesn't exceed TC. If MaxVectorElementCount is
    // scalable, we only fall back on a fixed VF when the TC is less than or
    // equal to the known number of lanes.
    auto ClampedUpperTripCount = llvm::bit_floor(MaxTripCount);
    LLVM_DEBUG(dbgs() << "LV: Clamping the MaxVF to maximum power of two not "
                         "exceeding the constant trip count: "
                      << ClampedUpperTripCount << "\n");
    return ElementCount::get(
        ClampedUpperTripCount,
        FoldTailByMasking ? MaxVectorElementCount.isScalable() : false);
  }

  TargetTransformInfo::RegisterKind RegKind =
      ComputeScalableMaxVF ? TargetTransformInfo::RGK_ScalableVector
                           : TargetTransformInfo::RGK_FixedWidthVector;
  ElementCount MaxVF = MaxVectorElementCount;
  if (MaximizeBandwidth ||
      (MaximizeBandwidth.getNumOccurrences() == 0 &&
       (TTI.shouldMaximizeVectorBandwidth(RegKind) ||
        (UseWiderVFIfCallVariantsPresent && Legal->hasVectorCallVariants())))) {
    auto MaxVectorElementCountMaxBW = ElementCount::get(
        llvm::bit_floor(WidestRegister.getKnownMinValue() / SmallestType),
        ComputeScalableMaxVF);
    MaxVectorElementCountMaxBW = MinVF(MaxVectorElementCountMaxBW, MaxSafeVF);

    // Collect all viable vectorization factors larger than the default MaxVF
    // (i.e. MaxVectorElementCount).
    SmallVector<ElementCount, 8> VFs;
    for (ElementCount VS = MaxVectorElementCount * 2;
         ElementCount::isKnownLE(VS, MaxVectorElementCountMaxBW); VS *= 2)
      VFs.push_back(VS);

    // For each VF calculate its register usage.
    auto RUs = calculateRegisterUsage(VFs);

    // Select the largest VF which doesn't require more registers than existing
    // ones.
    for (int I = RUs.size() - 1; I >= 0; --I) {
      const auto &MLU = RUs[I].MaxLocalUsers;
      if (all_of(MLU, [&](decltype(MLU.front()) &LU) {
            return LU.second <= TTI.getNumberOfRegisters(LU.first);
          })) {
        MaxVF = VFs[I];
        break;
      }
    }
    if (ElementCount MinVF =
            TTI.getMinimumVF(SmallestType, ComputeScalableMaxVF)) {
      if (ElementCount::isKnownLT(MaxVF, MinVF)) {
        LLVM_DEBUG(dbgs() << "LV: Overriding calculated MaxVF(" << MaxVF
                          << ") with target's minimum: " << MinVF << '\n');
        MaxVF = MinVF;
      }
    }

    // Invalidate any widening decisions we might have made, in case the loop
    // requires prediction (decided later), but we have already made some
    // load/store widening decisions.
    invalidateCostModelingDecisions();
  }
  return MaxVF;
}

/// Convenience function that returns the value of vscale_range iff
/// vscale_range.min == vscale_range.max or otherwise returns the value
/// returned by the corresponding TTI method.
static std::optional<unsigned>
getVScaleForTuning(const Loop *L, const TargetTransformInfo &TTI) {
  const Function *Fn = L->getHeader()->getParent();
  if (Fn->hasFnAttribute(Attribute::VScaleRange)) {
    auto Attr = Fn->getFnAttribute(Attribute::VScaleRange);
    auto Min = Attr.getVScaleRangeMin();
    auto Max = Attr.getVScaleRangeMax();
    if (Max && Min == Max)
      return Max;
  }

  return TTI.getVScaleForTuning();
}

bool LoopVectorizationPlanner::isMoreProfitable(
    const VectorizationFactor &A, const VectorizationFactor &B) const {
  InstructionCost CostA = A.Cost;
  InstructionCost CostB = B.Cost;

  unsigned MaxTripCount = PSE.getSmallConstantMaxTripCount();

  // Improve estimate for the vector width if it is scalable.
  unsigned EstimatedWidthA = A.Width.getKnownMinValue();
  unsigned EstimatedWidthB = B.Width.getKnownMinValue();
  if (std::optional<unsigned> VScale = getVScaleForTuning(OrigLoop, TTI)) {
    if (A.Width.isScalable())
      EstimatedWidthA *= *VScale;
    if (B.Width.isScalable())
      EstimatedWidthB *= *VScale;
  }

  // Assume vscale may be larger than 1 (or the value being tuned for),
  // so that scalable vectorization is slightly favorable over fixed-width
  // vectorization.
  bool PreferScalable = !TTI.preferFixedOverScalableIfEqualCost() &&
                        A.Width.isScalable() && !B.Width.isScalable();

  auto CmpFn = [PreferScalable](const InstructionCost &LHS,
                                const InstructionCost &RHS) {
    return PreferScalable ? LHS <= RHS : LHS < RHS;
  };

  // To avoid the need for FP division:
  //      (CostA / EstimatedWidthA) < (CostB / EstimatedWidthB)
  // <=>  (CostA * EstimatedWidthB) < (CostB * EstimatedWidthA)
  if (!MaxTripCount)
    return CmpFn(CostA * EstimatedWidthB, CostB * EstimatedWidthA);

  auto GetCostForTC = [MaxTripCount, this](unsigned VF,
                                           InstructionCost VectorCost,
                                           InstructionCost ScalarCost) {
    // If the trip count is a known (possibly small) constant, the trip count
    // will be rounded up to an integer number of iterations under
    // FoldTailByMasking. The total cost in that case will be
    // VecCost*ceil(TripCount/VF). When not folding the tail, the total
    // cost will be VecCost*floor(TC/VF) + ScalarCost*(TC%VF). There will be
    // some extra overheads, but for the purpose of comparing the costs of
    // different VFs we can use this to compare the total loop-body cost
    // expected after vectorization.
    if (CM.foldTailByMasking())
      return VectorCost * divideCeil(MaxTripCount, VF);
    return VectorCost * (MaxTripCount / VF) + ScalarCost * (MaxTripCount % VF);
  };

  auto RTCostA = GetCostForTC(EstimatedWidthA, CostA, A.ScalarCost);
  auto RTCostB = GetCostForTC(EstimatedWidthB, CostB, B.ScalarCost);
  return CmpFn(RTCostA, RTCostB);
}

void LoopVectorizationPlanner::emitInvalidCostRemarks(
    OptimizationRemarkEmitter *ORE) {
  using RecipeVFPair = std::pair<VPRecipeBase *, ElementCount>;
  SmallVector<RecipeVFPair> InvalidCosts;
  for (const auto &Plan : VPlans) {
    for (ElementCount VF : Plan->vectorFactors()) {
      VPCostContext CostCtx(CM.TTI, *CM.TLI, Legal->getWidestInductionType(),
                            CM);
      auto Iter = vp_depth_first_deep(Plan->getVectorLoopRegion()->getEntry());
      for (VPBasicBlock *VPBB : VPBlockUtils::blocksOnly<VPBasicBlock>(Iter)) {
        for (auto &R : *VPBB) {
          if (!R.cost(VF, CostCtx).isValid())
            InvalidCosts.emplace_back(&R, VF);
        }
      }
    }
  }
  if (InvalidCosts.empty())
    return;

  // Emit a report of VFs with invalid costs in the loop.

  // Group the remarks per recipe, keeping the recipe order from InvalidCosts.
  DenseMap<VPRecipeBase *, unsigned> Numbering;
  unsigned I = 0;
  for (auto &Pair : InvalidCosts)
    if (!Numbering.count(Pair.first))
      Numbering[Pair.first] = I++;

  // Sort the list, first on recipe(number) then on VF.
  sort(InvalidCosts, [&Numbering](RecipeVFPair &A, RecipeVFPair &B) {
    if (Numbering[A.first] != Numbering[B.first])
      return Numbering[A.first] < Numbering[B.first];
    const auto &LHS = A.second;
    const auto &RHS = B.second;
    return std::make_tuple(LHS.isScalable(), LHS.getKnownMinValue()) <
           std::make_tuple(RHS.isScalable(), RHS.getKnownMinValue());
  });

  // For a list of ordered recipe-VF pairs:
  //   [(load, VF1), (load, VF2), (store, VF1)]
  // group the recipes together to emit separate remarks for:
  //   load  (VF1, VF2)
  //   store (VF1)
  auto Tail = ArrayRef<RecipeVFPair>(InvalidCosts);
  auto Subset = ArrayRef<RecipeVFPair>();
  do {
    if (Subset.empty())
      Subset = Tail.take_front(1);

    VPRecipeBase *R = Subset.front().first;

    unsigned Opcode =
        TypeSwitch<const VPRecipeBase *, unsigned>(R)
            .Case<VPHeaderPHIRecipe>(
                [](const auto *R) { return Instruction::PHI; })
            .Case<VPWidenSelectRecipe>(
                [](const auto *R) { return Instruction::Select; })
            .Case<VPWidenStoreRecipe>(
                [](const auto *R) { return Instruction::Store; })
            .Case<VPWidenLoadRecipe>(
                [](const auto *R) { return Instruction::Load; })
            .Case<VPWidenCallRecipe, VPWidenIntrinsicRecipe>(
                [](const auto *R) { return Instruction::Call; })
            .Case<VPInstruction, VPWidenRecipe, VPReplicateRecipe,
                  VPWidenCastRecipe>(
                [](const auto *R) { return R->getOpcode(); })
            .Case<VPInterleaveRecipe>([](const VPInterleaveRecipe *R) {
              return R->getStoredValues().empty() ? Instruction::Load
                                                  : Instruction::Store;
            });

    // If the next recipe is different, or if there are no other pairs,
    // emit a remark for the collated subset. e.g.
    //   [(load, VF1), (load, VF2))]
    // to emit:
    //  remark: invalid costs for 'load' at VF=(VF1, VF2)
    if (Subset == Tail || Tail[Subset.size()].first != R) {
      std::string OutString;
      raw_string_ostream OS(OutString);
      assert(!Subset.empty() && "Unexpected empty range");
      OS << "Recipe with invalid costs prevented vectorization at VF=(";
      for (const auto &Pair : Subset)
        OS << (Pair.second == Subset.front().second ? "" : ", ") << Pair.second;
      OS << "):";
      if (Opcode == Instruction::Call) {
        StringRef Name = "";
        if (auto *Int = dyn_cast<VPWidenIntrinsicRecipe>(R)) {
          Name = Int->getIntrinsicName();
        } else {
          auto *WidenCall = dyn_cast<VPWidenCallRecipe>(R);
          Function *CalledFn =
              WidenCall ? WidenCall->getCalledScalarFunction()
                        : cast<Function>(R->getOperand(R->getNumOperands() - 1)
                                             ->getLiveInIRValue());
          Name = CalledFn->getName();
        }
        OS << " call to " << Name;
      } else
        OS << " " << Instruction::getOpcodeName(Opcode);
      reportVectorizationInfo(OutString, "InvalidCost", ORE, OrigLoop, nullptr,
                              R->getDebugLoc());
      Tail = Tail.drop_front(Subset.size());
      Subset = {};
    } else
      // Grow the subset by one element
      Subset = Tail.take_front(Subset.size() + 1);
  } while (!Tail.empty());
}

/// Check if any recipe of \p Plan will generate a vector value, which will be
/// assigned a vector register.
static bool willGenerateVectors(VPlan &Plan, ElementCount VF,
                                const TargetTransformInfo &TTI) {
  assert(VF.isVector() && "Checking a scalar VF?");
  VPTypeAnalysis TypeInfo(Plan.getCanonicalIV()->getScalarType());
  DenseSet<VPRecipeBase *> EphemeralRecipes;
  collectEphemeralRecipesForVPlan(Plan, EphemeralRecipes);
  // Set of already visited types.
  DenseSet<Type *> Visited;
  for (VPBasicBlock *VPBB : VPBlockUtils::blocksOnly<VPBasicBlock>(
           vp_depth_first_shallow(Plan.getVectorLoopRegion()->getEntry()))) {
    for (VPRecipeBase &R : *VPBB) {
      if (EphemeralRecipes.contains(&R))
        continue;
      // Continue early if the recipe is considered to not produce a vector
      // result. Note that this includes VPInstruction where some opcodes may
      // produce a vector, to preserve existing behavior as VPInstructions model
      // aspects not directly mapped to existing IR instructions.
      switch (R.getVPDefID()) {
      case VPDef::VPDerivedIVSC:
      case VPDef::VPScalarIVStepsSC:
      case VPDef::VPScalarCastSC:
      case VPDef::VPReplicateSC:
      case VPDef::VPInstructionSC:
      case VPDef::VPCanonicalIVPHISC:
      case VPDef::VPVectorPointerSC:
      case VPDef::VPExpandSCEVSC:
      case VPDef::VPEVLBasedIVPHISC:
      case VPDef::VPPredInstPHISC:
      case VPDef::VPBranchOnMaskSC:
        continue;
      case VPDef::VPReductionSC:
      case VPDef::VPActiveLaneMaskPHISC:
      case VPDef::VPWidenCallSC:
      case VPDef::VPWidenCanonicalIVSC:
      case VPDef::VPWidenCastSC:
      case VPDef::VPWidenGEPSC:
      case VPDef::VPWidenIntrinsicSC:
      case VPDef::VPWidenSC:
      case VPDef::VPWidenSelectSC:
      case VPDef::VPBlendSC:
      case VPDef::VPFirstOrderRecurrencePHISC:
      case VPDef::VPWidenPHISC:
      case VPDef::VPWidenIntOrFpInductionSC:
      case VPDef::VPWidenPointerInductionSC:
      case VPDef::VPReductionPHISC:
      case VPDef::VPInterleaveSC:
      case VPDef::VPWidenLoadEVLSC:
      case VPDef::VPWidenLoadSC:
      case VPDef::VPWidenStoreEVLSC:
      case VPDef::VPWidenStoreSC:
        break;
      default:
        llvm_unreachable("unhandled recipe");
      }

      auto WillWiden = [&TTI, VF](Type *ScalarTy) {
        Type *VectorTy = ToVectorTy(ScalarTy, VF);
        unsigned NumLegalParts = TTI.getNumberOfParts(VectorTy);
        if (!NumLegalParts)
          return false;
        if (VF.isScalable()) {
          // <vscale x 1 x iN> is assumed to be profitable over iN because
          // scalable registers are a distinct register class from scalar
          // ones. If we ever find a target which wants to lower scalable
          // vectors back to scalars, we'll need to update this code to
          // explicitly ask TTI about the register class uses for each part.
          return NumLegalParts <= VF.getKnownMinValue();
        }
        // Two or more parts that share a register - are vectorized.
        return NumLegalParts < VF.getKnownMinValue();
      };

      // If no def nor is a store, e.g., branches, continue - no value to check.
      if (R.getNumDefinedValues() == 0 &&
          !isa<VPWidenStoreRecipe, VPWidenStoreEVLRecipe, VPInterleaveRecipe>(
              &R))
        continue;
      // For multi-def recipes, currently only interleaved loads, suffice to
      // check first def only.
      // For stores check their stored value; for interleaved stores suffice
      // the check first stored value only. In all cases this is the second
      // operand.
      VPValue *ToCheck =
          R.getNumDefinedValues() >= 1 ? R.getVPValue(0) : R.getOperand(1);
      Type *ScalarTy = TypeInfo.inferScalarType(ToCheck);
      if (!Visited.insert({ScalarTy}).second)
        continue;
      if (WillWiden(ScalarTy))
        return true;
    }
  }

  return false;
}

#ifndef NDEBUG
VectorizationFactor LoopVectorizationPlanner::selectVectorizationFactor() {
  InstructionCost ExpectedCost = CM.expectedCost(ElementCount::getFixed(1));
  LLVM_DEBUG(dbgs() << "LV: Scalar loop costs: " << ExpectedCost << ".\n");
  assert(ExpectedCost.isValid() && "Unexpected invalid cost for scalar loop");
  assert(any_of(VPlans,
                [](std::unique_ptr<VPlan> &P) {
                  return P->hasVF(ElementCount::getFixed(1));
                }) &&
         "Expected Scalar VF to be a candidate");

  const VectorizationFactor ScalarCost(ElementCount::getFixed(1), ExpectedCost,
                                       ExpectedCost);
  VectorizationFactor ChosenFactor = ScalarCost;

  bool ForceVectorization = Hints.getForce() == LoopVectorizeHints::FK_Enabled;
  if (ForceVectorization &&
      (VPlans.size() > 1 || !VPlans[0]->hasScalarVFOnly())) {
    // Ignore scalar width, because the user explicitly wants vectorization.
    // Initialize cost to max so that VF = 2 is, at least, chosen during cost
    // evaluation.
    ChosenFactor.Cost = InstructionCost::getMax();
  }

  for (auto &P : VPlans) {
    for (ElementCount VF : P->vectorFactors()) {
      // The cost for scalar VF=1 is already calculated, so ignore it.
      if (VF.isScalar())
        continue;

      InstructionCost C = CM.expectedCost(VF);
      VectorizationFactor Candidate(VF, C, ScalarCost.ScalarCost);

      unsigned AssumedMinimumVscale =
          getVScaleForTuning(OrigLoop, TTI).value_or(1);
      unsigned Width =
          Candidate.Width.isScalable()
              ? Candidate.Width.getKnownMinValue() * AssumedMinimumVscale
              : Candidate.Width.getFixedValue();
      LLVM_DEBUG(dbgs() << "LV: Vector loop of width " << VF
                        << " costs: " << (Candidate.Cost / Width));
      if (VF.isScalable())
        LLVM_DEBUG(dbgs() << " (assuming a minimum vscale of "
                          << AssumedMinimumVscale << ")");
      LLVM_DEBUG(dbgs() << ".\n");

      if (!ForceVectorization && !willGenerateVectors(*P, VF, TTI)) {
        LLVM_DEBUG(
            dbgs()
            << "LV: Not considering vector loop of width " << VF
            << " because it will not generate any vector instructions.\n");
        continue;
      }

      if (isMoreProfitable(Candidate, ChosenFactor))
        ChosenFactor = Candidate;
    }
  }

  if (!EnableCondStoresVectorization && CM.hasPredStores()) {
    reportVectorizationFailure(
        "There are conditional stores.",
        "store that is conditionally executed prevents vectorization",
        "ConditionalStore", ORE, OrigLoop);
    ChosenFactor = ScalarCost;
  }

  LLVM_DEBUG(if (ForceVectorization && !ChosenFactor.Width.isScalar() &&
                 !isMoreProfitable(ChosenFactor, ScalarCost)) dbgs()
             << "LV: Vectorization seems to be not beneficial, "
             << "but was forced by a user.\n");
  LLVM_DEBUG(dbgs() << "LV: Selecting VF: " << ChosenFactor.Width << ".\n");
  return ChosenFactor;
}
#endif

bool LoopVectorizationPlanner::isCandidateForEpilogueVectorization(
    ElementCount VF) const {
  // Cross iteration phis such as reductions need special handling and are
  // currently unsupported.
  if (any_of(OrigLoop->getHeader()->phis(),
             [&](PHINode &Phi) { return Legal->isFixedOrderRecurrence(&Phi); }))
    return false;

  // Phis with uses outside of the loop require special handling and are
  // currently unsupported.
  for (const auto &Entry : Legal->getInductionVars()) {
    // Look for uses of the value of the induction at the last iteration.
    Value *PostInc =
        Entry.first->getIncomingValueForBlock(OrigLoop->getLoopLatch());
    for (User *U : PostInc->users())
      if (!OrigLoop->contains(cast<Instruction>(U)))
        return false;
    // Look for uses of penultimate value of the induction.
    for (User *U : Entry.first->users())
      if (!OrigLoop->contains(cast<Instruction>(U)))
        return false;
  }

  // Epilogue vectorization code has not been auditted to ensure it handles
  // non-latch exits properly.  It may be fine, but it needs auditted and
  // tested.
  if (OrigLoop->getExitingBlock() != OrigLoop->getLoopLatch())
    return false;

  return true;
}

bool LoopVectorizationCostModel::isEpilogueVectorizationProfitable(
    const ElementCount VF) const {
  // FIXME: We need a much better cost-model to take different parameters such
  // as register pressure, code size increase and cost of extra branches into
  // account. For now we apply a very crude heuristic and only consider loops
  // with vectorization factors larger than a certain value.

  // Allow the target to opt out entirely.
  if (!TTI.preferEpilogueVectorization())
    return false;

  // We also consider epilogue vectorization unprofitable for targets that don't
  // consider interleaving beneficial (eg. MVE).
  if (TTI.getMaxInterleaveFactor(VF) <= 1)
    return false;

  unsigned Multiplier = 1;
  if (VF.isScalable())
    Multiplier = getVScaleForTuning(TheLoop, TTI).value_or(1);
  if ((Multiplier * VF.getKnownMinValue()) >= EpilogueVectorizationMinVF)
    return true;
  return false;
}

VectorizationFactor LoopVectorizationPlanner::selectEpilogueVectorizationFactor(
    const ElementCount MainLoopVF, unsigned IC) {
  VectorizationFactor Result = VectorizationFactor::Disabled();
  if (!EnableEpilogueVectorization) {
    LLVM_DEBUG(dbgs() << "LEV: Epilogue vectorization is disabled.\n");
    return Result;
  }

  if (!CM.isScalarEpilogueAllowed()) {
    LLVM_DEBUG(dbgs() << "LEV: Unable to vectorize epilogue because no "
                         "epilogue is allowed.\n");
    return Result;
  }

  // Not really a cost consideration, but check for unsupported cases here to
  // simplify the logic.
  if (!isCandidateForEpilogueVectorization(MainLoopVF)) {
    LLVM_DEBUG(dbgs() << "LEV: Unable to vectorize epilogue because the loop "
                         "is not a supported candidate.\n");
    return Result;
  }

  if (EpilogueVectorizationForceVF > 1) {
    LLVM_DEBUG(dbgs() << "LEV: Epilogue vectorization factor is forced.\n");
    ElementCount ForcedEC = ElementCount::getFixed(EpilogueVectorizationForceVF);
    if (hasPlanWithVF(ForcedEC))
      return {ForcedEC, 0, 0};

    LLVM_DEBUG(dbgs() << "LEV: Epilogue vectorization forced factor is not "
                         "viable.\n");
    return Result;
  }

  if (OrigLoop->getHeader()->getParent()->hasOptSize() ||
      OrigLoop->getHeader()->getParent()->hasMinSize()) {
    LLVM_DEBUG(
        dbgs() << "LEV: Epilogue vectorization skipped due to opt for size.\n");
    return Result;
  }

  if (!CM.isEpilogueVectorizationProfitable(MainLoopVF)) {
    LLVM_DEBUG(dbgs() << "LEV: Epilogue vectorization is not profitable for "
                         "this loop\n");
    return Result;
  }

  // If MainLoopVF = vscale x 2, and vscale is expected to be 4, then we know
  // the main loop handles 8 lanes per iteration. We could still benefit from
  // vectorizing the epilogue loop with VF=4.
  ElementCount EstimatedRuntimeVF = MainLoopVF;
  if (MainLoopVF.isScalable()) {
    EstimatedRuntimeVF = ElementCount::getFixed(MainLoopVF.getKnownMinValue());
    if (std::optional<unsigned> VScale = getVScaleForTuning(OrigLoop, TTI))
      EstimatedRuntimeVF *= *VScale;
  }

  ScalarEvolution &SE = *PSE.getSE();
  Type *TCType = Legal->getWidestInductionType();
  const SCEV *RemainingIterations = nullptr;
  for (auto &NextVF : ProfitableVFs) {
    // Skip candidate VFs without a corresponding VPlan.
    if (!hasPlanWithVF(NextVF.Width))
      continue;

    // Skip candidate VFs with widths >= the estimate runtime VF (scalable
    // vectors) or the VF of the main loop (fixed vectors).
    if ((!NextVF.Width.isScalable() && MainLoopVF.isScalable() &&
         ElementCount::isKnownGE(NextVF.Width, EstimatedRuntimeVF)) ||
        ElementCount::isKnownGE(NextVF.Width, MainLoopVF))
      continue;

    // If NextVF is greater than the number of remaining iterations, the
    // epilogue loop would be dead. Skip such factors.
    if (!MainLoopVF.isScalable() && !NextVF.Width.isScalable()) {
      // TODO: extend to support scalable VFs.
      if (!RemainingIterations) {
        const SCEV *TC = vputils::getSCEVExprForVPValue(
            getPlanFor(NextVF.Width).getTripCount(), SE);
        assert(!isa<SCEVCouldNotCompute>(TC) &&
               "Trip count SCEV must be computable");
        RemainingIterations = SE.getURemExpr(
            TC, SE.getConstant(TCType, MainLoopVF.getKnownMinValue() * IC));
      }
      if (SE.isKnownPredicate(
              CmpInst::ICMP_UGT,
              SE.getConstant(TCType, NextVF.Width.getKnownMinValue()),
              RemainingIterations))
        continue;
    }

    if (Result.Width.isScalar() || isMoreProfitable(NextVF, Result))
      Result = NextVF;
  }

  if (Result != VectorizationFactor::Disabled())
    LLVM_DEBUG(dbgs() << "LEV: Vectorizing epilogue loop with VF = "
                      << Result.Width << "\n");
  return Result;
}

std::pair<unsigned, unsigned>
LoopVectorizationCostModel::getSmallestAndWidestTypes() {
  unsigned MinWidth = -1U;
  unsigned MaxWidth = 8;
  const DataLayout &DL = TheFunction->getDataLayout();
  // For in-loop reductions, no element types are added to ElementTypesInLoop
  // if there are no loads/stores in the loop. In this case, check through the
  // reduction variables to determine the maximum width.
  if (ElementTypesInLoop.empty() && !Legal->getReductionVars().empty()) {
    // Reset MaxWidth so that we can find the smallest type used by recurrences
    // in the loop.
    MaxWidth = -1U;
    for (const auto &PhiDescriptorPair : Legal->getReductionVars()) {
      const RecurrenceDescriptor &RdxDesc = PhiDescriptorPair.second;
      // When finding the min width used by the recurrence we need to account
      // for casts on the input operands of the recurrence.
      MaxWidth = std::min<unsigned>(
          MaxWidth, std::min<unsigned>(
                        RdxDesc.getMinWidthCastToRecurrenceTypeInBits(),
                        RdxDesc.getRecurrenceType()->getScalarSizeInBits()));
    }
  } else {
    for (Type *T : ElementTypesInLoop) {
      MinWidth = std::min<unsigned>(
          MinWidth, DL.getTypeSizeInBits(T->getScalarType()).getFixedValue());
      MaxWidth = std::max<unsigned>(
          MaxWidth, DL.getTypeSizeInBits(T->getScalarType()).getFixedValue());
    }
  }
  return {MinWidth, MaxWidth};
}

void LoopVectorizationCostModel::collectElementTypesForWidening() {
  ElementTypesInLoop.clear();
  // For each block.
  for (BasicBlock *BB : TheLoop->blocks()) {
    // For each instruction in the loop.
    for (Instruction &I : BB->instructionsWithoutDebug()) {
      Type *T = I.getType();

      // Skip ignored values.
      if (ValuesToIgnore.count(&I))
        continue;

      // Only examine Loads, Stores and PHINodes.
      if (!isa<LoadInst>(I) && !isa<StoreInst>(I) && !isa<PHINode>(I))
        continue;

      // Examine PHI nodes that are reduction variables. Update the type to
      // account for the recurrence type.
      if (auto *PN = dyn_cast<PHINode>(&I)) {
        if (!Legal->isReductionVariable(PN))
          continue;
        const RecurrenceDescriptor &RdxDesc =
            Legal->getReductionVars().find(PN)->second;
        if (PreferInLoopReductions || useOrderedReductions(RdxDesc) ||
            TTI.preferInLoopReduction(RdxDesc.getOpcode(),
                                      RdxDesc.getRecurrenceType(),
                                      TargetTransformInfo::ReductionFlags()))
          continue;
        T = RdxDesc.getRecurrenceType();
      }

      // Examine the stored values.
      if (auto *ST = dyn_cast<StoreInst>(&I))
        T = ST->getValueOperand()->getType();

      assert(T->isSized() &&
             "Expected the load/store/recurrence type to be sized");

      ElementTypesInLoop.insert(T);
    }
  }
}

unsigned
LoopVectorizationCostModel::selectInterleaveCount(ElementCount VF,
                                                  InstructionCost LoopCost) {
  // -- The interleave heuristics --
  // We interleave the loop in order to expose ILP and reduce the loop overhead.
  // There are many micro-architectural considerations that we can't predict
  // at this level. For example, frontend pressure (on decode or fetch) due to
  // code size, or the number and capabilities of the execution ports.
  //
  // We use the following heuristics to select the interleave count:
  // 1. If the code has reductions, then we interleave to break the cross
  // iteration dependency.
  // 2. If the loop is really small, then we interleave to reduce the loop
  // overhead.
  // 3. We don't interleave if we think that we will spill registers to memory
  // due to the increased register pressure.

  if (!isScalarEpilogueAllowed())
    return 1;

  // Do not interleave if EVL is preferred and no User IC is specified.
  if (foldTailWithEVL()) {
    LLVM_DEBUG(dbgs() << "LV: Preference for VP intrinsics indicated. "
                         "Unroll factor forced to be 1.\n");
    return 1;
  }

  // We used the distance for the interleave count.
  if (!Legal->isSafeForAnyVectorWidth())
    return 1;

  auto BestKnownTC = getSmallBestKnownTC(PSE, TheLoop);
  const bool HasReductions = !Legal->getReductionVars().empty();

  // If we did not calculate the cost for VF (because the user selected the VF)
  // then we calculate the cost of VF here.
  if (LoopCost == 0) {
    LoopCost = expectedCost(VF);
    assert(LoopCost.isValid() && "Expected to have chosen a VF with valid cost");

    // Loop body is free and there is no need for interleaving.
    if (LoopCost == 0)
      return 1;
  }

  RegisterUsage R = calculateRegisterUsage({VF})[0];
  // We divide by these constants so assume that we have at least one
  // instruction that uses at least one register.
  for (auto &Pair : R.MaxLocalUsers) {
    Pair.second = std::max(Pair.second, 1U);
  }

  // We calculate the interleave count using the following formula.
  // Subtract the number of loop invariants from the number of available
  // registers. These registers are used by all of the interleaved instances.
  // Next, divide the remaining registers by the number of registers that is
  // required by the loop, in order to estimate how many parallel instances
  // fit without causing spills. All of this is rounded down if necessary to be
  // a power of two. We want power of two interleave count to simplify any
  // addressing operations or alignment considerations.
  // We also want power of two interleave counts to ensure that the induction
  // variable of the vector loop wraps to zero, when tail is folded by masking;
  // this currently happens when OptForSize, in which case IC is set to 1 above.
  unsigned IC = UINT_MAX;

  for (const auto &Pair : R.MaxLocalUsers) {
    unsigned TargetNumRegisters = TTI.getNumberOfRegisters(Pair.first);
    LLVM_DEBUG(dbgs() << "LV: The target has " << TargetNumRegisters
                      << " registers of "
                      << TTI.getRegisterClassName(Pair.first)
                      << " register class\n");
    if (VF.isScalar()) {
      if (ForceTargetNumScalarRegs.getNumOccurrences() > 0)
        TargetNumRegisters = ForceTargetNumScalarRegs;
    } else {
      if (ForceTargetNumVectorRegs.getNumOccurrences() > 0)
        TargetNumRegisters = ForceTargetNumVectorRegs;
    }
    unsigned MaxLocalUsers = Pair.second;
    unsigned LoopInvariantRegs = 0;
    if (R.LoopInvariantRegs.find(Pair.first) != R.LoopInvariantRegs.end())
      LoopInvariantRegs = R.LoopInvariantRegs[Pair.first];

    unsigned TmpIC = llvm::bit_floor((TargetNumRegisters - LoopInvariantRegs) /
                                     MaxLocalUsers);
    // Don't count the induction variable as interleaved.
    if (EnableIndVarRegisterHeur) {
      TmpIC = llvm::bit_floor((TargetNumRegisters - LoopInvariantRegs - 1) /
                              std::max(1U, (MaxLocalUsers - 1)));
    }

    IC = std::min(IC, TmpIC);
  }

  // Clamp the interleave ranges to reasonable counts.
  unsigned MaxInterleaveCount = TTI.getMaxInterleaveFactor(VF);

  // Check if the user has overridden the max.
  if (VF.isScalar()) {
    if (ForceTargetMaxScalarInterleaveFactor.getNumOccurrences() > 0)
      MaxInterleaveCount = ForceTargetMaxScalarInterleaveFactor;
  } else {
    if (ForceTargetMaxVectorInterleaveFactor.getNumOccurrences() > 0)
      MaxInterleaveCount = ForceTargetMaxVectorInterleaveFactor;
  }

  unsigned EstimatedVF = VF.getKnownMinValue();
  if (VF.isScalable()) {
    if (std::optional<unsigned> VScale = getVScaleForTuning(TheLoop, TTI))
      EstimatedVF *= *VScale;
  }
  assert(EstimatedVF >= 1 && "Estimated VF shouldn't be less than 1");

  unsigned KnownTC = PSE.getSE()->getSmallConstantTripCount(TheLoop);
  if (KnownTC > 0) {
    // At least one iteration must be scalar when this constraint holds. So the
    // maximum available iterations for interleaving is one less.
    unsigned AvailableTC =
        requiresScalarEpilogue(VF.isVector()) ? KnownTC - 1 : KnownTC;

    // If trip count is known we select between two prospective ICs, where
    // 1) the aggressive IC is capped by the trip count divided by VF
    // 2) the conservative IC is capped by the trip count divided by (VF * 2)
    // The final IC is selected in a way that the epilogue loop trip count is
    // minimized while maximizing the IC itself, so that we either run the
    // vector loop at least once if it generates a small epilogue loop, or else
    // we run the vector loop at least twice.

    unsigned InterleaveCountUB = bit_floor(
        std::max(1u, std::min(AvailableTC / EstimatedVF, MaxInterleaveCount)));
    unsigned InterleaveCountLB = bit_floor(std::max(
        1u, std::min(AvailableTC / (EstimatedVF * 2), MaxInterleaveCount)));
    MaxInterleaveCount = InterleaveCountLB;

    if (InterleaveCountUB != InterleaveCountLB) {
      unsigned TailTripCountUB =
          (AvailableTC % (EstimatedVF * InterleaveCountUB));
      unsigned TailTripCountLB =
          (AvailableTC % (EstimatedVF * InterleaveCountLB));
      // If both produce same scalar tail, maximize the IC to do the same work
      // in fewer vector loop iterations
      if (TailTripCountUB == TailTripCountLB)
        MaxInterleaveCount = InterleaveCountUB;
    }
  } else if (BestKnownTC && *BestKnownTC > 0) {
    // At least one iteration must be scalar when this constraint holds. So the
    // maximum available iterations for interleaving is one less.
    unsigned AvailableTC = requiresScalarEpilogue(VF.isVector())
                               ? (*BestKnownTC) - 1
                               : *BestKnownTC;

    // If trip count is an estimated compile time constant, limit the
    // IC to be capped by the trip count divided by VF * 2, such that the vector
    // loop runs at least twice to make interleaving seem profitable when there
    // is an epilogue loop present. Since exact Trip count is not known we
    // choose to be conservative in our IC estimate.
    MaxInterleaveCount = bit_floor(std::max(
        1u, std::min(AvailableTC / (EstimatedVF * 2), MaxInterleaveCount)));
  }

  assert(MaxInterleaveCount > 0 &&
         "Maximum interleave count must be greater than 0");

  // Clamp the calculated IC to be between the 1 and the max interleave count
  // that the target and trip count allows.
  if (IC > MaxInterleaveCount)
    IC = MaxInterleaveCount;
  else
    // Make sure IC is greater than 0.
    IC = std::max(1u, IC);

  assert(IC > 0 && "Interleave count must be greater than 0.");

  // Interleave if we vectorized this loop and there is a reduction that could
  // benefit from interleaving.
  if (VF.isVector() && HasReductions) {
    LLVM_DEBUG(dbgs() << "LV: Interleaving because of reductions.\n");
    return IC;
  }

  // For any scalar loop that either requires runtime checks or predication we
  // are better off leaving this to the unroller. Note that if we've already
  // vectorized the loop we will have done the runtime check and so interleaving
  // won't require further checks.
  bool ScalarInterleavingRequiresPredication =
      (VF.isScalar() && any_of(TheLoop->blocks(), [this](BasicBlock *BB) {
         return Legal->blockNeedsPredication(BB);
       }));
  bool ScalarInterleavingRequiresRuntimePointerCheck =
      (VF.isScalar() && Legal->getRuntimePointerChecking()->Need);

  // We want to interleave small loops in order to reduce the loop overhead and
  // potentially expose ILP opportunities.
  LLVM_DEBUG(dbgs() << "LV: Loop cost is " << LoopCost << '\n'
                    << "LV: IC is " << IC << '\n'
                    << "LV: VF is " << VF << '\n');
  const bool AggressivelyInterleaveReductions =
      TTI.enableAggressiveInterleaving(HasReductions);
  if (!ScalarInterleavingRequiresRuntimePointerCheck &&
      !ScalarInterleavingRequiresPredication && LoopCost < SmallLoopCost) {
    // We assume that the cost overhead is 1 and we use the cost model
    // to estimate the cost of the loop and interleave until the cost of the
    // loop overhead is about 5% of the cost of the loop.
    unsigned SmallIC = std::min(IC, (unsigned)llvm::bit_floor<uint64_t>(
                                        SmallLoopCost / *LoopCost.getValue()));

    // Interleave until store/load ports (estimated by max interleave count) are
    // saturated.
    unsigned NumStores = Legal->getNumStores();
    unsigned NumLoads = Legal->getNumLoads();
    unsigned StoresIC = IC / (NumStores ? NumStores : 1);
    unsigned LoadsIC = IC / (NumLoads ? NumLoads : 1);

    // There is little point in interleaving for reductions containing selects
    // and compares when VF=1 since it may just create more overhead than it's
    // worth for loops with small trip counts. This is because we still have to
    // do the final reduction after the loop.
    bool HasSelectCmpReductions =
        HasReductions &&
        any_of(Legal->getReductionVars(), [&](auto &Reduction) -> bool {
          const RecurrenceDescriptor &RdxDesc = Reduction.second;
          return RecurrenceDescriptor::isAnyOfRecurrenceKind(
              RdxDesc.getRecurrenceKind());
        });
    if (HasSelectCmpReductions) {
      LLVM_DEBUG(dbgs() << "LV: Not interleaving select-cmp reductions.\n");
      return 1;
    }

    // If we have a scalar reduction (vector reductions are already dealt with
    // by this point), we can increase the critical path length if the loop
    // we're interleaving is inside another loop. For tree-wise reductions
    // set the limit to 2, and for ordered reductions it's best to disable
    // interleaving entirely.
    if (HasReductions && TheLoop->getLoopDepth() > 1) {
      bool HasOrderedReductions =
          any_of(Legal->getReductionVars(), [&](auto &Reduction) -> bool {
            const RecurrenceDescriptor &RdxDesc = Reduction.second;
            return RdxDesc.isOrdered();
          });
      if (HasOrderedReductions) {
        LLVM_DEBUG(
            dbgs() << "LV: Not interleaving scalar ordered reductions.\n");
        return 1;
      }

      unsigned F = static_cast<unsigned>(MaxNestedScalarReductionIC);
      SmallIC = std::min(SmallIC, F);
      StoresIC = std::min(StoresIC, F);
      LoadsIC = std::min(LoadsIC, F);
    }

    if (EnableLoadStoreRuntimeInterleave &&
        std::max(StoresIC, LoadsIC) > SmallIC) {
      LLVM_DEBUG(
          dbgs() << "LV: Interleaving to saturate store or load ports.\n");
      return std::max(StoresIC, LoadsIC);
    }

    // If there are scalar reductions and TTI has enabled aggressive
    // interleaving for reductions, we will interleave to expose ILP.
    if (VF.isScalar() && AggressivelyInterleaveReductions) {
      LLVM_DEBUG(dbgs() << "LV: Interleaving to expose ILP.\n");
      // Interleave no less than SmallIC but not as aggressive as the normal IC
      // to satisfy the rare situation when resources are too limited.
      return std::max(IC / 2, SmallIC);
    }

    LLVM_DEBUG(dbgs() << "LV: Interleaving to reduce branch cost.\n");
    return SmallIC;
  }

  // Interleave if this is a large loop (small loops are already dealt with by
  // this point) that could benefit from interleaving.
  if (AggressivelyInterleaveReductions) {
    LLVM_DEBUG(dbgs() << "LV: Interleaving to expose ILP.\n");
    return IC;
  }

  LLVM_DEBUG(dbgs() << "LV: Not Interleaving.\n");
  return 1;
}

SmallVector<LoopVectorizationCostModel::RegisterUsage, 8>
LoopVectorizationCostModel::calculateRegisterUsage(ArrayRef<ElementCount> VFs) {
  // This function calculates the register usage by measuring the highest number
  // of values that are alive at a single location. Obviously, this is a very
  // rough estimation. We scan the loop in a topological order in order and
  // assign a number to each instruction. We use RPO to ensure that defs are
  // met before their users. We assume that each instruction that has in-loop
  // users starts an interval. We record every time that an in-loop value is
  // used, so we have a list of the first and last occurrences of each
  // instruction. Next, we transpose this data structure into a multi map that
  // holds the list of intervals that *end* at a specific location. This multi
  // map allows us to perform a linear search. We scan the instructions linearly
  // and record each time that a new interval starts, by placing it in a set.
  // If we find this value in the multi-map then we remove it from the set.
  // The max register usage is the maximum size of the set.
  // We also search for instructions that are defined outside the loop, but are
  // used inside the loop. We need this number separately from the max-interval
  // usage number because when we unroll, loop-invariant values do not take
  // more register.
  LoopBlocksDFS DFS(TheLoop);
  DFS.perform(LI);

  RegisterUsage RU;

  // Each 'key' in the map opens a new interval. The values
  // of the map are the index of the 'last seen' usage of the
  // instruction that is the key.
  using IntervalMap = SmallDenseMap<Instruction *, unsigned, 16>;

  // Maps instruction to its index.
  SmallVector<Instruction *, 64> IdxToInstr;
  // Marks the end of each interval.
  IntervalMap EndPoint;
  // Saves the list of instruction indices that are used in the loop.
  SmallPtrSet<Instruction *, 8> Ends;
  // Saves the list of values that are used in the loop but are defined outside
  // the loop (not including non-instruction values such as arguments and
  // constants).
  SmallSetVector<Instruction *, 8> LoopInvariants;

  for (BasicBlock *BB : make_range(DFS.beginRPO(), DFS.endRPO())) {
    for (Instruction &I : BB->instructionsWithoutDebug()) {
      IdxToInstr.push_back(&I);

      // Save the end location of each USE.
      for (Value *U : I.operands()) {
        auto *Instr = dyn_cast<Instruction>(U);

        // Ignore non-instruction values such as arguments, constants, etc.
        // FIXME: Might need some motivation why these values are ignored. If
        // for example an argument is used inside the loop it will increase the
        // register pressure (so shouldn't we add it to LoopInvariants).
        if (!Instr)
          continue;

        // If this instruction is outside the loop then record it and continue.
        if (!TheLoop->contains(Instr)) {
          LoopInvariants.insert(Instr);
          continue;
        }

        // Overwrite previous end points.
        EndPoint[Instr] = IdxToInstr.size();
        Ends.insert(Instr);
      }
    }
  }

  // Saves the list of intervals that end with the index in 'key'.
  using InstrList = SmallVector<Instruction *, 2>;
  SmallDenseMap<unsigned, InstrList, 16> TransposeEnds;

  // Transpose the EndPoints to a list of values that end at each index.
  for (auto &Interval : EndPoint)
    TransposeEnds[Interval.second].push_back(Interval.first);

  SmallPtrSet<Instruction *, 8> OpenIntervals;
  SmallVector<RegisterUsage, 8> RUs(VFs.size());
  SmallVector<SmallMapVector<unsigned, unsigned, 4>, 8> MaxUsages(VFs.size());

  LLVM_DEBUG(dbgs() << "LV(REG): Calculating max register usage:\n");

  const auto &TTICapture = TTI;
  auto GetRegUsage = [&TTICapture](Type *Ty, ElementCount VF) -> unsigned {
    if (Ty->isTokenTy() || !VectorType::isValidElementType(Ty) ||
        (VF.isScalable() &&
         !TTICapture.isElementTypeLegalForScalableVector(Ty)))
      return 0;
    return TTICapture.getRegUsageForType(VectorType::get(Ty, VF));
  };

  for (unsigned int Idx = 0, Sz = IdxToInstr.size(); Idx < Sz; ++Idx) {
    Instruction *I = IdxToInstr[Idx];

    // Remove all of the instructions that end at this location.
    InstrList &List = TransposeEnds[Idx];
    for (Instruction *ToRemove : List)
      OpenIntervals.erase(ToRemove);

    // Ignore instructions that are never used within the loop.
    if (!Ends.count(I))
      continue;

    // Skip ignored values.
    if (ValuesToIgnore.count(I))
      continue;

    collectInLoopReductions();

    // For each VF find the maximum usage of registers.
    for (unsigned J = 0, E = VFs.size(); J < E; ++J) {
      // Count the number of registers used, per register class, given all open
      // intervals.
      // Note that elements in this SmallMapVector will be default constructed
      // as 0. So we can use "RegUsage[ClassID] += n" in the code below even if
      // there is no previous entry for ClassID.
      SmallMapVector<unsigned, unsigned, 4> RegUsage;

      if (VFs[J].isScalar()) {
        for (auto *Inst : OpenIntervals) {
          unsigned ClassID =
              TTI.getRegisterClassForType(false, Inst->getType());
          // FIXME: The target might use more than one register for the type
          // even in the scalar case.
          RegUsage[ClassID] += 1;
        }
      } else {
        collectUniformsAndScalars(VFs[J]);
        for (auto *Inst : OpenIntervals) {
          // Skip ignored values for VF > 1.
          if (VecValuesToIgnore.count(Inst))
            continue;
          if (isScalarAfterVectorization(Inst, VFs[J])) {
            unsigned ClassID =
                TTI.getRegisterClassForType(false, Inst->getType());
            // FIXME: The target might use more than one register for the type
            // even in the scalar case.
            RegUsage[ClassID] += 1;
          } else {
            unsigned ClassID =
                TTI.getRegisterClassForType(true, Inst->getType());
            RegUsage[ClassID] += GetRegUsage(Inst->getType(), VFs[J]);
          }
        }
      }

      for (const auto &Pair : RegUsage) {
        auto &Entry = MaxUsages[J][Pair.first];
        Entry = std::max(Entry, Pair.second);
      }
    }

    LLVM_DEBUG(dbgs() << "LV(REG): At #" << Idx << " Interval # "
                      << OpenIntervals.size() << '\n');

    // Add the current instruction to the list of open intervals.
    OpenIntervals.insert(I);
  }

  for (unsigned Idx = 0, End = VFs.size(); Idx < End; ++Idx) {
    // Note that elements in this SmallMapVector will be default constructed
    // as 0. So we can use "Invariant[ClassID] += n" in the code below even if
    // there is no previous entry for ClassID.
    SmallMapVector<unsigned, unsigned, 4> Invariant;

    for (auto *Inst : LoopInvariants) {
      // FIXME: The target might use more than one register for the type
      // even in the scalar case.
      bool IsScalar = all_of(Inst->users(), [&](User *U) {
        auto *I = cast<Instruction>(U);
        return TheLoop != LI->getLoopFor(I->getParent()) ||
               isScalarAfterVectorization(I, VFs[Idx]);
      });

      ElementCount VF = IsScalar ? ElementCount::getFixed(1) : VFs[Idx];
      unsigned ClassID =
          TTI.getRegisterClassForType(VF.isVector(), Inst->getType());
      Invariant[ClassID] += GetRegUsage(Inst->getType(), VF);
    }

    LLVM_DEBUG({
      dbgs() << "LV(REG): VF = " << VFs[Idx] << '\n';
      dbgs() << "LV(REG): Found max usage: " << MaxUsages[Idx].size()
             << " item\n";
      for (const auto &pair : MaxUsages[Idx]) {
        dbgs() << "LV(REG): RegisterClass: "
               << TTI.getRegisterClassName(pair.first) << ", " << pair.second
               << " registers\n";
      }
      dbgs() << "LV(REG): Found invariant usage: " << Invariant.size()
             << " item\n";
      for (const auto &pair : Invariant) {
        dbgs() << "LV(REG): RegisterClass: "
               << TTI.getRegisterClassName(pair.first) << ", " << pair.second
               << " registers\n";
      }
    });

    RU.LoopInvariantRegs = Invariant;
    RU.MaxLocalUsers = MaxUsages[Idx];
    RUs[Idx] = RU;
  }

  return RUs;
}

bool LoopVectorizationCostModel::useEmulatedMaskMemRefHack(Instruction *I,
                                                           ElementCount VF) {
  // TODO: Cost model for emulated masked load/store is completely
  // broken. This hack guides the cost model to use an artificially
  // high enough value to practically disable vectorization with such
  // operations, except where previously deployed legality hack allowed
  // using very low cost values. This is to avoid regressions coming simply
  // from moving "masked load/store" check from legality to cost model.
  // Masked Load/Gather emulation was previously never allowed.
  // Limited number of Masked Store/Scatter emulation was allowed.
  assert((isPredicatedInst(I)) &&
         "Expecting a scalar emulated instruction");
  return isa<LoadInst>(I) ||
         (isa<StoreInst>(I) &&
          NumPredStores > NumberOfStoresToPredicate);
}

void LoopVectorizationCostModel::collectInstsToScalarize(ElementCount VF) {
  // If we aren't vectorizing the loop, or if we've already collected the
  // instructions to scalarize, there's nothing to do. Collection may already
  // have occurred if we have a user-selected VF and are now computing the
  // expected cost for interleaving.
  if (VF.isScalar() || VF.isZero() || InstsToScalarize.contains(VF))
    return;

  // Initialize a mapping for VF in InstsToScalalarize. If we find that it's
  // not profitable to scalarize any instructions, the presence of VF in the
  // map will indicate that we've analyzed it already.
  ScalarCostsTy &ScalarCostsVF = InstsToScalarize[VF];

  PredicatedBBsAfterVectorization[VF].clear();

  // Find all the instructions that are scalar with predication in the loop and
  // determine if it would be better to not if-convert the blocks they are in.
  // If so, we also record the instructions to scalarize.
  for (BasicBlock *BB : TheLoop->blocks()) {
    if (!blockNeedsPredicationForAnyReason(BB))
      continue;
    for (Instruction &I : *BB)
      if (isScalarWithPredication(&I, VF)) {
        ScalarCostsTy ScalarCosts;
        // Do not apply discount logic for:
        // 1. Scalars after vectorization, as there will only be a single copy
        // of the instruction.
        // 2. Scalable VF, as that would lead to invalid scalarization costs.
        // 3. Emulated masked memrefs, if a hacked cost is needed.
        if (!isScalarAfterVectorization(&I, VF) && !VF.isScalable() &&
            !useEmulatedMaskMemRefHack(&I, VF) &&
            computePredInstDiscount(&I, ScalarCosts, VF) >= 0) {
          ScalarCostsVF.insert(ScalarCosts.begin(), ScalarCosts.end());
          // Check if we decided to scalarize a call. If so, update the widening
          // decision of the call to CM_Scalarize with the computed scalar cost.
          for (const auto &[I, _] : ScalarCosts) {
            auto *CI = dyn_cast<CallInst>(I);
            if (!CI || !CallWideningDecisions.contains({CI, VF}))
              continue;
            CallWideningDecisions[{CI, VF}].Kind = CM_Scalarize;
            CallWideningDecisions[{CI, VF}].Cost = ScalarCosts[CI];
          }
        }
        // Remember that BB will remain after vectorization.
        PredicatedBBsAfterVectorization[VF].insert(BB);
        for (auto *Pred : predecessors(BB)) {
          if (Pred->getSingleSuccessor() == BB)
            PredicatedBBsAfterVectorization[VF].insert(Pred);
        }
      }
  }
}

InstructionCost LoopVectorizationCostModel::computePredInstDiscount(
    Instruction *PredInst, ScalarCostsTy &ScalarCosts, ElementCount VF) {
  assert(!isUniformAfterVectorization(PredInst, VF) &&
         "Instruction marked uniform-after-vectorization will be predicated");

  // Initialize the discount to zero, meaning that the scalar version and the
  // vector version cost the same.
  InstructionCost Discount = 0;

  // Holds instructions to analyze. The instructions we visit are mapped in
  // ScalarCosts. Those instructions are the ones that would be scalarized if
  // we find that the scalar version costs less.
  SmallVector<Instruction *, 8> Worklist;

  // Returns true if the given instruction can be scalarized.
  auto CanBeScalarized = [&](Instruction *I) -> bool {
    // We only attempt to scalarize instructions forming a single-use chain
    // from the original predicated block that would otherwise be vectorized.
    // Although not strictly necessary, we give up on instructions we know will
    // already be scalar to avoid traversing chains that are unlikely to be
    // beneficial.
    if (!I->hasOneUse() || PredInst->getParent() != I->getParent() ||
        isScalarAfterVectorization(I, VF))
      return false;

    // If the instruction is scalar with predication, it will be analyzed
    // separately. We ignore it within the context of PredInst.
    if (isScalarWithPredication(I, VF))
      return false;

    // If any of the instruction's operands are uniform after vectorization,
    // the instruction cannot be scalarized. This prevents, for example, a
    // masked load from being scalarized.
    //
    // We assume we will only emit a value for lane zero of an instruction
    // marked uniform after vectorization, rather than VF identical values.
    // Thus, if we scalarize an instruction that uses a uniform, we would
    // create uses of values corresponding to the lanes we aren't emitting code
    // for. This behavior can be changed by allowing getScalarValue to clone
    // the lane zero values for uniforms rather than asserting.
    for (Use &U : I->operands())
      if (auto *J = dyn_cast<Instruction>(U.get()))
        if (isUniformAfterVectorization(J, VF))
          return false;

    // Otherwise, we can scalarize the instruction.
    return true;
  };

  // Compute the expected cost discount from scalarizing the entire expression
  // feeding the predicated instruction. We currently only consider expressions
  // that are single-use instruction chains.
  Worklist.push_back(PredInst);
  while (!Worklist.empty()) {
    Instruction *I = Worklist.pop_back_val();

    // If we've already analyzed the instruction, there's nothing to do.
    if (ScalarCosts.contains(I))
      continue;

    // Compute the cost of the vector instruction. Note that this cost already
    // includes the scalarization overhead of the predicated instruction.
    InstructionCost VectorCost = getInstructionCost(I, VF);

    // Compute the cost of the scalarized instruction. This cost is the cost of
    // the instruction as if it wasn't if-converted and instead remained in the
    // predicated block. We will scale this cost by block probability after
    // computing the scalarization overhead.
    InstructionCost ScalarCost =
        VF.getFixedValue() * getInstructionCost(I, ElementCount::getFixed(1));

    // Compute the scalarization overhead of needed insertelement instructions
    // and phi nodes.
    TTI::TargetCostKind CostKind = TTI::TCK_RecipThroughput;
    if (isScalarWithPredication(I, VF) && !I->getType()->isVoidTy()) {
      ScalarCost += TTI.getScalarizationOverhead(
          cast<VectorType>(ToVectorTy(I->getType(), VF)),
          APInt::getAllOnes(VF.getFixedValue()), /*Insert*/ true,
          /*Extract*/ false, CostKind);
      ScalarCost +=
          VF.getFixedValue() * TTI.getCFInstrCost(Instruction::PHI, CostKind);
    }

    // Compute the scalarization overhead of needed extractelement
    // instructions. For each of the instruction's operands, if the operand can
    // be scalarized, add it to the worklist; otherwise, account for the
    // overhead.
    for (Use &U : I->operands())
      if (auto *J = dyn_cast<Instruction>(U.get())) {
        assert(VectorType::isValidElementType(J->getType()) &&
               "Instruction has non-scalar type");
        if (CanBeScalarized(J))
          Worklist.push_back(J);
        else if (needsExtract(J, VF)) {
          ScalarCost += TTI.getScalarizationOverhead(
              cast<VectorType>(ToVectorTy(J->getType(), VF)),
              APInt::getAllOnes(VF.getFixedValue()), /*Insert*/ false,
              /*Extract*/ true, CostKind);
        }
      }

    // Scale the total scalar cost by block probability.
    ScalarCost /= getReciprocalPredBlockProb();

    // Compute the discount. A non-negative discount means the vector version
    // of the instruction costs more, and scalarizing would be beneficial.
    Discount += VectorCost - ScalarCost;
    ScalarCosts[I] = ScalarCost;
  }

  return Discount;
}

InstructionCost LoopVectorizationCostModel::expectedCost(ElementCount VF) {
  InstructionCost Cost;

  // For each block.
  for (BasicBlock *BB : TheLoop->blocks()) {
    InstructionCost BlockCost;

    // For each instruction in the old loop.
    for (Instruction &I : BB->instructionsWithoutDebug()) {
      // Skip ignored values.
      if (ValuesToIgnore.count(&I) ||
          (VF.isVector() && VecValuesToIgnore.count(&I)))
        continue;

      InstructionCost C = getInstructionCost(&I, VF);

      // Check if we should override the cost.
      if (C.isValid() && ForceTargetInstructionCost.getNumOccurrences() > 0)
        C = InstructionCost(ForceTargetInstructionCost);

      BlockCost += C;
      LLVM_DEBUG(dbgs() << "LV: Found an estimated cost of " << C << " for VF "
                        << VF << " For instruction: " << I << '\n');
    }

    // If we are vectorizing a predicated block, it will have been
    // if-converted. This means that the block's instructions (aside from
    // stores and instructions that may divide by zero) will now be
    // unconditionally executed. For the scalar case, we may not always execute
    // the predicated block, if it is an if-else block. Thus, scale the block's
    // cost by the probability of executing it. blockNeedsPredication from
    // Legal is used so as to not include all blocks in tail folded loops.
    if (VF.isScalar() && Legal->blockNeedsPredication(BB))
      BlockCost /= getReciprocalPredBlockProb();

    Cost += BlockCost;
  }

  return Cost;
}

/// Gets Address Access SCEV after verifying that the access pattern
/// is loop invariant except the induction variable dependence.
///
/// This SCEV can be sent to the Target in order to estimate the address
/// calculation cost.
static const SCEV *getAddressAccessSCEV(
              Value *Ptr,
              LoopVectorizationLegality *Legal,
              PredicatedScalarEvolution &PSE,
              const Loop *TheLoop) {

  auto *Gep = dyn_cast<GetElementPtrInst>(Ptr);
  if (!Gep)
    return nullptr;

  // We are looking for a gep with all loop invariant indices except for one
  // which should be an induction variable.
  auto *SE = PSE.getSE();
  unsigned NumOperands = Gep->getNumOperands();
  for (unsigned Idx = 1; Idx < NumOperands; ++Idx) {
    Value *Opd = Gep->getOperand(Idx);
    if (!SE->isLoopInvariant(SE->getSCEV(Opd), TheLoop) &&
        !Legal->isInductionVariable(Opd))
      return nullptr;
  }

  // Now we know we have a GEP ptr, %inv, %ind, %inv. return the Ptr SCEV.
  return PSE.getSCEV(Ptr);
}

InstructionCost
LoopVectorizationCostModel::getMemInstScalarizationCost(Instruction *I,
                                                        ElementCount VF) {
  assert(VF.isVector() &&
         "Scalarization cost of instruction implies vectorization.");
  if (VF.isScalable())
    return InstructionCost::getInvalid();

  Type *ValTy = getLoadStoreType(I);
  auto *SE = PSE.getSE();

  unsigned AS = getLoadStoreAddressSpace(I);
  Value *Ptr = getLoadStorePointerOperand(I);
  Type *PtrTy = ToVectorTy(Ptr->getType(), VF);
  // NOTE: PtrTy is a vector to signal `TTI::getAddressComputationCost`
  //       that it is being called from this specific place.

  // Figure out whether the access is strided and get the stride value
  // if it's known in compile time
  const SCEV *PtrSCEV = getAddressAccessSCEV(Ptr, Legal, PSE, TheLoop);

  // Get the cost of the scalar memory instruction and address computation.
  InstructionCost Cost =
      VF.getKnownMinValue() * TTI.getAddressComputationCost(PtrTy, SE, PtrSCEV);

  // Don't pass *I here, since it is scalar but will actually be part of a
  // vectorized loop where the user of it is a vectorized instruction.
  TTI::TargetCostKind CostKind = TTI::TCK_RecipThroughput;
  const Align Alignment = getLoadStoreAlignment(I);
  Cost += VF.getKnownMinValue() * TTI.getMemoryOpCost(I->getOpcode(),
                                                      ValTy->getScalarType(),
                                                      Alignment, AS, CostKind);

  // Get the overhead of the extractelement and insertelement instructions
  // we might create due to scalarization.
  Cost += getScalarizationOverhead(I, VF, CostKind);

  // If we have a predicated load/store, it will need extra i1 extracts and
  // conditional branches, but may not be executed for each vector lane. Scale
  // the cost by the probability of executing the predicated block.
  if (isPredicatedInst(I)) {
    Cost /= getReciprocalPredBlockProb();

    // Add the cost of an i1 extract and a branch
    auto *VecI1Ty =
        VectorType::get(IntegerType::getInt1Ty(ValTy->getContext()), VF);
    Cost += TTI.getScalarizationOverhead(
        VecI1Ty, APInt::getAllOnes(VF.getKnownMinValue()),
        /*Insert=*/false, /*Extract=*/true, CostKind);
    Cost += TTI.getCFInstrCost(Instruction::Br, CostKind);

    if (useEmulatedMaskMemRefHack(I, VF))
      // Artificially setting to a high enough value to practically disable
      // vectorization with such operations.
      Cost = 3000000;
  }

  return Cost;
}

InstructionCost
LoopVectorizationCostModel::getConsecutiveMemOpCost(Instruction *I,
                                                    ElementCount VF) {
  Type *ValTy = getLoadStoreType(I);
  auto *VectorTy = cast<VectorType>(ToVectorTy(ValTy, VF));
  Value *Ptr = getLoadStorePointerOperand(I);
  unsigned AS = getLoadStoreAddressSpace(I);
  int ConsecutiveStride = Legal->isConsecutivePtr(ValTy, Ptr);
  enum TTI::TargetCostKind CostKind = TTI::TCK_RecipThroughput;

  assert((ConsecutiveStride == 1 || ConsecutiveStride == -1) &&
         "Stride should be 1 or -1 for consecutive memory access");
  const Align Alignment = getLoadStoreAlignment(I);
  InstructionCost Cost = 0;
  if (Legal->isMaskRequired(I)) {
    Cost += TTI.getMaskedMemoryOpCost(I->getOpcode(), VectorTy, Alignment, AS,
                                      CostKind);
  } else {
    TTI::OperandValueInfo OpInfo = TTI::getOperandInfo(I->getOperand(0));
    Cost += TTI.getMemoryOpCost(I->getOpcode(), VectorTy, Alignment, AS,
                                CostKind, OpInfo, I);
  }

  bool Reverse = ConsecutiveStride < 0;
  if (Reverse)
    Cost += TTI.getShuffleCost(TargetTransformInfo::SK_Reverse, VectorTy, {},
                               CostKind, 0);
  return Cost;
}

InstructionCost
LoopVectorizationCostModel::getUniformMemOpCost(Instruction *I,
                                                ElementCount VF) {
  assert(Legal->isUniformMemOp(*I, VF));

  Type *ValTy = getLoadStoreType(I);
  auto *VectorTy = cast<VectorType>(ToVectorTy(ValTy, VF));
  const Align Alignment = getLoadStoreAlignment(I);
  unsigned AS = getLoadStoreAddressSpace(I);
  enum TTI::TargetCostKind CostKind = TTI::TCK_RecipThroughput;
  if (isa<LoadInst>(I)) {
    return TTI.getAddressComputationCost(ValTy) +
           TTI.getMemoryOpCost(Instruction::Load, ValTy, Alignment, AS,
                               CostKind) +
           TTI.getShuffleCost(TargetTransformInfo::SK_Broadcast, VectorTy);
  }
  StoreInst *SI = cast<StoreInst>(I);

  bool IsLoopInvariantStoreValue = Legal->isInvariant(SI->getValueOperand());
  return TTI.getAddressComputationCost(ValTy) +
         TTI.getMemoryOpCost(Instruction::Store, ValTy, Alignment, AS,
                             CostKind) +
         (IsLoopInvariantStoreValue
              ? 0
              : TTI.getVectorInstrCost(Instruction::ExtractElement, VectorTy,
                                       CostKind, VF.getKnownMinValue() - 1));
}

InstructionCost
LoopVectorizationCostModel::getGatherScatterCost(Instruction *I,
                                                 ElementCount VF) {
  Type *ValTy = getLoadStoreType(I);
  auto *VectorTy = cast<VectorType>(ToVectorTy(ValTy, VF));
  const Align Alignment = getLoadStoreAlignment(I);
  const Value *Ptr = getLoadStorePointerOperand(I);

  return TTI.getAddressComputationCost(VectorTy) +
         TTI.getGatherScatterOpCost(
             I->getOpcode(), VectorTy, Ptr, Legal->isMaskRequired(I), Alignment,
             TargetTransformInfo::TCK_RecipThroughput, I);
}

InstructionCost
LoopVectorizationCostModel::getInterleaveGroupCost(Instruction *I,
                                                   ElementCount VF) {
  Type *ValTy = getLoadStoreType(I);
  auto *VectorTy = cast<VectorType>(ToVectorTy(ValTy, VF));
  unsigned AS = getLoadStoreAddressSpace(I);
  enum TTI::TargetCostKind CostKind = TTI::TCK_RecipThroughput;

  const auto *Group = getInterleavedAccessGroup(I);
  assert(Group && "Fail to get an interleaved access group.");

  unsigned InterleaveFactor = Group->getFactor();
  auto *WideVecTy = VectorType::get(ValTy, VF * InterleaveFactor);

  // Holds the indices of existing members in the interleaved group.
  SmallVector<unsigned, 4> Indices;
  for (unsigned IF = 0; IF < InterleaveFactor; IF++)
    if (Group->getMember(IF))
      Indices.push_back(IF);

  // Calculate the cost of the whole interleaved group.
  bool UseMaskForGaps =
      (Group->requiresScalarEpilogue() && !isScalarEpilogueAllowed()) ||
      (isa<StoreInst>(I) && (Group->getNumMembers() < Group->getFactor()));
  InstructionCost Cost = TTI.getInterleavedMemoryOpCost(
      I->getOpcode(), WideVecTy, Group->getFactor(), Indices, Group->getAlign(),
      AS, CostKind, Legal->isMaskRequired(I), UseMaskForGaps);

  if (Group->isReverse()) {
    // TODO: Add support for reversed masked interleaved access.
    assert(!Legal->isMaskRequired(I) &&
           "Reverse masked interleaved access not supported.");
    Cost += Group->getNumMembers() *
            TTI.getShuffleCost(TargetTransformInfo::SK_Reverse, VectorTy, {},
                               CostKind, 0);
  }
  return Cost;
}

std::optional<InstructionCost>
LoopVectorizationCostModel::getReductionPatternCost(
    Instruction *I, ElementCount VF, Type *Ty,
    TTI::TargetCostKind CostKind) const {
  using namespace llvm::PatternMatch;
  // Early exit for no inloop reductions
  if (InLoopReductions.empty() || VF.isScalar() || !isa<VectorType>(Ty))
    return std::nullopt;
  auto *VectorTy = cast<VectorType>(Ty);

  // We are looking for a pattern of, and finding the minimal acceptable cost:
  //  reduce(mul(ext(A), ext(B))) or
  //  reduce(mul(A, B)) or
  //  reduce(ext(A)) or
  //  reduce(A).
  // The basic idea is that we walk down the tree to do that, finding the root
  // reduction instruction in InLoopReductionImmediateChains. From there we find
  // the pattern of mul/ext and test the cost of the entire pattern vs the cost
  // of the components. If the reduction cost is lower then we return it for the
  // reduction instruction and 0 for the other instructions in the pattern. If
  // it is not we return an invalid cost specifying the orignal cost method
  // should be used.
  Instruction *RetI = I;
  if (match(RetI, m_ZExtOrSExt(m_Value()))) {
    if (!RetI->hasOneUser())
      return std::nullopt;
    RetI = RetI->user_back();
  }

  if (match(RetI, m_OneUse(m_Mul(m_Value(), m_Value()))) &&
      RetI->user_back()->getOpcode() == Instruction::Add) {
    RetI = RetI->user_back();
  }

  // Test if the found instruction is a reduction, and if not return an invalid
  // cost specifying the parent to use the original cost modelling.
  if (!InLoopReductionImmediateChains.count(RetI))
    return std::nullopt;

  // Find the reduction this chain is a part of and calculate the basic cost of
  // the reduction on its own.
  Instruction *LastChain = InLoopReductionImmediateChains.at(RetI);
  Instruction *ReductionPhi = LastChain;
  while (!isa<PHINode>(ReductionPhi))
    ReductionPhi = InLoopReductionImmediateChains.at(ReductionPhi);

  const RecurrenceDescriptor &RdxDesc =
      Legal->getReductionVars().find(cast<PHINode>(ReductionPhi))->second;

  InstructionCost BaseCost;
  RecurKind RK = RdxDesc.getRecurrenceKind();
  if (RecurrenceDescriptor::isMinMaxRecurrenceKind(RK)) {
    Intrinsic::ID MinMaxID = getMinMaxReductionIntrinsicOp(RK);
    BaseCost = TTI.getMinMaxReductionCost(MinMaxID, VectorTy,
                                          RdxDesc.getFastMathFlags(), CostKind);
  } else {
    BaseCost = TTI.getArithmeticReductionCost(
        RdxDesc.getOpcode(), VectorTy, RdxDesc.getFastMathFlags(), CostKind);
  }

  // For a call to the llvm.fmuladd intrinsic we need to add the cost of a
  // normal fmul instruction to the cost of the fadd reduction.
  if (RK == RecurKind::FMulAdd)
    BaseCost +=
        TTI.getArithmeticInstrCost(Instruction::FMul, VectorTy, CostKind);

  // If we're using ordered reductions then we can just return the base cost
  // here, since getArithmeticReductionCost calculates the full ordered
  // reduction cost when FP reassociation is not allowed.
  if (useOrderedReductions(RdxDesc))
    return BaseCost;

  // Get the operand that was not the reduction chain and match it to one of the
  // patterns, returning the better cost if it is found.
  Instruction *RedOp = RetI->getOperand(1) == LastChain
                           ? dyn_cast<Instruction>(RetI->getOperand(0))
                           : dyn_cast<Instruction>(RetI->getOperand(1));

  VectorTy = VectorType::get(I->getOperand(0)->getType(), VectorTy);

  Instruction *Op0, *Op1;
  if (RedOp && RdxDesc.getOpcode() == Instruction::Add &&
      match(RedOp,
            m_ZExtOrSExt(m_Mul(m_Instruction(Op0), m_Instruction(Op1)))) &&
      match(Op0, m_ZExtOrSExt(m_Value())) &&
      Op0->getOpcode() == Op1->getOpcode() &&
      Op0->getOperand(0)->getType() == Op1->getOperand(0)->getType() &&
      !TheLoop->isLoopInvariant(Op0) && !TheLoop->isLoopInvariant(Op1) &&
      (Op0->getOpcode() == RedOp->getOpcode() || Op0 == Op1)) {

    // Matched reduce.add(ext(mul(ext(A), ext(B)))
    // Note that the extend opcodes need to all match, or if A==B they will have
    // been converted to zext(mul(sext(A), sext(A))) as it is known positive,
    // which is equally fine.
    bool IsUnsigned = isa<ZExtInst>(Op0);
    auto *ExtType = VectorType::get(Op0->getOperand(0)->getType(), VectorTy);
    auto *MulType = VectorType::get(Op0->getType(), VectorTy);

    InstructionCost ExtCost =
        TTI.getCastInstrCost(Op0->getOpcode(), MulType, ExtType,
                             TTI::CastContextHint::None, CostKind, Op0);
    InstructionCost MulCost =
        TTI.getArithmeticInstrCost(Instruction::Mul, MulType, CostKind);
    InstructionCost Ext2Cost =
        TTI.getCastInstrCost(RedOp->getOpcode(), VectorTy, MulType,
                             TTI::CastContextHint::None, CostKind, RedOp);

    InstructionCost RedCost = TTI.getMulAccReductionCost(
        IsUnsigned, RdxDesc.getRecurrenceType(), ExtType, CostKind);

    if (RedCost.isValid() &&
        RedCost < ExtCost * 2 + MulCost + Ext2Cost + BaseCost)
      return I == RetI ? RedCost : 0;
  } else if (RedOp && match(RedOp, m_ZExtOrSExt(m_Value())) &&
             !TheLoop->isLoopInvariant(RedOp)) {
    // Matched reduce(ext(A))
    bool IsUnsigned = isa<ZExtInst>(RedOp);
    auto *ExtType = VectorType::get(RedOp->getOperand(0)->getType(), VectorTy);
    InstructionCost RedCost = TTI.getExtendedReductionCost(
        RdxDesc.getOpcode(), IsUnsigned, RdxDesc.getRecurrenceType(), ExtType,
        RdxDesc.getFastMathFlags(), CostKind);

    InstructionCost ExtCost =
        TTI.getCastInstrCost(RedOp->getOpcode(), VectorTy, ExtType,
                             TTI::CastContextHint::None, CostKind, RedOp);
    if (RedCost.isValid() && RedCost < BaseCost + ExtCost)
      return I == RetI ? RedCost : 0;
  } else if (RedOp && RdxDesc.getOpcode() == Instruction::Add &&
             match(RedOp, m_Mul(m_Instruction(Op0), m_Instruction(Op1)))) {
    if (match(Op0, m_ZExtOrSExt(m_Value())) &&
        Op0->getOpcode() == Op1->getOpcode() &&
        !TheLoop->isLoopInvariant(Op0) && !TheLoop->isLoopInvariant(Op1)) {
      bool IsUnsigned = isa<ZExtInst>(Op0);
      Type *Op0Ty = Op0->getOperand(0)->getType();
      Type *Op1Ty = Op1->getOperand(0)->getType();
      Type *LargestOpTy =
          Op0Ty->getIntegerBitWidth() < Op1Ty->getIntegerBitWidth() ? Op1Ty
                                                                    : Op0Ty;
      auto *ExtType = VectorType::get(LargestOpTy, VectorTy);

      // Matched reduce.add(mul(ext(A), ext(B))), where the two ext may be of
      // different sizes. We take the largest type as the ext to reduce, and add
      // the remaining cost as, for example reduce(mul(ext(ext(A)), ext(B))).
      InstructionCost ExtCost0 = TTI.getCastInstrCost(
          Op0->getOpcode(), VectorTy, VectorType::get(Op0Ty, VectorTy),
          TTI::CastContextHint::None, CostKind, Op0);
      InstructionCost ExtCost1 = TTI.getCastInstrCost(
          Op1->getOpcode(), VectorTy, VectorType::get(Op1Ty, VectorTy),
          TTI::CastContextHint::None, CostKind, Op1);
      InstructionCost MulCost =
          TTI.getArithmeticInstrCost(Instruction::Mul, VectorTy, CostKind);

      InstructionCost RedCost = TTI.getMulAccReductionCost(
          IsUnsigned, RdxDesc.getRecurrenceType(), ExtType, CostKind);
      InstructionCost ExtraExtCost = 0;
      if (Op0Ty != LargestOpTy || Op1Ty != LargestOpTy) {
        Instruction *ExtraExtOp = (Op0Ty != LargestOpTy) ? Op0 : Op1;
        ExtraExtCost = TTI.getCastInstrCost(
            ExtraExtOp->getOpcode(), ExtType,
            VectorType::get(ExtraExtOp->getOperand(0)->getType(), VectorTy),
            TTI::CastContextHint::None, CostKind, ExtraExtOp);
      }

      if (RedCost.isValid() &&
          (RedCost + ExtraExtCost) < (ExtCost0 + ExtCost1 + MulCost + BaseCost))
        return I == RetI ? RedCost : 0;
    } else if (!match(I, m_ZExtOrSExt(m_Value()))) {
      // Matched reduce.add(mul())
      InstructionCost MulCost =
          TTI.getArithmeticInstrCost(Instruction::Mul, VectorTy, CostKind);

      InstructionCost RedCost = TTI.getMulAccReductionCost(
          true, RdxDesc.getRecurrenceType(), VectorTy, CostKind);

      if (RedCost.isValid() && RedCost < MulCost + BaseCost)
        return I == RetI ? RedCost : 0;
    }
  }

  return I == RetI ? std::optional<InstructionCost>(BaseCost) : std::nullopt;
}

InstructionCost
LoopVectorizationCostModel::getMemoryInstructionCost(Instruction *I,
                                                     ElementCount VF) {
  // Calculate scalar cost only. Vectorization cost should be ready at this
  // moment.
  if (VF.isScalar()) {
    Type *ValTy = getLoadStoreType(I);
    const Align Alignment = getLoadStoreAlignment(I);
    unsigned AS = getLoadStoreAddressSpace(I);

    TTI::OperandValueInfo OpInfo = TTI::getOperandInfo(I->getOperand(0));
    return TTI.getAddressComputationCost(ValTy) +
           TTI.getMemoryOpCost(I->getOpcode(), ValTy, Alignment, AS,
                               TTI::TCK_RecipThroughput, OpInfo, I);
  }
  return getWideningCost(I, VF);
}

InstructionCost LoopVectorizationCostModel::getScalarizationOverhead(
    Instruction *I, ElementCount VF, TTI::TargetCostKind CostKind) const {

  // There is no mechanism yet to create a scalable scalarization loop,
  // so this is currently Invalid.
  if (VF.isScalable())
    return InstructionCost::getInvalid();

  if (VF.isScalar())
    return 0;

  InstructionCost Cost = 0;
  Type *RetTy = ToVectorTy(I->getType(), VF);
  if (!RetTy->isVoidTy() &&
      (!isa<LoadInst>(I) || !TTI.supportsEfficientVectorElementLoadStore()))
    Cost += TTI.getScalarizationOverhead(
        cast<VectorType>(RetTy), APInt::getAllOnes(VF.getKnownMinValue()),
        /*Insert*/ true,
        /*Extract*/ false, CostKind);

  // Some targets keep addresses scalar.
  if (isa<LoadInst>(I) && !TTI.prefersVectorizedAddressing())
    return Cost;

  // Some targets support efficient element stores.
  if (isa<StoreInst>(I) && TTI.supportsEfficientVectorElementLoadStore())
    return Cost;

  // Collect operands to consider.
  CallInst *CI = dyn_cast<CallInst>(I);
  Instruction::op_range Ops = CI ? CI->args() : I->operands();

  // Skip operands that do not require extraction/scalarization and do not incur
  // any overhead.
  SmallVector<Type *> Tys;
  for (auto *V : filterExtractingOperands(Ops, VF))
    Tys.push_back(maybeVectorizeType(V->getType(), VF));
  return Cost + TTI.getOperandsScalarizationOverhead(
                    filterExtractingOperands(Ops, VF), Tys, CostKind);
}

void LoopVectorizationCostModel::setCostBasedWideningDecision(ElementCount VF) {
  if (VF.isScalar())
    return;
  NumPredStores = 0;
  for (BasicBlock *BB : TheLoop->blocks()) {
    // For each instruction in the old loop.
    for (Instruction &I : *BB) {
      Value *Ptr =  getLoadStorePointerOperand(&I);
      if (!Ptr)
        continue;

      // TODO: We should generate better code and update the cost model for
      // predicated uniform stores. Today they are treated as any other
      // predicated store (see added test cases in
      // invariant-store-vectorization.ll).
      if (isa<StoreInst>(&I) && isScalarWithPredication(&I, VF))
        NumPredStores++;

      if (Legal->isUniformMemOp(I, VF)) {
        auto IsLegalToScalarize = [&]() {
          if (!VF.isScalable())
            // Scalarization of fixed length vectors "just works".
            return true;

          // We have dedicated lowering for unpredicated uniform loads and
          // stores.  Note that even with tail folding we know that at least
          // one lane is active (i.e. generalized predication is not possible
          // here), and the logic below depends on this fact.
          if (!foldTailByMasking())
            return true;

          // For scalable vectors, a uniform memop load is always
          // uniform-by-parts  and we know how to scalarize that.
          if (isa<LoadInst>(I))
            return true;

          // A uniform store isn't neccessarily uniform-by-part
          // and we can't assume scalarization.
          auto &SI = cast<StoreInst>(I);
          return TheLoop->isLoopInvariant(SI.getValueOperand());
        };

        const InstructionCost GatherScatterCost =
          isLegalGatherOrScatter(&I, VF) ?
          getGatherScatterCost(&I, VF) : InstructionCost::getInvalid();

        // Load: Scalar load + broadcast
        // Store: Scalar store + isLoopInvariantStoreValue ? 0 : extract
        // FIXME: This cost is a significant under-estimate for tail folded
        // memory ops.
        const InstructionCost ScalarizationCost =
            IsLegalToScalarize() ? getUniformMemOpCost(&I, VF)
                                 : InstructionCost::getInvalid();

        // Choose better solution for the current VF,  Note that Invalid
        // costs compare as maximumal large.  If both are invalid, we get
        // scalable invalid which signals a failure and a vectorization abort.
        if (GatherScatterCost < ScalarizationCost)
          setWideningDecision(&I, VF, CM_GatherScatter, GatherScatterCost);
        else
          setWideningDecision(&I, VF, CM_Scalarize, ScalarizationCost);
        continue;
      }

      // We assume that widening is the best solution when possible.
      if (memoryInstructionCanBeWidened(&I, VF)) {
        InstructionCost Cost = getConsecutiveMemOpCost(&I, VF);
        int ConsecutiveStride = Legal->isConsecutivePtr(
            getLoadStoreType(&I), getLoadStorePointerOperand(&I));
        assert((ConsecutiveStride == 1 || ConsecutiveStride == -1) &&
               "Expected consecutive stride.");
        InstWidening Decision =
            ConsecutiveStride == 1 ? CM_Widen : CM_Widen_Reverse;
        setWideningDecision(&I, VF, Decision, Cost);
        continue;
      }

      // Choose between Interleaving, Gather/Scatter or Scalarization.
      InstructionCost InterleaveCost = InstructionCost::getInvalid();
      unsigned NumAccesses = 1;
      if (isAccessInterleaved(&I)) {
        const auto *Group = getInterleavedAccessGroup(&I);
        assert(Group && "Fail to get an interleaved access group.");

        // Make one decision for the whole group.
        if (getWideningDecision(&I, VF) != CM_Unknown)
          continue;

        NumAccesses = Group->getNumMembers();
        if (interleavedAccessCanBeWidened(&I, VF))
          InterleaveCost = getInterleaveGroupCost(&I, VF);
      }

      InstructionCost GatherScatterCost =
          isLegalGatherOrScatter(&I, VF)
              ? getGatherScatterCost(&I, VF) * NumAccesses
              : InstructionCost::getInvalid();

      InstructionCost ScalarizationCost =
          getMemInstScalarizationCost(&I, VF) * NumAccesses;

      // Choose better solution for the current VF,
      // write down this decision and use it during vectorization.
      InstructionCost Cost;
      InstWidening Decision;
      if (InterleaveCost <= GatherScatterCost &&
          InterleaveCost < ScalarizationCost) {
        Decision = CM_Interleave;
        Cost = InterleaveCost;
      } else if (GatherScatterCost < ScalarizationCost) {
        Decision = CM_GatherScatter;
        Cost = GatherScatterCost;
      } else {
        Decision = CM_Scalarize;
        Cost = ScalarizationCost;
      }
      // If the instructions belongs to an interleave group, the whole group
      // receives the same decision. The whole group receives the cost, but
      // the cost will actually be assigned to one instruction.
      if (const auto *Group = getInterleavedAccessGroup(&I))
        setWideningDecision(Group, VF, Decision, Cost);
      else
        setWideningDecision(&I, VF, Decision, Cost);
    }
  }

  // Make sure that any load of address and any other address computation
  // remains scalar unless there is gather/scatter support. This avoids
  // inevitable extracts into address registers, and also has the benefit of
  // activating LSR more, since that pass can't optimize vectorized
  // addresses.
  if (TTI.prefersVectorizedAddressing())
    return;

  // Start with all scalar pointer uses.
  SmallPtrSet<Instruction *, 8> AddrDefs;
  for (BasicBlock *BB : TheLoop->blocks())
    for (Instruction &I : *BB) {
      Instruction *PtrDef =
        dyn_cast_or_null<Instruction>(getLoadStorePointerOperand(&I));
      if (PtrDef && TheLoop->contains(PtrDef) &&
          getWideningDecision(&I, VF) != CM_GatherScatter)
        AddrDefs.insert(PtrDef);
    }

  // Add all instructions used to generate the addresses.
  SmallVector<Instruction *, 4> Worklist;
  append_range(Worklist, AddrDefs);
  while (!Worklist.empty()) {
    Instruction *I = Worklist.pop_back_val();
    for (auto &Op : I->operands())
      if (auto *InstOp = dyn_cast<Instruction>(Op))
        if ((InstOp->getParent() == I->getParent()) && !isa<PHINode>(InstOp) &&
            AddrDefs.insert(InstOp).second)
          Worklist.push_back(InstOp);
  }

  for (auto *I : AddrDefs) {
    if (isa<LoadInst>(I)) {
      // Setting the desired widening decision should ideally be handled in
      // by cost functions, but since this involves the task of finding out
      // if the loaded register is involved in an address computation, it is
      // instead changed here when we know this is the case.
      InstWidening Decision = getWideningDecision(I, VF);
      if (Decision == CM_Widen || Decision == CM_Widen_Reverse)
        // Scalarize a widened load of address.
        setWideningDecision(
            I, VF, CM_Scalarize,
            (VF.getKnownMinValue() *
             getMemoryInstructionCost(I, ElementCount::getFixed(1))));
      else if (const auto *Group = getInterleavedAccessGroup(I)) {
        // Scalarize an interleave group of address loads.
        for (unsigned I = 0; I < Group->getFactor(); ++I) {
          if (Instruction *Member = Group->getMember(I))
            setWideningDecision(
                Member, VF, CM_Scalarize,
                (VF.getKnownMinValue() *
                 getMemoryInstructionCost(Member, ElementCount::getFixed(1))));
        }
      }
    } else
      // Make sure I gets scalarized and a cost estimate without
      // scalarization overhead.
      ForcedScalars[VF].insert(I);
  }
}

void LoopVectorizationCostModel::setVectorizedCallDecision(ElementCount VF) {
  assert(!VF.isScalar() &&
         "Trying to set a vectorization decision for a scalar VF");

  auto ForcedScalar = ForcedScalars.find(VF);
  for (BasicBlock *BB : TheLoop->blocks()) {
    // For each instruction in the old loop.
    for (Instruction &I : *BB) {
      CallInst *CI = dyn_cast<CallInst>(&I);

      if (!CI)
        continue;

      InstructionCost ScalarCost = InstructionCost::getInvalid();
      InstructionCost VectorCost = InstructionCost::getInvalid();
      InstructionCost IntrinsicCost = InstructionCost::getInvalid();
      TTI::TargetCostKind CostKind = TTI::TCK_RecipThroughput;
      Function *ScalarFunc = CI->getCalledFunction();
      Type *ScalarRetTy = CI->getType();
      SmallVector<Type *, 4> Tys, ScalarTys;
      for (auto &ArgOp : CI->args())
        ScalarTys.push_back(ArgOp->getType());

      // Estimate cost of scalarized vector call. The source operands are
      // assumed to be vectors, so we need to extract individual elements from
      // there, execute VF scalar calls, and then gather the result into the
      // vector return value.
      InstructionCost ScalarCallCost =
          TTI.getCallInstrCost(ScalarFunc, ScalarRetTy, ScalarTys, CostKind);

      // Compute costs of unpacking argument values for the scalar calls and
      // packing the return values to a vector.
      InstructionCost ScalarizationCost =
          getScalarizationOverhead(CI, VF, CostKind);

      ScalarCost = ScalarCallCost * VF.getKnownMinValue() + ScalarizationCost;
      // Honor ForcedScalars and UniformAfterVectorization decisions.
      // TODO: For calls, it might still be more profitable to widen. Use
      // VPlan-based cost model to compare different options.
      if (VF.isVector() && ((ForcedScalar != ForcedScalars.end() &&
                             ForcedScalar->second.contains(CI)) ||
                            isUniformAfterVectorization(CI, VF))) {
        setCallWideningDecision(CI, VF, CM_Scalarize, nullptr,
                                Intrinsic::not_intrinsic, std::nullopt,
                                ScalarCost);
        continue;
      }

      bool MaskRequired = Legal->isMaskRequired(CI);
      // Compute corresponding vector type for return value and arguments.
      Type *RetTy = ToVectorTy(ScalarRetTy, VF);
      for (Type *ScalarTy : ScalarTys)
        Tys.push_back(ToVectorTy(ScalarTy, VF));

      // An in-loop reduction using an fmuladd intrinsic is a special case;
      // we don't want the normal cost for that intrinsic.
      if (RecurrenceDescriptor::isFMulAddIntrinsic(CI))
        if (auto RedCost = getReductionPatternCost(CI, VF, RetTy, CostKind)) {
          setCallWideningDecision(CI, VF, CM_IntrinsicCall, nullptr,
                                  getVectorIntrinsicIDForCall(CI, TLI),
                                  std::nullopt, *RedCost);
          continue;
        }

      // Find the cost of vectorizing the call, if we can find a suitable
      // vector variant of the function.
      bool UsesMask = false;
      VFInfo FuncInfo;
      Function *VecFunc = nullptr;
      // Search through any available variants for one we can use at this VF.
      for (VFInfo &Info : VFDatabase::getMappings(*CI)) {
        // Must match requested VF.
        if (Info.Shape.VF != VF)
          continue;

        // Must take a mask argument if one is required
        if (MaskRequired && !Info.isMasked())
          continue;

        // Check that all parameter kinds are supported
        bool ParamsOk = true;
        for (VFParameter Param : Info.Shape.Parameters) {
          switch (Param.ParamKind) {
          case VFParamKind::Vector:
            break;
          case VFParamKind::OMP_Uniform: {
            Value *ScalarParam = CI->getArgOperand(Param.ParamPos);
            // Make sure the scalar parameter in the loop is invariant.
            if (!PSE.getSE()->isLoopInvariant(PSE.getSCEV(ScalarParam),
                                              TheLoop))
              ParamsOk = false;
            break;
          }
          case VFParamKind::OMP_Linear: {
            Value *ScalarParam = CI->getArgOperand(Param.ParamPos);
            // Find the stride for the scalar parameter in this loop and see if
            // it matches the stride for the variant.
            // TODO: do we need to figure out the cost of an extract to get the
            // first lane? Or do we hope that it will be folded away?
            ScalarEvolution *SE = PSE.getSE();
            const auto *SAR =
                dyn_cast<SCEVAddRecExpr>(SE->getSCEV(ScalarParam));

            if (!SAR || SAR->getLoop() != TheLoop) {
              ParamsOk = false;
              break;
            }

            const SCEVConstant *Step =
                dyn_cast<SCEVConstant>(SAR->getStepRecurrence(*SE));

            if (!Step ||
                Step->getAPInt().getSExtValue() != Param.LinearStepOrPos)
              ParamsOk = false;

            break;
          }
          case VFParamKind::GlobalPredicate:
            UsesMask = true;
            break;
          default:
            ParamsOk = false;
            break;
          }
        }

        if (!ParamsOk)
          continue;

        // Found a suitable candidate, stop here.
        VecFunc = CI->getModule()->getFunction(Info.VectorName);
        FuncInfo = Info;
        break;
      }

      // Add in the cost of synthesizing a mask if one wasn't required.
      InstructionCost MaskCost = 0;
      if (VecFunc && UsesMask && !MaskRequired)
        MaskCost = TTI.getShuffleCost(
            TargetTransformInfo::SK_Broadcast,
            VectorType::get(IntegerType::getInt1Ty(
                                VecFunc->getFunctionType()->getContext()),
                            VF));

      if (TLI && VecFunc && !CI->isNoBuiltin())
        VectorCost =
            TTI.getCallInstrCost(nullptr, RetTy, Tys, CostKind) + MaskCost;

      // Find the cost of an intrinsic; some targets may have instructions that
      // perform the operation without needing an actual call.
      Intrinsic::ID IID = getVectorIntrinsicIDForCall(CI, TLI);
      if (IID != Intrinsic::not_intrinsic)
        IntrinsicCost = getVectorIntrinsicCost(CI, VF);

      InstructionCost Cost = ScalarCost;
      InstWidening Decision = CM_Scalarize;

      if (VectorCost <= Cost) {
        Cost = VectorCost;
        Decision = CM_VectorCall;
      }

      if (IntrinsicCost <= Cost) {
        Cost = IntrinsicCost;
        Decision = CM_IntrinsicCall;
      }

      setCallWideningDecision(CI, VF, Decision, VecFunc, IID,
                              FuncInfo.getParamIndexForOptionalMask(), Cost);
    }
  }
}

InstructionCost
LoopVectorizationCostModel::getInstructionCost(Instruction *I,
                                               ElementCount VF) {
  // If we know that this instruction will remain uniform, check the cost of
  // the scalar version.
  if (isUniformAfterVectorization(I, VF))
    VF = ElementCount::getFixed(1);

  if (VF.isVector() && isProfitableToScalarize(I, VF))
    return InstsToScalarize[VF][I];

  // Forced scalars do not have any scalarization overhead.
  auto ForcedScalar = ForcedScalars.find(VF);
  if (VF.isVector() && ForcedScalar != ForcedScalars.end()) {
    auto InstSet = ForcedScalar->second;
    if (InstSet.count(I))
      return getInstructionCost(I, ElementCount::getFixed(1)) *
             VF.getKnownMinValue();
  }

  Type *RetTy = I->getType();
  if (canTruncateToMinimalBitwidth(I, VF))
    RetTy = IntegerType::get(RetTy->getContext(), MinBWs[I]);
  auto *SE = PSE.getSE();
  TTI::TargetCostKind CostKind = TTI::TCK_RecipThroughput;

  auto HasSingleCopyAfterVectorization = [this](Instruction *I,
                                                ElementCount VF) -> bool {
    if (VF.isScalar())
      return true;

    auto Scalarized = InstsToScalarize.find(VF);
    assert(Scalarized != InstsToScalarize.end() &&
           "VF not yet analyzed for scalarization profitability");
    return !Scalarized->second.count(I) &&
           llvm::all_of(I->users(), [&](User *U) {
             auto *UI = cast<Instruction>(U);
             return !Scalarized->second.count(UI);
           });
  };
  (void)HasSingleCopyAfterVectorization;

  Type *VectorTy;
  if (isScalarAfterVectorization(I, VF)) {
    // With the exception of GEPs and PHIs, after scalarization there should
    // only be one copy of the instruction generated in the loop. This is
    // because the VF is either 1, or any instructions that need scalarizing
    // have already been dealt with by the time we get here. As a result,
    // it means we don't have to multiply the instruction cost by VF.
    assert(I->getOpcode() == Instruction::GetElementPtr ||
           I->getOpcode() == Instruction::PHI ||
           (I->getOpcode() == Instruction::BitCast &&
            I->getType()->isPointerTy()) ||
           HasSingleCopyAfterVectorization(I, VF));
    VectorTy = RetTy;
  } else
    VectorTy = ToVectorTy(RetTy, VF);

  if (VF.isVector() && VectorTy->isVectorTy() &&
      !TTI.getNumberOfParts(VectorTy))
    return InstructionCost::getInvalid();

  // TODO: We need to estimate the cost of intrinsic calls.
  switch (I->getOpcode()) {
  case Instruction::GetElementPtr:
    // We mark this instruction as zero-cost because the cost of GEPs in
    // vectorized code depends on whether the corresponding memory instruction
    // is scalarized or not. Therefore, we handle GEPs with the memory
    // instruction cost.
    return 0;
  case Instruction::Br: {
    // In cases of scalarized and predicated instructions, there will be VF
    // predicated blocks in the vectorized loop. Each branch around these
    // blocks requires also an extract of its vector compare i1 element.
    // Note that the conditional branch from the loop latch will be replaced by
    // a single branch controlling the loop, so there is no extra overhead from
    // scalarization.
    bool ScalarPredicatedBB = false;
    BranchInst *BI = cast<BranchInst>(I);
    if (VF.isVector() && BI->isConditional() &&
        (PredicatedBBsAfterVectorization[VF].count(BI->getSuccessor(0)) ||
         PredicatedBBsAfterVectorization[VF].count(BI->getSuccessor(1))) &&
        BI->getParent() != TheLoop->getLoopLatch())
      ScalarPredicatedBB = true;

    if (ScalarPredicatedBB) {
      // Not possible to scalarize scalable vector with predicated instructions.
      if (VF.isScalable())
        return InstructionCost::getInvalid();
      // Return cost for branches around scalarized and predicated blocks.
      auto *VecI1Ty =
          VectorType::get(IntegerType::getInt1Ty(RetTy->getContext()), VF);
      return (
          TTI.getScalarizationOverhead(
              VecI1Ty, APInt::getAllOnes(VF.getFixedValue()),
              /*Insert*/ false, /*Extract*/ true, CostKind) +
          (TTI.getCFInstrCost(Instruction::Br, CostKind) * VF.getFixedValue()));
    }

    if (I->getParent() == TheLoop->getLoopLatch() || VF.isScalar())
      // The back-edge branch will remain, as will all scalar branches.
      return TTI.getCFInstrCost(Instruction::Br, CostKind);

    // This branch will be eliminated by if-conversion.
    return 0;
    // Note: We currently assume zero cost for an unconditional branch inside
    // a predicated block since it will become a fall-through, although we
    // may decide in the future to call TTI for all branches.
  }
  case Instruction::Switch: {
    if (VF.isScalar())
      return TTI.getCFInstrCost(Instruction::Switch, CostKind);
    auto *Switch = cast<SwitchInst>(I);
    return Switch->getNumCases() *
           TTI.getCmpSelInstrCost(
               Instruction::ICmp,
               ToVectorTy(Switch->getCondition()->getType(), VF),
               ToVectorTy(Type::getInt1Ty(I->getContext()), VF),
               CmpInst::ICMP_EQ, CostKind);
  }
  case Instruction::PHI: {
    auto *Phi = cast<PHINode>(I);

    // First-order recurrences are replaced by vector shuffles inside the loop.
    if (VF.isVector() && Legal->isFixedOrderRecurrence(Phi)) {
      // For <vscale x 1 x i64>, if vscale = 1 we are unable to extract the
      // penultimate value of the recurrence.
      // TODO: Consider vscale_range info.
      if (VF.isScalable() && VF.getKnownMinValue() == 1)
        return InstructionCost::getInvalid();
      SmallVector<int> Mask(VF.getKnownMinValue());
      std::iota(Mask.begin(), Mask.end(), VF.getKnownMinValue() - 1);
      return TTI.getShuffleCost(TargetTransformInfo::SK_Splice,
                                cast<VectorType>(VectorTy), Mask, CostKind,
                                VF.getKnownMinValue() - 1);
    }

    // Phi nodes in non-header blocks (not inductions, reductions, etc.) are
    // converted into select instructions. We require N - 1 selects per phi
    // node, where N is the number of incoming values.
    if (VF.isVector() && Phi->getParent() != TheLoop->getHeader()) {
      Type *ResultTy = Phi->getType();

      // All instructions in an Any-of reduction chain are narrowed to bool.
      // Check if that is the case for this phi node.
      auto *HeaderUser = cast_if_present<PHINode>(
          find_singleton<User>(Phi->users(), [this](User *U, bool) -> User * {
            auto *Phi = dyn_cast<PHINode>(U);
            if (Phi && Phi->getParent() == TheLoop->getHeader())
              return Phi;
            return nullptr;
          }));
      if (HeaderUser) {
        auto &ReductionVars = Legal->getReductionVars();
        auto Iter = ReductionVars.find(HeaderUser);
        if (Iter != ReductionVars.end() &&
            RecurrenceDescriptor::isAnyOfRecurrenceKind(
                Iter->second.getRecurrenceKind()))
          ResultTy = Type::getInt1Ty(Phi->getContext());
      }
      return (Phi->getNumIncomingValues() - 1) *
             TTI.getCmpSelInstrCost(
                 Instruction::Select, ToVectorTy(ResultTy, VF),
                 ToVectorTy(Type::getInt1Ty(Phi->getContext()), VF),
                 CmpInst::BAD_ICMP_PREDICATE, CostKind);
    }

    return TTI.getCFInstrCost(Instruction::PHI, CostKind);
  }
  case Instruction::UDiv:
  case Instruction::SDiv:
  case Instruction::URem:
  case Instruction::SRem:
    if (VF.isVector() && isPredicatedInst(I)) {
      const auto [ScalarCost, SafeDivisorCost] = getDivRemSpeculationCost(I, VF);
      return isDivRemScalarWithPredication(ScalarCost, SafeDivisorCost) ?
        ScalarCost : SafeDivisorCost;
    }
    // We've proven all lanes safe to speculate, fall through.
    [[fallthrough]];
  case Instruction::Add:
  case Instruction::Sub: {
    auto Info = Legal->getHistogramInfo(I);
    if (Info && VF.isVector()) {
      const HistogramInfo *HGram = Info.value();
      // Assume that a non-constant update value (or a constant != 1) requires
      // a multiply, and add that into the cost.
      InstructionCost MulCost = TTI::TCC_Free;
      ConstantInt *RHS = dyn_cast<ConstantInt>(I->getOperand(1));
      if (!RHS || RHS->getZExtValue() != 1)
        MulCost = TTI.getArithmeticInstrCost(Instruction::Mul, VectorTy);

      // Find the cost of the histogram operation itself.
      Type *PtrTy = VectorType::get(HGram->Load->getPointerOperandType(), VF);
      Type *ScalarTy = I->getType();
      Type *MaskTy = VectorType::get(Type::getInt1Ty(I->getContext()), VF);
      IntrinsicCostAttributes ICA(Intrinsic::experimental_vector_histogram_add,
                                  Type::getVoidTy(I->getContext()),
                                  {PtrTy, ScalarTy, MaskTy});

      // Add the costs together with the add/sub operation.
      return TTI.getIntrinsicInstrCost(
                 ICA, TargetTransformInfo::TCK_RecipThroughput) +
             MulCost + TTI.getArithmeticInstrCost(I->getOpcode(), VectorTy);
    }
    [[fallthrough]];
  }
  case Instruction::FAdd:
  case Instruction::FSub:
  case Instruction::Mul:
  case Instruction::FMul:
  case Instruction::FDiv:
  case Instruction::FRem:
  case Instruction::Shl:
  case Instruction::LShr:
  case Instruction::AShr:
  case Instruction::And:
  case Instruction::Or:
  case Instruction::Xor: {
    // If we're speculating on the stride being 1, the multiplication may
    // fold away.  We can generalize this for all operations using the notion
    // of neutral elements.  (TODO)
    if (I->getOpcode() == Instruction::Mul &&
        (PSE.getSCEV(I->getOperand(0))->isOne() ||
         PSE.getSCEV(I->getOperand(1))->isOne()))
      return 0;

    // Detect reduction patterns
    if (auto RedCost = getReductionPatternCost(I, VF, VectorTy, CostKind))
      return *RedCost;

    // Certain instructions can be cheaper to vectorize if they have a constant
    // second vector operand. One example of this are shifts on x86.
    Value *Op2 = I->getOperand(1);
    if (!isa<Constant>(Op2) && PSE.getSE()->isSCEVable(Op2->getType()) &&
        isa<SCEVConstant>(PSE.getSCEV(Op2))) {
      Op2 = cast<SCEVConstant>(PSE.getSCEV(Op2))->getValue();
    }
    auto Op2Info = TTI.getOperandInfo(Op2);
    std::function<bool(Value *)> IsInvariant =
        [this, &IsInvariant](Value *Op) -> bool {
      if (!Legal->isInvariant(Op))
        return false;
      // Consider Op2invariant, if it or its operands aren't predicated
      // instruction in the loop. In that case, it is not trivially hoistable.
      return !isa<Instruction>(Op) ||
             !TheLoop->contains(cast<Instruction>(Op)) ||
             (!isPredicatedInst(cast<Instruction>(Op)) &&
              all_of(cast<Instruction>(Op)->operands(),
                     [&IsInvariant](Value *Op) { return IsInvariant(Op); }));
    };
    if (Op2Info.Kind == TargetTransformInfo::OK_AnyValue && IsInvariant(Op2))
      Op2Info.Kind = TargetTransformInfo::OK_UniformValue;

    SmallVector<const Value *, 4> Operands(I->operand_values());
    return TTI.getArithmeticInstrCost(
        I->getOpcode(), VectorTy, CostKind,
        {TargetTransformInfo::OK_AnyValue, TargetTransformInfo::OP_None},
        Op2Info, Operands, I, TLI);
  }
  case Instruction::FNeg: {
    return TTI.getArithmeticInstrCost(
        I->getOpcode(), VectorTy, CostKind,
        {TargetTransformInfo::OK_AnyValue, TargetTransformInfo::OP_None},
        {TargetTransformInfo::OK_AnyValue, TargetTransformInfo::OP_None},
        I->getOperand(0), I);
  }
  case Instruction::Select: {
    SelectInst *SI = cast<SelectInst>(I);
    const SCEV *CondSCEV = SE->getSCEV(SI->getCondition());
    bool ScalarCond = (SE->isLoopInvariant(CondSCEV, TheLoop));

    const Value *Op0, *Op1;
    using namespace llvm::PatternMatch;
    if (!ScalarCond && (match(I, m_LogicalAnd(m_Value(Op0), m_Value(Op1))) ||
                        match(I, m_LogicalOr(m_Value(Op0), m_Value(Op1))))) {
      // select x, y, false --> x & y
      // select x, true, y --> x | y
      const auto [Op1VK, Op1VP] = TTI::getOperandInfo(Op0);
      const auto [Op2VK, Op2VP] = TTI::getOperandInfo(Op1);
      assert(Op0->getType()->getScalarSizeInBits() == 1 &&
              Op1->getType()->getScalarSizeInBits() == 1);

      SmallVector<const Value *, 2> Operands{Op0, Op1};
      return TTI.getArithmeticInstrCost(
          match(I, m_LogicalOr()) ? Instruction::Or : Instruction::And, VectorTy,
          CostKind, {Op1VK, Op1VP}, {Op2VK, Op2VP}, Operands, I);
    }

    Type *CondTy = SI->getCondition()->getType();
    if (!ScalarCond)
      CondTy = VectorType::get(CondTy, VF);

    CmpInst::Predicate Pred = CmpInst::BAD_ICMP_PREDICATE;
    if (auto *Cmp = dyn_cast<CmpInst>(SI->getCondition()))
      Pred = Cmp->getPredicate();
    return TTI.getCmpSelInstrCost(I->getOpcode(), VectorTy, CondTy, Pred,
                                  CostKind, {TTI::OK_AnyValue, TTI::OP_None},
                                  {TTI::OK_AnyValue, TTI::OP_None}, I);
  }
  case Instruction::ICmp:
  case Instruction::FCmp: {
    Type *ValTy = I->getOperand(0)->getType();

    if (canTruncateToMinimalBitwidth(I, VF)) {
      Instruction *Op0AsInstruction = dyn_cast<Instruction>(I->getOperand(0));
      (void)Op0AsInstruction;
      assert((!canTruncateToMinimalBitwidth(Op0AsInstruction, VF) ||
              MinBWs[I] == MinBWs[Op0AsInstruction]) &&
             "if both the operand and the compare are marked for "
             "truncation, they must have the same bitwidth");
      ValTy = IntegerType::get(ValTy->getContext(), MinBWs[I]);
    }

    VectorTy = ToVectorTy(ValTy, VF);
    return TTI.getCmpSelInstrCost(I->getOpcode(), VectorTy, nullptr,
                                  cast<CmpInst>(I)->getPredicate(), CostKind,
                                  {TTI::OK_AnyValue, TTI::OP_None},
                                  {TTI::OK_AnyValue, TTI::OP_None}, I);
  }
  case Instruction::Store:
  case Instruction::Load: {
    ElementCount Width = VF;
    if (Width.isVector()) {
      InstWidening Decision = getWideningDecision(I, Width);
      assert(Decision != CM_Unknown &&
             "CM decision should be taken at this point");
      if (getWideningCost(I, VF) == InstructionCost::getInvalid())
        return InstructionCost::getInvalid();
      if (Decision == CM_Scalarize)
        Width = ElementCount::getFixed(1);
    }
    VectorTy = ToVectorTy(getLoadStoreType(I), Width);
    return getMemoryInstructionCost(I, VF);
  }
  case Instruction::BitCast:
    if (I->getType()->isPointerTy())
      return 0;
    [[fallthrough]];
  case Instruction::ZExt:
  case Instruction::SExt:
  case Instruction::FPToUI:
  case Instruction::FPToSI:
  case Instruction::FPExt:
  case Instruction::PtrToInt:
  case Instruction::IntToPtr:
  case Instruction::SIToFP:
  case Instruction::UIToFP:
  case Instruction::Trunc:
  case Instruction::FPTrunc: {
    // Computes the CastContextHint from a Load/Store instruction.
    auto ComputeCCH = [&](Instruction *I) -> TTI::CastContextHint {
      assert((isa<LoadInst>(I) || isa<StoreInst>(I)) &&
             "Expected a load or a store!");

      if (VF.isScalar() || !TheLoop->contains(I))
        return TTI::CastContextHint::Normal;

      switch (getWideningDecision(I, VF)) {
      case LoopVectorizationCostModel::CM_GatherScatter:
        return TTI::CastContextHint::GatherScatter;
      case LoopVectorizationCostModel::CM_Interleave:
        return TTI::CastContextHint::Interleave;
      case LoopVectorizationCostModel::CM_Scalarize:
      case LoopVectorizationCostModel::CM_Widen:
        return Legal->isMaskRequired(I) ? TTI::CastContextHint::Masked
                                        : TTI::CastContextHint::Normal;
      case LoopVectorizationCostModel::CM_Widen_Reverse:
        return TTI::CastContextHint::Reversed;
      case LoopVectorizationCostModel::CM_Unknown:
        llvm_unreachable("Instr did not go through cost modelling?");
      case LoopVectorizationCostModel::CM_VectorCall:
      case LoopVectorizationCostModel::CM_IntrinsicCall:
        llvm_unreachable_internal("Instr has invalid widening decision");
      }

      llvm_unreachable("Unhandled case!");
    };

    unsigned Opcode = I->getOpcode();
    TTI::CastContextHint CCH = TTI::CastContextHint::None;
    // For Trunc, the context is the only user, which must be a StoreInst.
    if (Opcode == Instruction::Trunc || Opcode == Instruction::FPTrunc) {
      if (I->hasOneUse())
        if (StoreInst *Store = dyn_cast<StoreInst>(*I->user_begin()))
          CCH = ComputeCCH(Store);
    }
    // For Z/Sext, the context is the operand, which must be a LoadInst.
    else if (Opcode == Instruction::ZExt || Opcode == Instruction::SExt ||
             Opcode == Instruction::FPExt) {
      if (LoadInst *Load = dyn_cast<LoadInst>(I->getOperand(0)))
        CCH = ComputeCCH(Load);
    }

    // We optimize the truncation of induction variables having constant
    // integer steps. The cost of these truncations is the same as the scalar
    // operation.
    if (isOptimizableIVTruncate(I, VF)) {
      auto *Trunc = cast<TruncInst>(I);
      return TTI.getCastInstrCost(Instruction::Trunc, Trunc->getDestTy(),
                                  Trunc->getSrcTy(), CCH, CostKind, Trunc);
    }

    // Detect reduction patterns
    if (auto RedCost = getReductionPatternCost(I, VF, VectorTy, CostKind))
      return *RedCost;

    Type *SrcScalarTy = I->getOperand(0)->getType();
    Instruction *Op0AsInstruction = dyn_cast<Instruction>(I->getOperand(0));
    if (canTruncateToMinimalBitwidth(Op0AsInstruction, VF))
      SrcScalarTy =
          IntegerType::get(SrcScalarTy->getContext(), MinBWs[Op0AsInstruction]);
    Type *SrcVecTy =
        VectorTy->isVectorTy() ? ToVectorTy(SrcScalarTy, VF) : SrcScalarTy;

    if (canTruncateToMinimalBitwidth(I, VF)) {
      // If the result type is <= the source type, there will be no extend
      // after truncating the users to the minimal required bitwidth.
      if (VectorTy->getScalarSizeInBits() <= SrcVecTy->getScalarSizeInBits() &&
          (I->getOpcode() == Instruction::ZExt ||
           I->getOpcode() == Instruction::SExt))
        return 0;
    }

    return TTI.getCastInstrCost(Opcode, VectorTy, SrcVecTy, CCH, CostKind, I);
  }
  case Instruction::Call:
    return getVectorCallCost(cast<CallInst>(I), VF);
  case Instruction::ExtractValue:
    return TTI.getInstructionCost(I, TTI::TCK_RecipThroughput);
  case Instruction::Alloca:
    // We cannot easily widen alloca to a scalable alloca, as
    // the result would need to be a vector of pointers.
    if (VF.isScalable())
      return InstructionCost::getInvalid();
    [[fallthrough]];
  default:
    // This opcode is unknown. Assume that it is the same as 'mul'.
    return TTI.getArithmeticInstrCost(Instruction::Mul, VectorTy, CostKind);
  } // end of switch.
}

void LoopVectorizationCostModel::collectValuesToIgnore() {
  // Ignore ephemeral values.
  CodeMetrics::collectEphemeralValues(TheLoop, AC, ValuesToIgnore);

  SmallVector<Value *, 4> DeadInterleavePointerOps;
  SmallVector<Value *, 4> DeadOps;

  // If a scalar epilogue is required, users outside the loop won't use
  // live-outs from the vector loop but from the scalar epilogue. Ignore them if
  // that is the case.
  bool RequiresScalarEpilogue = requiresScalarEpilogue(true);
  auto IsLiveOutDead = [this, RequiresScalarEpilogue](User *U) {
    return RequiresScalarEpilogue &&
           !TheLoop->contains(cast<Instruction>(U)->getParent());
  };

  LoopBlocksDFS DFS(TheLoop);
  DFS.perform(LI);
  MapVector<Value *, SmallVector<Value *>> DeadInvariantStoreOps;
  for (BasicBlock *BB : reverse(make_range(DFS.beginRPO(), DFS.endRPO())))
    for (Instruction &I : reverse(*BB)) {
      // Find all stores to invariant variables. Since they are going to sink
      // outside the loop we do not need calculate cost for them.
      StoreInst *SI;
      if ((SI = dyn_cast<StoreInst>(&I)) &&
          Legal->isInvariantAddressOfReduction(SI->getPointerOperand())) {
        ValuesToIgnore.insert(&I);
        auto I = DeadInvariantStoreOps.insert({SI->getPointerOperand(), {}});
        I.first->second.push_back(SI->getValueOperand());
      }

      if (VecValuesToIgnore.contains(&I) || ValuesToIgnore.contains(&I))
        continue;

      // Add instructions that would be trivially dead and are only used by
      // values already ignored to DeadOps to seed worklist.
      if (wouldInstructionBeTriviallyDead(&I, TLI) &&
          all_of(I.users(), [this, IsLiveOutDead](User *U) {
            return VecValuesToIgnore.contains(U) ||
                   ValuesToIgnore.contains(U) || IsLiveOutDead(U);
          }))
        DeadOps.push_back(&I);

      // For interleave groups, we only create a pointer for the start of the
      // interleave group. Queue up addresses of group members except the insert
      // position for further processing.
      if (isAccessInterleaved(&I)) {
        auto *Group = getInterleavedAccessGroup(&I);
        if (Group->getInsertPos() == &I)
          continue;
        Value *PointerOp = getLoadStorePointerOperand(&I);
        DeadInterleavePointerOps.push_back(PointerOp);
      }

      // Queue branches for analysis. They are dead, if their successors only
      // contain dead instructions.
      if (auto *Br = dyn_cast<BranchInst>(&I)) {
        if (Br->isConditional())
          DeadOps.push_back(&I);
      }
    }

  // Mark ops feeding interleave group members as free, if they are only used
  // by other dead computations.
  for (unsigned I = 0; I != DeadInterleavePointerOps.size(); ++I) {
    auto *Op = dyn_cast<Instruction>(DeadInterleavePointerOps[I]);
    if (!Op || !TheLoop->contains(Op) || any_of(Op->users(), [this](User *U) {
          Instruction *UI = cast<Instruction>(U);
          return !VecValuesToIgnore.contains(U) &&
                 (!isAccessInterleaved(UI) ||
                  getInterleavedAccessGroup(UI)->getInsertPos() == UI);
        }))
      continue;
    VecValuesToIgnore.insert(Op);
    DeadInterleavePointerOps.append(Op->op_begin(), Op->op_end());
  }

  for (const auto &[_, Ops] : DeadInvariantStoreOps) {
    for (Value *Op : ArrayRef(Ops).drop_back())
      DeadOps.push_back(Op);
  }
  // Mark ops that would be trivially dead and are only used by ignored
  // instructions as free.
  BasicBlock *Header = TheLoop->getHeader();

  // Returns true if the block contains only dead instructions. Such blocks will
  // be removed by VPlan-to-VPlan transforms and won't be considered by the
  // VPlan-based cost model, so skip them in the legacy cost-model as well.
  auto IsEmptyBlock = [this](BasicBlock *BB) {
    return all_of(*BB, [this](Instruction &I) {
      return ValuesToIgnore.contains(&I) || VecValuesToIgnore.contains(&I) ||
             (isa<BranchInst>(&I) && !cast<BranchInst>(&I)->isConditional());
    });
  };
  for (unsigned I = 0; I != DeadOps.size(); ++I) {
    auto *Op = dyn_cast<Instruction>(DeadOps[I]);

    // Check if the branch should be considered dead.
    if (auto *Br = dyn_cast_or_null<BranchInst>(Op)) {
      BasicBlock *ThenBB = Br->getSuccessor(0);
      BasicBlock *ElseBB = Br->getSuccessor(1);
      // Don't considers branches leaving the loop for simplification.
      if (!TheLoop->contains(ThenBB) || !TheLoop->contains(ElseBB))
        continue;
      bool ThenEmpty = IsEmptyBlock(ThenBB);
      bool ElseEmpty = IsEmptyBlock(ElseBB);
      if ((ThenEmpty && ElseEmpty) ||
          (ThenEmpty && ThenBB->getSingleSuccessor() == ElseBB &&
           ElseBB->phis().empty()) ||
          (ElseEmpty && ElseBB->getSingleSuccessor() == ThenBB &&
           ThenBB->phis().empty())) {
        VecValuesToIgnore.insert(Br);
        DeadOps.push_back(Br->getCondition());
      }
      continue;
    }

    // Skip any op that shouldn't be considered dead.
    if (!Op || !TheLoop->contains(Op) ||
        (isa<PHINode>(Op) && Op->getParent() == Header) ||
        !wouldInstructionBeTriviallyDead(Op, TLI) ||
        any_of(Op->users(), [this, IsLiveOutDead](User *U) {
          return !VecValuesToIgnore.contains(U) &&
                 !ValuesToIgnore.contains(U) && !IsLiveOutDead(U);
        }))
      continue;

    if (!TheLoop->contains(Op->getParent()))
      continue;

    // If all of Op's users are in ValuesToIgnore, add it to ValuesToIgnore
    // which applies for both scalar and vector versions. Otherwise it is only
    // dead in vector versions, so only add it to VecValuesToIgnore.
    if (all_of(Op->users(),
               [this](User *U) { return ValuesToIgnore.contains(U); }))
      ValuesToIgnore.insert(Op);

    VecValuesToIgnore.insert(Op);
    DeadOps.append(Op->op_begin(), Op->op_end());
  }

  // Ignore type-promoting instructions we identified during reduction
  // detection.
  for (const auto &Reduction : Legal->getReductionVars()) {
    const RecurrenceDescriptor &RedDes = Reduction.second;
    const SmallPtrSetImpl<Instruction *> &Casts = RedDes.getCastInsts();
    VecValuesToIgnore.insert(Casts.begin(), Casts.end());
  }
  // Ignore type-casting instructions we identified during induction
  // detection.
  for (const auto &Induction : Legal->getInductionVars()) {
    const InductionDescriptor &IndDes = Induction.second;
    const SmallVectorImpl<Instruction *> &Casts = IndDes.getCastInsts();
    VecValuesToIgnore.insert(Casts.begin(), Casts.end());
  }
}

void LoopVectorizationCostModel::collectInLoopReductions() {
  for (const auto &Reduction : Legal->getReductionVars()) {
    PHINode *Phi = Reduction.first;
    const RecurrenceDescriptor &RdxDesc = Reduction.second;

    // We don't collect reductions that are type promoted (yet).
    if (RdxDesc.getRecurrenceType() != Phi->getType())
      continue;

    // If the target would prefer this reduction to happen "in-loop", then we
    // want to record it as such.
    unsigned Opcode = RdxDesc.getOpcode();
    if (!PreferInLoopReductions && !useOrderedReductions(RdxDesc) &&
        !TTI.preferInLoopReduction(Opcode, Phi->getType(),
                                   TargetTransformInfo::ReductionFlags()))
      continue;

    // Check that we can correctly put the reductions into the loop, by
    // finding the chain of operations that leads from the phi to the loop
    // exit value.
    SmallVector<Instruction *, 4> ReductionOperations =
        RdxDesc.getReductionOpChain(Phi, TheLoop);
    bool InLoop = !ReductionOperations.empty();

    if (InLoop) {
      InLoopReductions.insert(Phi);
      // Add the elements to InLoopReductionImmediateChains for cost modelling.
      Instruction *LastChain = Phi;
      for (auto *I : ReductionOperations) {
        InLoopReductionImmediateChains[I] = LastChain;
        LastChain = I;
      }
    }
    LLVM_DEBUG(dbgs() << "LV: Using " << (InLoop ? "inloop" : "out of loop")
                      << " reduction for phi: " << *Phi << "\n");
  }
}

// This function will select a scalable VF if the target supports scalable
// vectors and a fixed one otherwise.
// TODO: we could return a pair of values that specify the max VF and
// min VF, to be used in `buildVPlans(MinVF, MaxVF)` instead of
// `buildVPlans(VF, VF)`. We cannot do it because VPLAN at the moment
// doesn't have a cost model that can choose which plan to execute if
// more than one is generated.
static ElementCount determineVPlanVF(const TargetTransformInfo &TTI,
                                     LoopVectorizationCostModel &CM) {
  unsigned WidestType;
  std::tie(std::ignore, WidestType) = CM.getSmallestAndWidestTypes();

  TargetTransformInfo::RegisterKind RegKind =
      TTI.enableScalableVectorization()
          ? TargetTransformInfo::RGK_ScalableVector
          : TargetTransformInfo::RGK_FixedWidthVector;

  TypeSize RegSize = TTI.getRegisterBitWidth(RegKind);
  unsigned N = RegSize.getKnownMinValue() / WidestType;
  return ElementCount::get(N, RegSize.isScalable());
}

VectorizationFactor
LoopVectorizationPlanner::planInVPlanNativePath(ElementCount UserVF) {
  ElementCount VF = UserVF;
  // Outer loop handling: They may require CFG and instruction level
  // transformations before even evaluating whether vectorization is profitable.
  // Since we cannot modify the incoming IR, we need to build VPlan upfront in
  // the vectorization pipeline.
  if (!OrigLoop->isInnermost()) {
    // If the user doesn't provide a vectorization factor, determine a
    // reasonable one.
    if (UserVF.isZero()) {
      VF = determineVPlanVF(TTI, CM);
      LLVM_DEBUG(dbgs() << "LV: VPlan computed VF " << VF << ".\n");

      // Make sure we have a VF > 1 for stress testing.
      if (VPlanBuildStressTest && (VF.isScalar() || VF.isZero())) {
        LLVM_DEBUG(dbgs() << "LV: VPlan stress testing: "
                          << "overriding computed VF.\n");
        VF = ElementCount::getFixed(4);
      }
    } else if (UserVF.isScalable() && !TTI.supportsScalableVectors() &&
               !ForceTargetSupportsScalableVectors) {
      LLVM_DEBUG(dbgs() << "LV: Not vectorizing. Scalable VF requested, but "
                        << "not supported by the target.\n");
      reportVectorizationFailure(
          "Scalable vectorization requested but not supported by the target",
          "the scalable user-specified vectorization width for outer-loop "
          "vectorization cannot be used because the target does not support "
          "scalable vectors.",
          "ScalableVFUnfeasible", ORE, OrigLoop);
      return VectorizationFactor::Disabled();
    }
    assert(EnableVPlanNativePath && "VPlan-native path is not enabled.");
    assert(isPowerOf2_32(VF.getKnownMinValue()) &&
           "VF needs to be a power of two");
    LLVM_DEBUG(dbgs() << "LV: Using " << (!UserVF.isZero() ? "user " : "")
                      << "VF " << VF << " to build VPlans.\n");
    buildVPlans(VF, VF);

    // For VPlan build stress testing, we bail out after VPlan construction.
    if (VPlanBuildStressTest)
      return VectorizationFactor::Disabled();

    return {VF, 0 /*Cost*/, 0 /* ScalarCost */};
  }

  LLVM_DEBUG(
      dbgs() << "LV: Not vectorizing. Inner loops aren't supported in the "
                "VPlan-native path.\n");
  return VectorizationFactor::Disabled();
}

void LoopVectorizationPlanner::plan(ElementCount UserVF, unsigned UserIC) {
  assert(OrigLoop->isInnermost() && "Inner loop expected.");
  CM.collectValuesToIgnore();
  CM.collectElementTypesForWidening();

  FixedScalableVFPair MaxFactors = CM.computeMaxVF(UserVF, UserIC);
  if (!MaxFactors) // Cases that should not to be vectorized nor interleaved.
    return;

  // Invalidate interleave groups if all blocks of loop will be predicated.
  if (CM.blockNeedsPredicationForAnyReason(OrigLoop->getHeader()) &&
      !useMaskedInterleavedAccesses(TTI)) {
    LLVM_DEBUG(
        dbgs()
        << "LV: Invalidate all interleaved groups due to fold-tail by masking "
           "which requires masked-interleaved support.\n");
    if (CM.InterleaveInfo.invalidateGroups())
      // Invalidating interleave groups also requires invalidating all decisions
      // based on them, which includes widening decisions and uniform and scalar
      // values.
      CM.invalidateCostModelingDecisions();
  }

  if (CM.foldTailByMasking())
    Legal->prepareToFoldTailByMasking();

  ElementCount MaxUserVF =
      UserVF.isScalable() ? MaxFactors.ScalableVF : MaxFactors.FixedVF;
  if (UserVF) {
    if (!ElementCount::isKnownLE(UserVF, MaxUserVF)) {
      reportVectorizationInfo(
          "UserVF ignored because it may be larger than the maximal safe VF",
          "InvalidUserVF", ORE, OrigLoop);
    } else {
      assert(isPowerOf2_32(UserVF.getKnownMinValue()) &&
             "VF needs to be a power of two");
      // Collect the instructions (and their associated costs) that will be more
      // profitable to scalarize.
      CM.collectInLoopReductions();
      if (CM.selectUserVectorizationFactor(UserVF)) {
        LLVM_DEBUG(dbgs() << "LV: Using user VF " << UserVF << ".\n");
        buildVPlansWithVPRecipes(UserVF, UserVF);
        LLVM_DEBUG(printPlans(dbgs()));
        return;
      }
      reportVectorizationInfo("UserVF ignored because of invalid costs.",
                              "InvalidCost", ORE, OrigLoop);
    }
  }

  // Collect the Vectorization Factor Candidates.
  SmallVector<ElementCount> VFCandidates;
  for (auto VF = ElementCount::getFixed(1);
       ElementCount::isKnownLE(VF, MaxFactors.FixedVF); VF *= 2)
    VFCandidates.push_back(VF);
  for (auto VF = ElementCount::getScalable(1);
       ElementCount::isKnownLE(VF, MaxFactors.ScalableVF); VF *= 2)
    VFCandidates.push_back(VF);

  CM.collectInLoopReductions();
  for (const auto &VF : VFCandidates) {
    // Collect Uniform and Scalar instructions after vectorization with VF.
    CM.collectUniformsAndScalars(VF);

    // Collect the instructions (and their associated costs) that will be more
    // profitable to scalarize.
    if (VF.isVector())
      CM.collectInstsToScalarize(VF);
  }

  buildVPlansWithVPRecipes(ElementCount::getFixed(1), MaxFactors.FixedVF);
  buildVPlansWithVPRecipes(ElementCount::getScalable(1), MaxFactors.ScalableVF);

  LLVM_DEBUG(printPlans(dbgs()));
}

InstructionCost VPCostContext::getLegacyCost(Instruction *UI,
                                             ElementCount VF) const {
  if (ForceTargetInstructionCost.getNumOccurrences())
    return InstructionCost(ForceTargetInstructionCost.getNumOccurrences());
  return CM.getInstructionCost(UI, VF);
}

bool VPCostContext::skipCostComputation(Instruction *UI, bool IsVector) const {
  return CM.ValuesToIgnore.contains(UI) ||
         (IsVector && CM.VecValuesToIgnore.contains(UI)) ||
         SkipCostComputation.contains(UI);
}

InstructionCost
LoopVectorizationPlanner::precomputeCosts(VPlan &Plan, ElementCount VF,
                                          VPCostContext &CostCtx) const {
  InstructionCost Cost;
  // Cost modeling for inductions is inaccurate in the legacy cost model
  // compared to the recipes that are generated. To match here initially during
  // VPlan cost model bring up directly use the induction costs from the legacy
  // cost model. Note that we do this as pre-processing; the VPlan may not have
  // any recipes associated with the original induction increment instruction
  // and may replace truncates with VPWidenIntOrFpInductionRecipe. We precompute
  // the cost of induction phis and increments (both that are represented by
  // recipes and those that are not), to avoid distinguishing between them here,
  // and skip all recipes that represent induction phis and increments (the
  // former case) later on, if they exist, to avoid counting them twice.
  // Similarly we pre-compute the cost of any optimized truncates.
  // TODO: Switch to more accurate costing based on VPlan.
  for (const auto &[IV, IndDesc] : Legal->getInductionVars()) {
    Instruction *IVInc = cast<Instruction>(
        IV->getIncomingValueForBlock(OrigLoop->getLoopLatch()));
    SmallVector<Instruction *> IVInsts = {IVInc};
    for (unsigned I = 0; I != IVInsts.size(); I++) {
      for (Value *Op : IVInsts[I]->operands()) {
        auto *OpI = dyn_cast<Instruction>(Op);
        if (Op == IV || !OpI || !OrigLoop->contains(OpI) || !Op->hasOneUse())
          continue;
        IVInsts.push_back(OpI);
      }
    }
    IVInsts.push_back(IV);
    for (User *U : IV->users()) {
      auto *CI = cast<Instruction>(U);
      if (!CostCtx.CM.isOptimizableIVTruncate(CI, VF))
        continue;
      IVInsts.push_back(CI);
    }
    for (Instruction *IVInst : IVInsts) {
      if (CostCtx.skipCostComputation(IVInst, VF.isVector()))
        continue;
      InstructionCost InductionCost = CostCtx.getLegacyCost(IVInst, VF);
      LLVM_DEBUG({
        dbgs() << "Cost of " << InductionCost << " for VF " << VF
               << ": induction instruction " << *IVInst << "\n";
      });
      Cost += InductionCost;
      CostCtx.SkipCostComputation.insert(IVInst);
    }
  }

  /// Compute the cost of all exiting conditions of the loop using the legacy
  /// cost model. This is to match the legacy behavior, which adds the cost of
  /// all exit conditions. Note that this over-estimates the cost, as there will
  /// be a single condition to control the vector loop.
  SmallVector<BasicBlock *> Exiting;
  CM.TheLoop->getExitingBlocks(Exiting);
  SetVector<Instruction *> ExitInstrs;
  // Collect all exit conditions.
  for (BasicBlock *EB : Exiting) {
    auto *Term = dyn_cast<BranchInst>(EB->getTerminator());
    if (!Term)
      continue;
    if (auto *CondI = dyn_cast<Instruction>(Term->getOperand(0))) {
      ExitInstrs.insert(CondI);
    }
  }
  // Compute the cost of all instructions only feeding the exit conditions.
  for (unsigned I = 0; I != ExitInstrs.size(); ++I) {
    Instruction *CondI = ExitInstrs[I];
    if (!OrigLoop->contains(CondI) ||
        !CostCtx.SkipCostComputation.insert(CondI).second)
      continue;
    InstructionCost CondICost = CostCtx.getLegacyCost(CondI, VF);
    LLVM_DEBUG({
      dbgs() << "Cost of " << CondICost << " for VF " << VF
             << ": exit condition instruction " << *CondI << "\n";
    });
    Cost += CondICost;
    for (Value *Op : CondI->operands()) {
      auto *OpI = dyn_cast<Instruction>(Op);
      if (!OpI || any_of(OpI->users(), [&ExitInstrs, this](User *U) {
            return OrigLoop->contains(cast<Instruction>(U)->getParent()) &&
                   !ExitInstrs.contains(cast<Instruction>(U));
          }))
        continue;
      ExitInstrs.insert(OpI);
    }
  }

  // The legacy cost model has special logic to compute the cost of in-loop
  // reductions, which may be smaller than the sum of all instructions involved
  // in the reduction. For AnyOf reductions, VPlan codegen may remove the select
  // which the legacy cost model uses to assign cost. Pre-compute their costs
  // for now.
  // TODO: Switch to costing based on VPlan once the logic has been ported.
  for (const auto &[RedPhi, RdxDesc] : Legal->getReductionVars()) {
    if (ForceTargetInstructionCost.getNumOccurrences())
      continue;

    if (!CM.isInLoopReduction(RedPhi) &&
        !RecurrenceDescriptor::isAnyOfRecurrenceKind(
            RdxDesc.getRecurrenceKind()))
      continue;

    // AnyOf reduction codegen may remove the select. To match the legacy cost
    // model, pre-compute the cost for AnyOf reductions here.
    if (RecurrenceDescriptor::isAnyOfRecurrenceKind(
            RdxDesc.getRecurrenceKind())) {
      auto *Select = cast<SelectInst>(*find_if(
          RedPhi->users(), [](User *U) { return isa<SelectInst>(U); }));
      assert(!CostCtx.SkipCostComputation.contains(Select) &&
             "reduction op visited multiple times");
      CostCtx.SkipCostComputation.insert(Select);
      auto ReductionCost = CostCtx.getLegacyCost(Select, VF);
      LLVM_DEBUG(dbgs() << "Cost of " << ReductionCost << " for VF " << VF
                        << ":\n any-of reduction " << *Select << "\n");
      Cost += ReductionCost;
      continue;
    }

    const auto &ChainOps = RdxDesc.getReductionOpChain(RedPhi, OrigLoop);
    SetVector<Instruction *> ChainOpsAndOperands(ChainOps.begin(),
                                                 ChainOps.end());
    // Also include the operands of instructions in the chain, as the cost-model
    // may mark extends as free.
    for (auto *ChainOp : ChainOps) {
      for (Value *Op : ChainOp->operands()) {
        if (auto *I = dyn_cast<Instruction>(Op))
          ChainOpsAndOperands.insert(I);
      }
    }

    // Pre-compute the cost for I, if it has a reduction pattern cost.
    for (Instruction *I : ChainOpsAndOperands) {
      auto ReductionCost = CM.getReductionPatternCost(
          I, VF, ToVectorTy(I->getType(), VF), TTI::TCK_RecipThroughput);
      if (!ReductionCost)
        continue;

      assert(!CostCtx.SkipCostComputation.contains(I) &&
             "reduction op visited multiple times");
      CostCtx.SkipCostComputation.insert(I);
      LLVM_DEBUG(dbgs() << "Cost of " << ReductionCost << " for VF " << VF
                        << ":\n in-loop reduction " << *I << "\n");
      Cost += *ReductionCost;
    }
  }

  // Pre-compute the costs for branches except for the backedge, as the number
  // of replicate regions in a VPlan may not directly match the number of
  // branches, which would lead to different decisions.
  // TODO: Compute cost of branches for each replicate region in the VPlan,
  // which is more accurate than the legacy cost model.
  for (BasicBlock *BB : OrigLoop->blocks()) {
    if (CostCtx.skipCostComputation(BB->getTerminator(), VF.isVector()))
      continue;
    CostCtx.SkipCostComputation.insert(BB->getTerminator());
    if (BB == OrigLoop->getLoopLatch())
      continue;
    auto BranchCost = CostCtx.getLegacyCost(BB->getTerminator(), VF);
    Cost += BranchCost;
  }

  // Pre-compute costs for instructions that are forced-scalar or profitable to
  // scalarize. Their costs will be computed separately in the legacy cost
  // model.
  for (Instruction *ForcedScalar : CM.ForcedScalars[VF]) {
    if (CostCtx.skipCostComputation(ForcedScalar, VF.isVector()))
      continue;
    CostCtx.SkipCostComputation.insert(ForcedScalar);
    InstructionCost ForcedCost = CostCtx.getLegacyCost(ForcedScalar, VF);
    LLVM_DEBUG({
      dbgs() << "Cost of " << ForcedCost << " for VF " << VF
             << ": forced scalar " << *ForcedScalar << "\n";
    });
    Cost += ForcedCost;
  }
  for (const auto &[Scalarized, ScalarCost] : CM.InstsToScalarize[VF]) {
    if (CostCtx.skipCostComputation(Scalarized, VF.isVector()))
      continue;
    CostCtx.SkipCostComputation.insert(Scalarized);
    LLVM_DEBUG({
      dbgs() << "Cost of " << ScalarCost << " for VF " << VF
             << ": profitable to scalarize " << *Scalarized << "\n";
    });
    Cost += ScalarCost;
  }

  return Cost;
}

InstructionCost LoopVectorizationPlanner::cost(VPlan &Plan,
                                               ElementCount VF) const {
  VPCostContext CostCtx(CM.TTI, *CM.TLI, Legal->getWidestInductionType(), CM);
  InstructionCost Cost = precomputeCosts(Plan, VF, CostCtx);

  // Now compute and add the VPlan-based cost.
  Cost += Plan.cost(VF, CostCtx);
  LLVM_DEBUG(dbgs() << "Cost for VF " << VF << ": " << Cost << "\n");
  return Cost;
}

#ifndef NDEBUG
/// Return true if the original loop \ TheLoop contains any instructions that do
/// not have corresponding recipes in \p Plan and are not marked to be ignored
/// in \p CostCtx. This means the VPlan contains simplification that the legacy
/// cost-model did not account for.
static bool planContainsAdditionalSimplifications(VPlan &Plan,
                                                  VPCostContext &CostCtx,
                                                  Loop *TheLoop) {
  // First collect all instructions for the recipes in Plan.
  auto GetInstructionForCost = [](const VPRecipeBase *R) -> Instruction * {
    if (auto *S = dyn_cast<VPSingleDefRecipe>(R))
      return dyn_cast_or_null<Instruction>(S->getUnderlyingValue());
    if (auto *WidenMem = dyn_cast<VPWidenMemoryRecipe>(R))
      return &WidenMem->getIngredient();
    return nullptr;
  };

  DenseSet<Instruction *> SeenInstrs;
  auto Iter = vp_depth_first_deep(Plan.getVectorLoopRegion()->getEntry());
  for (VPBasicBlock *VPBB : VPBlockUtils::blocksOnly<VPBasicBlock>(Iter)) {
    for (VPRecipeBase &R : *VPBB) {
      if (auto *IR = dyn_cast<VPInterleaveRecipe>(&R)) {
        auto *IG = IR->getInterleaveGroup();
        unsigned NumMembers = IG->getNumMembers();
        for (unsigned I = 0; I != NumMembers; ++I) {
          if (Instruction *M = IG->getMember(I))
            SeenInstrs.insert(M);
        }
        continue;
      }
      if (Instruction *UI = GetInstructionForCost(&R))
        SeenInstrs.insert(UI);
    }
  }

  // Return true if the loop contains any instructions that are not also part of
  // the VPlan or are skipped for VPlan-based cost computations. This indicates
  // that the VPlan contains extra simplifications.
  return any_of(TheLoop->blocks(), [&SeenInstrs, &CostCtx,
                                    TheLoop](BasicBlock *BB) {
    return any_of(*BB, [&SeenInstrs, &CostCtx, TheLoop, BB](Instruction &I) {
      if (isa<PHINode>(&I) && BB == TheLoop->getHeader())
        return false;
      return !SeenInstrs.contains(&I) && !CostCtx.skipCostComputation(&I, true);
    });
  });
}
#endif

VectorizationFactor LoopVectorizationPlanner::computeBestVF() {
  if (VPlans.empty())
    return VectorizationFactor::Disabled();
  // If there is a single VPlan with a single VF, return it directly.
  VPlan &FirstPlan = *VPlans[0];
  if (VPlans.size() == 1 && size(FirstPlan.vectorFactors()) == 1)
    return {*FirstPlan.vectorFactors().begin(), 0, 0};

  ElementCount ScalarVF = ElementCount::getFixed(1);
  assert(hasPlanWithVF(ScalarVF) &&
         "More than a single plan/VF w/o any plan having scalar VF");

  // TODO: Compute scalar cost using VPlan-based cost model.
  InstructionCost ScalarCost = CM.expectedCost(ScalarVF);
  LLVM_DEBUG(dbgs() << "LV: Scalar loop costs: " << ScalarCost << ".\n");
  VectorizationFactor ScalarFactor(ScalarVF, ScalarCost, ScalarCost);
  VectorizationFactor BestFactor = ScalarFactor;

  bool ForceVectorization = Hints.getForce() == LoopVectorizeHints::FK_Enabled;
  if (ForceVectorization) {
    // Ignore scalar width, because the user explicitly wants vectorization.
    // Initialize cost to max so that VF = 2 is, at least, chosen during cost
    // evaluation.
    BestFactor.Cost = InstructionCost::getMax();
  }

  for (auto &P : VPlans) {
    for (ElementCount VF : P->vectorFactors()) {
      if (VF.isScalar())
        continue;
      if (!ForceVectorization && !willGenerateVectors(*P, VF, TTI)) {
        LLVM_DEBUG(
            dbgs()
            << "LV: Not considering vector loop of width " << VF
            << " because it will not generate any vector instructions.\n");
        continue;
      }

      InstructionCost Cost = cost(*P, VF);
      VectorizationFactor CurrentFactor(VF, Cost, ScalarCost);
      if (isMoreProfitable(CurrentFactor, BestFactor))
        BestFactor = CurrentFactor;

      // If profitable add it to ProfitableVF list.
      if (isMoreProfitable(CurrentFactor, ScalarFactor))
        ProfitableVFs.push_back(CurrentFactor);
    }
  }

#ifndef NDEBUG
  // Select the optimal vectorization factor according to the legacy cost-model.
  // This is now only used to verify the decisions by the new VPlan-based
  // cost-model and will be retired once the VPlan-based cost-model is
  // stabilized.
  VectorizationFactor LegacyVF = selectVectorizationFactor();
  VPlan &BestPlan = getPlanFor(BestFactor.Width);

  // Pre-compute the cost and use it to check if BestPlan contains any
  // simplifications not accounted for in the legacy cost model. If that's the
  // case, don't trigger the assertion, as the extra simplifications may cause a
  // different VF to be picked by the VPlan-based cost model.
  VPCostContext CostCtx(CM.TTI, *CM.TLI, Legal->getWidestInductionType(), CM);
  precomputeCosts(BestPlan, BestFactor.Width, CostCtx);
  assert((BestFactor.Width == LegacyVF.Width ||
          planContainsAdditionalSimplifications(getPlanFor(BestFactor.Width),
                                                CostCtx, OrigLoop)) &&
         " VPlan cost model and legacy cost model disagreed");
  assert((BestFactor.Width.isScalar() || BestFactor.ScalarCost > 0) &&
         "when vectorizing, the scalar cost must be computed.");
#endif

  return BestFactor;
}

static void addRuntimeUnrollDisableMetaData(Loop *L) {
  SmallVector<Metadata *, 4> MDs;
  // Reserve first location for self reference to the LoopID metadata node.
  MDs.push_back(nullptr);
  bool IsUnrollMetadata = false;
  MDNode *LoopID = L->getLoopID();
  if (LoopID) {
    // First find existing loop unrolling disable metadata.
    for (unsigned I = 1, IE = LoopID->getNumOperands(); I < IE; ++I) {
      auto *MD = dyn_cast<MDNode>(LoopID->getOperand(I));
      if (MD) {
        const auto *S = dyn_cast<MDString>(MD->getOperand(0));
        IsUnrollMetadata =
            S && S->getString().starts_with("llvm.loop.unroll.disable");
      }
      MDs.push_back(LoopID->getOperand(I));
    }
  }

  if (!IsUnrollMetadata) {
    // Add runtime unroll disable metadata.
    LLVMContext &Context = L->getHeader()->getContext();
    SmallVector<Metadata *, 1> DisableOperands;
    DisableOperands.push_back(
        MDString::get(Context, "llvm.loop.unroll.runtime.disable"));
    MDNode *DisableNode = MDNode::get(Context, DisableOperands);
    MDs.push_back(DisableNode);
    MDNode *NewLoopID = MDNode::get(Context, MDs);
    // Set operand 0 to refer to the loop id itself.
    NewLoopID->replaceOperandWith(0, NewLoopID);
    L->setLoopID(NewLoopID);
  }
}

// Check if \p RedResult is a ComputeReductionResult instruction, and if it is
// create a merge phi node for it.
static void createAndCollectMergePhiForReduction(
    VPInstruction *RedResult,
    VPTransformState &State, Loop *OrigLoop, BasicBlock *LoopMiddleBlock,
    bool VectorizingEpilogue) {
  if (!RedResult ||
      RedResult->getOpcode() != VPInstruction::ComputeReductionResult)
    return;

  auto *PhiR = cast<VPReductionPHIRecipe>(RedResult->getOperand(0));
  const RecurrenceDescriptor &RdxDesc = PhiR->getRecurrenceDescriptor();

  Value *FinalValue = State.get(RedResult, VPLane(VPLane::getFirstLane()));
  auto *ResumePhi =
      dyn_cast<PHINode>(PhiR->getStartValue()->getUnderlyingValue());
  if (VectorizingEpilogue && RecurrenceDescriptor::isAnyOfRecurrenceKind(
                                 RdxDesc.getRecurrenceKind())) {
    auto *Cmp = cast<ICmpInst>(PhiR->getStartValue()->getUnderlyingValue());
    assert(Cmp->getPredicate() == CmpInst::ICMP_NE);
    assert(Cmp->getOperand(1) == RdxDesc.getRecurrenceStartValue());
    ResumePhi = cast<PHINode>(Cmp->getOperand(0));
  }
  assert((!VectorizingEpilogue || ResumePhi) &&
         "when vectorizing the epilogue loop, we need a resume phi from main "
         "vector loop");

  // TODO: bc.merge.rdx should not be created here, instead it should be
  // modeled in VPlan.
  BasicBlock *LoopScalarPreHeader = OrigLoop->getLoopPreheader();
  // Create a phi node that merges control-flow from the backedge-taken check
  // block and the middle block.
  auto *BCBlockPhi =
      PHINode::Create(FinalValue->getType(), 2, "bc.merge.rdx",
                      LoopScalarPreHeader->getTerminator()->getIterator());

  // If we are fixing reductions in the epilogue loop then we should already
  // have created a bc.merge.rdx Phi after the main vector body. Ensure that
  // we carry over the incoming values correctly.
  for (auto *Incoming : predecessors(LoopScalarPreHeader)) {
    if (Incoming == LoopMiddleBlock)
      BCBlockPhi->addIncoming(FinalValue, Incoming);
    else if (ResumePhi && is_contained(ResumePhi->blocks(), Incoming))
      BCBlockPhi->addIncoming(ResumePhi->getIncomingValueForBlock(Incoming),
                              Incoming);
    else
      BCBlockPhi->addIncoming(RdxDesc.getRecurrenceStartValue(), Incoming);
  }

  auto *OrigPhi = cast<PHINode>(PhiR->getUnderlyingValue());
  // TODO: This fixup should instead be modeled in VPlan.
  // Fix the scalar loop reduction variable with the incoming reduction sum
  // from the vector body and from the backedge value.
  int IncomingEdgeBlockIdx =
      OrigPhi->getBasicBlockIndex(OrigLoop->getLoopLatch());
  assert(IncomingEdgeBlockIdx >= 0 && "Invalid block index");
  // Pick the other block.
  int SelfEdgeBlockIdx = (IncomingEdgeBlockIdx ? 0 : 1);
  OrigPhi->setIncomingValue(SelfEdgeBlockIdx, BCBlockPhi);
  Instruction *LoopExitInst = RdxDesc.getLoopExitInstr();
  OrigPhi->setIncomingValue(IncomingEdgeBlockIdx, LoopExitInst);
}

DenseMap<const SCEV *, Value *> LoopVectorizationPlanner::executePlan(
    ElementCount BestVF, unsigned BestUF, VPlan &BestVPlan,
    InnerLoopVectorizer &ILV, DominatorTree *DT, bool IsEpilogueVectorization,
    const DenseMap<const SCEV *, Value *> *ExpandedSCEVs) {
  assert(BestVPlan.hasVF(BestVF) &&
         "Trying to execute plan with unsupported VF");
  assert(BestVPlan.hasUF(BestUF) &&
         "Trying to execute plan with unsupported UF");
  assert(
      (IsEpilogueVectorization || !ExpandedSCEVs) &&
      "expanded SCEVs to reuse can only be used during epilogue vectorization");
  (void)IsEpilogueVectorization;

  // TODO: Move to VPlan transform stage once the transition to the VPlan-based
  // cost model is complete for better cost estimates.
  VPlanTransforms::unrollByUF(BestVPlan, BestUF,
                              OrigLoop->getHeader()->getContext());
  VPlanTransforms::optimizeForVFAndUF(BestVPlan, BestVF, BestUF, PSE);

  LLVM_DEBUG(dbgs() << "Executing best plan with VF=" << BestVF
                    << ", UF=" << BestUF << '\n');
  BestVPlan.setName("Final VPlan");
  LLVM_DEBUG(BestVPlan.dump());

  // Perform the actual loop transformation.
  VPTransformState State(BestVF, BestUF, LI, DT, ILV.Builder, &ILV, &BestVPlan);

  // 0. Generate SCEV-dependent code into the preheader, including TripCount,
  // before making any changes to the CFG.
  if (!BestVPlan.getPreheader()->empty()) {
    State.CFG.PrevBB = OrigLoop->getLoopPreheader();
    State.Builder.SetInsertPoint(OrigLoop->getLoopPreheader()->getTerminator());
    BestVPlan.getPreheader()->execute(&State);
  }
  if (!ILV.getTripCount())
    ILV.setTripCount(State.get(BestVPlan.getTripCount(), VPLane(0)));
  else
    assert(IsEpilogueVectorization && "should only re-use the existing trip "
                                      "count during epilogue vectorization");

  // 1. Set up the skeleton for vectorization, including vector pre-header and
  // middle block. The vector loop is created during VPlan execution.
  Value *CanonicalIVStartValue;
  std::tie(State.CFG.PrevBB, CanonicalIVStartValue) =
      ILV.createVectorizedLoopSkeleton(ExpandedSCEVs ? *ExpandedSCEVs
                                                     : State.ExpandedSCEVs);
#ifdef EXPENSIVE_CHECKS
  assert(DT->verify(DominatorTree::VerificationLevel::Fast));
#endif

  // Only use noalias metadata when using memory checks guaranteeing no overlap
  // across all iterations.
  const LoopAccessInfo *LAI = ILV.Legal->getLAI();
  std::unique_ptr<LoopVersioning> LVer = nullptr;
  if (LAI && !LAI->getRuntimePointerChecking()->getChecks().empty() &&
      !LAI->getRuntimePointerChecking()->getDiffChecks()) {

    //  We currently don't use LoopVersioning for the actual loop cloning but we
    //  still use it to add the noalias metadata.
    //  TODO: Find a better way to re-use LoopVersioning functionality to add
    //        metadata.
    LVer = std::make_unique<LoopVersioning>(
        *LAI, LAI->getRuntimePointerChecking()->getChecks(), OrigLoop, LI, DT,
        PSE.getSE());
    State.LVer = &*LVer;
    State.LVer->prepareNoAliasMetadata();
  }

  ILV.printDebugTracesAtStart();

  //===------------------------------------------------===//
  //
  // Notice: any optimization or new instruction that go
  // into the code below should also be implemented in
  // the cost-model.
  //
  //===------------------------------------------------===//

  // 2. Copy and widen instructions from the old loop into the new loop.
  BestVPlan.prepareToExecute(ILV.getTripCount(),
                             ILV.getOrCreateVectorTripCount(nullptr),
                             CanonicalIVStartValue, State);

  BestVPlan.execute(&State);

  // 2.5 Collect reduction resume values.
  auto *ExitVPBB =
      cast<VPBasicBlock>(BestVPlan.getVectorLoopRegion()->getSingleSuccessor());
  for (VPRecipeBase &R : *ExitVPBB) {
    createAndCollectMergePhiForReduction(
        dyn_cast<VPInstruction>(&R), State, OrigLoop,
        State.CFG.VPBB2IRBB[ExitVPBB], ExpandedSCEVs);
  }

  // 2.6. Maintain Loop Hints
  // Keep all loop hints from the original loop on the vector loop (we'll
  // replace the vectorizer-specific hints below).
  MDNode *OrigLoopID = OrigLoop->getLoopID();

  std::optional<MDNode *> VectorizedLoopID =
      makeFollowupLoopID(OrigLoopID, {LLVMLoopVectorizeFollowupAll,
                                      LLVMLoopVectorizeFollowupVectorized});

  VPBasicBlock *HeaderVPBB =
      BestVPlan.getVectorLoopRegion()->getEntryBasicBlock();
  Loop *L = LI->getLoopFor(State.CFG.VPBB2IRBB[HeaderVPBB]);
  if (VectorizedLoopID)
    L->setLoopID(*VectorizedLoopID);
  else {
    // Keep all loop hints from the original loop on the vector loop (we'll
    // replace the vectorizer-specific hints below).
    if (MDNode *LID = OrigLoop->getLoopID())
      L->setLoopID(LID);

    LoopVectorizeHints Hints(L, true, *ORE);
    Hints.setAlreadyVectorized();
  }
  TargetTransformInfo::UnrollingPreferences UP;
  TTI.getUnrollingPreferences(L, *PSE.getSE(), UP, ORE);
  if (!UP.UnrollVectorizedLoop || CanonicalIVStartValue)
    addRuntimeUnrollDisableMetaData(L);

  // 3. Fix the vectorized code: take care of header phi's, live-outs,
  //    predication, updating analyses.
  ILV.fixVectorizedLoop(State, BestVPlan);

  ILV.printDebugTracesAtEnd();

  // 4. Adjust branch weight of the branch in the middle block.
  auto *MiddleTerm =
      cast<BranchInst>(State.CFG.VPBB2IRBB[ExitVPBB]->getTerminator());
  if (MiddleTerm->isConditional() &&
      hasBranchWeightMD(*OrigLoop->getLoopLatch()->getTerminator())) {
    // Assume that `Count % VectorTripCount` is equally distributed.
    unsigned TripCount = BestVPlan.getUF() * State.VF.getKnownMinValue();
    assert(TripCount > 0 && "trip count should not be zero");
    const uint32_t Weights[] = {1, TripCount - 1};
    setBranchWeights(*MiddleTerm, Weights, /*IsExpected=*/false);
  }

  return State.ExpandedSCEVs;
}

//===--------------------------------------------------------------------===//
// EpilogueVectorizerMainLoop
//===--------------------------------------------------------------------===//

/// This function is partially responsible for generating the control flow
/// depicted in https://llvm.org/docs/Vectorizers.html#epilogue-vectorization.
std::pair<BasicBlock *, Value *>
EpilogueVectorizerMainLoop::createEpilogueVectorizedLoopSkeleton(
    const SCEV2ValueTy &ExpandedSCEVs) {
  createVectorLoopSkeleton("");

  // Generate the code to check the minimum iteration count of the vector
  // epilogue (see below).
  EPI.EpilogueIterationCountCheck =
      emitIterationCountCheck(LoopScalarPreHeader, true);
  EPI.EpilogueIterationCountCheck->setName("iter.check");

  // Generate the code to check any assumptions that we've made for SCEV
  // expressions.
  EPI.SCEVSafetyCheck = emitSCEVChecks(LoopScalarPreHeader);

  // Generate the code that checks at runtime if arrays overlap. We put the
  // checks into a separate block to make the more common case of few elements
  // faster.
  EPI.MemSafetyCheck = emitMemRuntimeChecks(LoopScalarPreHeader);

  // Generate the iteration count check for the main loop, *after* the check
  // for the epilogue loop, so that the path-length is shorter for the case
  // that goes directly through the vector epilogue. The longer-path length for
  // the main loop is compensated for, by the gain from vectorizing the larger
  // trip count. Note: the branch will get updated later on when we vectorize
  // the epilogue.
  EPI.MainLoopIterationCountCheck =
      emitIterationCountCheck(LoopScalarPreHeader, false);

  // Generate the induction variable.
  EPI.VectorTripCount = getOrCreateVectorTripCount(LoopVectorPreHeader);

  // Skip induction resume value creation here because they will be created in
  // the second pass for the scalar loop. The induction resume values for the
  // inductions in the epilogue loop are created before executing the plan for
  // the epilogue loop.

  return {LoopVectorPreHeader, nullptr};
}

void EpilogueVectorizerMainLoop::printDebugTracesAtStart() {
  LLVM_DEBUG({
    dbgs() << "Create Skeleton for epilogue vectorized loop (first pass)\n"
           << "Main Loop VF:" << EPI.MainLoopVF
           << ", Main Loop UF:" << EPI.MainLoopUF
           << ", Epilogue Loop VF:" << EPI.EpilogueVF
           << ", Epilogue Loop UF:" << EPI.EpilogueUF << "\n";
  });
}

void EpilogueVectorizerMainLoop::printDebugTracesAtEnd() {
  DEBUG_WITH_TYPE(VerboseDebug, {
    dbgs() << "intermediate fn:\n"
           << *OrigLoop->getHeader()->getParent() << "\n";
  });
}

BasicBlock *
EpilogueVectorizerMainLoop::emitIterationCountCheck(BasicBlock *Bypass,
                                                    bool ForEpilogue) {
  assert(Bypass && "Expected valid bypass basic block.");
  ElementCount VFactor = ForEpilogue ? EPI.EpilogueVF : VF;
  unsigned UFactor = ForEpilogue ? EPI.EpilogueUF : UF;
  Value *Count = getTripCount();
  // Reuse existing vector loop preheader for TC checks.
  // Note that new preheader block is generated for vector loop.
  BasicBlock *const TCCheckBlock = LoopVectorPreHeader;
  IRBuilder<> Builder(TCCheckBlock->getTerminator());

  // Generate code to check if the loop's trip count is less than VF * UF of the
  // main vector loop.
  auto P = Cost->requiresScalarEpilogue(ForEpilogue ? EPI.EpilogueVF.isVector()
                                                    : VF.isVector())
               ? ICmpInst::ICMP_ULE
               : ICmpInst::ICMP_ULT;

  Value *CheckMinIters = Builder.CreateICmp(
      P, Count, createStepForVF(Builder, Count->getType(), VFactor, UFactor),
      "min.iters.check");

  if (!ForEpilogue)
    TCCheckBlock->setName("vector.main.loop.iter.check");

  // Create new preheader for vector loop.
  LoopVectorPreHeader = SplitBlock(TCCheckBlock, TCCheckBlock->getTerminator(),
                                   DT, LI, nullptr, "vector.ph");

  if (ForEpilogue) {
    assert(DT->properlyDominates(DT->getNode(TCCheckBlock),
                                 DT->getNode(Bypass)->getIDom()) &&
           "TC check is expected to dominate Bypass");

    // Update dominator for Bypass.
    DT->changeImmediateDominator(Bypass, TCCheckBlock);
    LoopBypassBlocks.push_back(TCCheckBlock);

    // Save the trip count so we don't have to regenerate it in the
    // vec.epilog.iter.check. This is safe to do because the trip count
    // generated here dominates the vector epilog iter check.
    EPI.TripCount = Count;
  }

  BranchInst &BI =
      *BranchInst::Create(Bypass, LoopVectorPreHeader, CheckMinIters);
  if (hasBranchWeightMD(*OrigLoop->getLoopLatch()->getTerminator()))
    setBranchWeights(BI, MinItersBypassWeights, /*IsExpected=*/false);
  ReplaceInstWithInst(TCCheckBlock->getTerminator(), &BI);

  return TCCheckBlock;
}

//===--------------------------------------------------------------------===//
// EpilogueVectorizerEpilogueLoop
//===--------------------------------------------------------------------===//

/// This function is partially responsible for generating the control flow
/// depicted in https://llvm.org/docs/Vectorizers.html#epilogue-vectorization.
std::pair<BasicBlock *, Value *>
EpilogueVectorizerEpilogueLoop::createEpilogueVectorizedLoopSkeleton(
    const SCEV2ValueTy &ExpandedSCEVs) {
  createVectorLoopSkeleton("vec.epilog.");

  // Now, compare the remaining count and if there aren't enough iterations to
  // execute the vectorized epilogue skip to the scalar part.
  LoopVectorPreHeader->setName("vec.epilog.ph");
  BasicBlock *VecEpilogueIterationCountCheck =
      SplitBlock(LoopVectorPreHeader, LoopVectorPreHeader->begin(), DT, LI,
                 nullptr, "vec.epilog.iter.check", true);
  emitMinimumVectorEpilogueIterCountCheck(LoopScalarPreHeader,
                                          VecEpilogueIterationCountCheck);

  // Adjust the control flow taking the state info from the main loop
  // vectorization into account.
  assert(EPI.MainLoopIterationCountCheck && EPI.EpilogueIterationCountCheck &&
         "expected this to be saved from the previous pass.");
  EPI.MainLoopIterationCountCheck->getTerminator()->replaceUsesOfWith(
      VecEpilogueIterationCountCheck, LoopVectorPreHeader);

  DT->changeImmediateDominator(LoopVectorPreHeader,
                               EPI.MainLoopIterationCountCheck);

  EPI.EpilogueIterationCountCheck->getTerminator()->replaceUsesOfWith(
      VecEpilogueIterationCountCheck, LoopScalarPreHeader);

  if (EPI.SCEVSafetyCheck)
    EPI.SCEVSafetyCheck->getTerminator()->replaceUsesOfWith(
        VecEpilogueIterationCountCheck, LoopScalarPreHeader);
  if (EPI.MemSafetyCheck)
    EPI.MemSafetyCheck->getTerminator()->replaceUsesOfWith(
        VecEpilogueIterationCountCheck, LoopScalarPreHeader);

  DT->changeImmediateDominator(
      VecEpilogueIterationCountCheck,
      VecEpilogueIterationCountCheck->getSinglePredecessor());

  DT->changeImmediateDominator(LoopScalarPreHeader,
                               EPI.EpilogueIterationCountCheck);
  if (!Cost->requiresScalarEpilogue(EPI.EpilogueVF.isVector()))
    // If there is an epilogue which must run, there's no edge from the
    // middle block to exit blocks  and thus no need to update the immediate
    // dominator of the exit blocks.
    DT->changeImmediateDominator(LoopExitBlock,
                                 EPI.EpilogueIterationCountCheck);

  // Keep track of bypass blocks, as they feed start values to the induction and
  // reduction phis in the scalar loop preheader.
  if (EPI.SCEVSafetyCheck)
    LoopBypassBlocks.push_back(EPI.SCEVSafetyCheck);
  if (EPI.MemSafetyCheck)
    LoopBypassBlocks.push_back(EPI.MemSafetyCheck);
  LoopBypassBlocks.push_back(EPI.EpilogueIterationCountCheck);

  // The vec.epilog.iter.check block may contain Phi nodes from inductions or
  // reductions which merge control-flow from the latch block and the middle
  // block. Update the incoming values here and move the Phi into the preheader.
  SmallVector<PHINode *, 4> PhisInBlock;
  for (PHINode &Phi : VecEpilogueIterationCountCheck->phis())
    PhisInBlock.push_back(&Phi);

  for (PHINode *Phi : PhisInBlock) {
    Phi->moveBefore(LoopVectorPreHeader->getFirstNonPHI());
    Phi->replaceIncomingBlockWith(
        VecEpilogueIterationCountCheck->getSinglePredecessor(),
        VecEpilogueIterationCountCheck);

    // If the phi doesn't have an incoming value from the
    // EpilogueIterationCountCheck, we are done. Otherwise remove the incoming
    // value and also those from other check blocks. This is needed for
    // reduction phis only.
    if (none_of(Phi->blocks(), [&](BasicBlock *IncB) {
          return EPI.EpilogueIterationCountCheck == IncB;
        }))
      continue;
    Phi->removeIncomingValue(EPI.EpilogueIterationCountCheck);
    if (EPI.SCEVSafetyCheck)
      Phi->removeIncomingValue(EPI.SCEVSafetyCheck);
    if (EPI.MemSafetyCheck)
      Phi->removeIncomingValue(EPI.MemSafetyCheck);
  }

  // Generate a resume induction for the vector epilogue and put it in the
  // vector epilogue preheader
  Type *IdxTy = Legal->getWidestInductionType();
  PHINode *EPResumeVal = PHINode::Create(IdxTy, 2, "vec.epilog.resume.val");
  EPResumeVal->insertBefore(LoopVectorPreHeader->getFirstNonPHIIt());
  EPResumeVal->addIncoming(EPI.VectorTripCount, VecEpilogueIterationCountCheck);
  EPResumeVal->addIncoming(ConstantInt::get(IdxTy, 0),
                           EPI.MainLoopIterationCountCheck);

  // Generate induction resume values. These variables save the new starting
  // indexes for the scalar loop. They are used to test if there are any tail
  // iterations left once the vector loop has completed.
  // Note that when the vectorized epilogue is skipped due to iteration count
  // check, then the resume value for the induction variable comes from
  // the trip count of the main vector loop, hence passing the AdditionalBypass
  // argument.
  createInductionResumeValues(ExpandedSCEVs,
                              {VecEpilogueIterationCountCheck,
                               EPI.VectorTripCount} /* AdditionalBypass */);

  return {LoopVectorPreHeader, EPResumeVal};
}

BasicBlock *
EpilogueVectorizerEpilogueLoop::emitMinimumVectorEpilogueIterCountCheck(
    BasicBlock *Bypass, BasicBlock *Insert) {

  assert(EPI.TripCount &&
         "Expected trip count to have been safed in the first pass.");
  assert(
      (!isa<Instruction>(EPI.TripCount) ||
       DT->dominates(cast<Instruction>(EPI.TripCount)->getParent(), Insert)) &&
      "saved trip count does not dominate insertion point.");
  Value *TC = EPI.TripCount;
  IRBuilder<> Builder(Insert->getTerminator());
  Value *Count = Builder.CreateSub(TC, EPI.VectorTripCount, "n.vec.remaining");

  // Generate code to check if the loop's trip count is less than VF * UF of the
  // vector epilogue loop.
  auto P = Cost->requiresScalarEpilogue(EPI.EpilogueVF.isVector())
               ? ICmpInst::ICMP_ULE
               : ICmpInst::ICMP_ULT;

  Value *CheckMinIters =
      Builder.CreateICmp(P, Count,
                         createStepForVF(Builder, Count->getType(),
                                         EPI.EpilogueVF, EPI.EpilogueUF),
                         "min.epilog.iters.check");

  BranchInst &BI =
      *BranchInst::Create(Bypass, LoopVectorPreHeader, CheckMinIters);
  if (hasBranchWeightMD(*OrigLoop->getLoopLatch()->getTerminator())) {
    unsigned MainLoopStep = UF * VF.getKnownMinValue();
    unsigned EpilogueLoopStep =
        EPI.EpilogueUF * EPI.EpilogueVF.getKnownMinValue();
    // We assume the remaining `Count` is equally distributed in
    // [0, MainLoopStep)
    // So the probability for `Count < EpilogueLoopStep` should be
    // min(MainLoopStep, EpilogueLoopStep) / MainLoopStep
    unsigned EstimatedSkipCount = std::min(MainLoopStep, EpilogueLoopStep);
    const uint32_t Weights[] = {EstimatedSkipCount,
                                MainLoopStep - EstimatedSkipCount};
    setBranchWeights(BI, Weights, /*IsExpected=*/false);
  }
  ReplaceInstWithInst(Insert->getTerminator(), &BI);
  LoopBypassBlocks.push_back(Insert);
  return Insert;
}

void EpilogueVectorizerEpilogueLoop::printDebugTracesAtStart() {
  LLVM_DEBUG({
    dbgs() << "Create Skeleton for epilogue vectorized loop (second pass)\n"
           << "Epilogue Loop VF:" << EPI.EpilogueVF
           << ", Epilogue Loop UF:" << EPI.EpilogueUF << "\n";
  });
}

void EpilogueVectorizerEpilogueLoop::printDebugTracesAtEnd() {
  DEBUG_WITH_TYPE(VerboseDebug, {
    dbgs() << "final fn:\n" << *OrigLoop->getHeader()->getParent() << "\n";
  });
}

iterator_range<mapped_iterator<Use *, std::function<VPValue *(Value *)>>>
VPRecipeBuilder::mapToVPValues(User::op_range Operands) {
  std::function<VPValue *(Value *)> Fn = [this](Value *Op) {
    return getVPValueOrAddLiveIn(Op);
  };
  return map_range(Operands, Fn);
}

void VPRecipeBuilder::createSwitchEdgeMasks(SwitchInst *SI) {
  BasicBlock *Src = SI->getParent();
  assert(!OrigLoop->isLoopExiting(Src) &&
         all_of(successors(Src),
                [this](BasicBlock *Succ) {
                  return OrigLoop->getHeader() != Succ;
                }) &&
         "unsupported switch either exiting loop or continuing to header");
  // Create masks where the terminator in Src is a switch. We create mask for
  // all edges at the same time. This is more efficient, as we can create and
  // collect compares for all cases once.
  VPValue *Cond = getVPValueOrAddLiveIn(SI->getCondition());
  BasicBlock *DefaultDst = SI->getDefaultDest();
  MapVector<BasicBlock *, SmallVector<VPValue *>> Dst2Compares;
  for (auto &C : SI->cases()) {
    BasicBlock *Dst = C.getCaseSuccessor();
    assert(!EdgeMaskCache.contains({Src, Dst}) && "Edge masks already created");
    // Cases whose destination is the same as default are redundant and can be
    // ignored - they will get there anyhow.
    if (Dst == DefaultDst)
      continue;
    auto I = Dst2Compares.insert({Dst, {}});
    VPValue *V = getVPValueOrAddLiveIn(C.getCaseValue());
    I.first->second.push_back(Builder.createICmp(CmpInst::ICMP_EQ, Cond, V));
  }

  // We need to handle 2 separate cases below for all entries in Dst2Compares,
  // which excludes destinations matching the default destination.
  VPValue *SrcMask = getBlockInMask(Src);
  VPValue *DefaultMask = nullptr;
  for (const auto &[Dst, Conds] : Dst2Compares) {
    // 1. Dst is not the default destination. Dst is reached if any of the cases
    // with destination == Dst are taken. Join the conditions for each case
    // whose destination == Dst using an OR.
    VPValue *Mask = Conds[0];
    for (VPValue *V : ArrayRef<VPValue *>(Conds).drop_front())
      Mask = Builder.createOr(Mask, V);
    if (SrcMask)
      Mask = Builder.createLogicalAnd(SrcMask, Mask);
    EdgeMaskCache[{Src, Dst}] = Mask;

    // 2. Create the mask for the default destination, which is reached if none
    // of the cases with destination != default destination are taken. Join the
    // conditions for each case where the destination is != Dst using an OR and
    // negate it.
    DefaultMask = DefaultMask ? Builder.createOr(DefaultMask, Mask) : Mask;
  }

  if (DefaultMask) {
    DefaultMask = Builder.createNot(DefaultMask);
    if (SrcMask)
      DefaultMask = Builder.createLogicalAnd(SrcMask, DefaultMask);
  }
  EdgeMaskCache[{Src, DefaultDst}] = DefaultMask;
}

VPValue *VPRecipeBuilder::createEdgeMask(BasicBlock *Src, BasicBlock *Dst) {
  assert(is_contained(predecessors(Dst), Src) && "Invalid edge");

  // Look for cached value.
  std::pair<BasicBlock *, BasicBlock *> Edge(Src, Dst);
  EdgeMaskCacheTy::iterator ECEntryIt = EdgeMaskCache.find(Edge);
  if (ECEntryIt != EdgeMaskCache.end())
    return ECEntryIt->second;

  if (auto *SI = dyn_cast<SwitchInst>(Src->getTerminator())) {
    createSwitchEdgeMasks(SI);
    assert(EdgeMaskCache.contains(Edge) && "Mask for Edge not created?");
    return EdgeMaskCache[Edge];
  }

  VPValue *SrcMask = getBlockInMask(Src);

  // The terminator has to be a branch inst!
  BranchInst *BI = dyn_cast<BranchInst>(Src->getTerminator());
  assert(BI && "Unexpected terminator found");
  if (!BI->isConditional() || BI->getSuccessor(0) == BI->getSuccessor(1))
    return EdgeMaskCache[Edge] = SrcMask;

  // If source is an exiting block, we know the exit edge is dynamically dead
  // in the vector loop, and thus we don't need to restrict the mask.  Avoid
  // adding uses of an otherwise potentially dead instruction.
  if (OrigLoop->isLoopExiting(Src))
    return EdgeMaskCache[Edge] = SrcMask;

  VPValue *EdgeMask = getVPValueOrAddLiveIn(BI->getCondition());
  assert(EdgeMask && "No Edge Mask found for condition");

  if (BI->getSuccessor(0) != Dst)
    EdgeMask = Builder.createNot(EdgeMask, BI->getDebugLoc());

  if (SrcMask) { // Otherwise block in-mask is all-one, no need to AND.
    // The bitwise 'And' of SrcMask and EdgeMask introduces new UB if SrcMask
    // is false and EdgeMask is poison. Avoid that by using 'LogicalAnd'
    // instead which generates 'select i1 SrcMask, i1 EdgeMask, i1 false'.
    EdgeMask = Builder.createLogicalAnd(SrcMask, EdgeMask, BI->getDebugLoc());
  }

  return EdgeMaskCache[Edge] = EdgeMask;
}

VPValue *VPRecipeBuilder::getEdgeMask(BasicBlock *Src, BasicBlock *Dst) const {
  assert(is_contained(predecessors(Dst), Src) && "Invalid edge");

  // Look for cached value.
  std::pair<BasicBlock *, BasicBlock *> Edge(Src, Dst);
  EdgeMaskCacheTy::const_iterator ECEntryIt = EdgeMaskCache.find(Edge);
  assert(ECEntryIt != EdgeMaskCache.end() &&
         "looking up mask for edge which has not been created");
  return ECEntryIt->second;
}

void VPRecipeBuilder::createHeaderMask() {
  BasicBlock *Header = OrigLoop->getHeader();

  // When not folding the tail, use nullptr to model all-true mask.
  if (!CM.foldTailByMasking()) {
    BlockMaskCache[Header] = nullptr;
    return;
  }

  // Introduce the early-exit compare IV <= BTC to form header block mask.
  // This is used instead of IV < TC because TC may wrap, unlike BTC. Start by
  // constructing the desired canonical IV in the header block as its first
  // non-phi instructions.

  VPBasicBlock *HeaderVPBB = Plan.getVectorLoopRegion()->getEntryBasicBlock();
  auto NewInsertionPoint = HeaderVPBB->getFirstNonPhi();
  auto *IV = new VPWidenCanonicalIVRecipe(Plan.getCanonicalIV());
  HeaderVPBB->insert(IV, NewInsertionPoint);

  VPBuilder::InsertPointGuard Guard(Builder);
  Builder.setInsertPoint(HeaderVPBB, NewInsertionPoint);
  VPValue *BlockMask = nullptr;
  VPValue *BTC = Plan.getOrCreateBackedgeTakenCount();
  BlockMask = Builder.createICmp(CmpInst::ICMP_ULE, IV, BTC);
  BlockMaskCache[Header] = BlockMask;
}

VPValue *VPRecipeBuilder::getBlockInMask(BasicBlock *BB) const {
  // Return the cached value.
  BlockMaskCacheTy::const_iterator BCEntryIt = BlockMaskCache.find(BB);
  assert(BCEntryIt != BlockMaskCache.end() &&
         "Trying to access mask for block without one.");
  return BCEntryIt->second;
}

void VPRecipeBuilder::createBlockInMask(BasicBlock *BB) {
  assert(OrigLoop->contains(BB) && "Block is not a part of a loop");
  assert(BlockMaskCache.count(BB) == 0 && "Mask for block already computed");
  assert(OrigLoop->getHeader() != BB &&
         "Loop header must have cached block mask");

  // All-one mask is modelled as no-mask following the convention for masked
  // load/store/gather/scatter. Initialize BlockMask to no-mask.
  VPValue *BlockMask = nullptr;
  // This is the block mask. We OR all unique incoming edges.
  for (auto *Predecessor :
       SetVector<BasicBlock *>(pred_begin(BB), pred_end(BB))) {
    VPValue *EdgeMask = createEdgeMask(Predecessor, BB);
    if (!EdgeMask) { // Mask of predecessor is all-one so mask of block is too.
      BlockMaskCache[BB] = EdgeMask;
      return;
    }

    if (!BlockMask) { // BlockMask has its initialized nullptr value.
      BlockMask = EdgeMask;
      continue;
    }

    BlockMask = Builder.createOr(BlockMask, EdgeMask, {});
  }

  BlockMaskCache[BB] = BlockMask;
}

VPWidenMemoryRecipe *
VPRecipeBuilder::tryToWidenMemory(Instruction *I, ArrayRef<VPValue *> Operands,
                                  VFRange &Range) {
  assert((isa<LoadInst>(I) || isa<StoreInst>(I)) &&
         "Must be called with either a load or store");

  auto WillWiden = [&](ElementCount VF) -> bool {
    LoopVectorizationCostModel::InstWidening Decision =
        CM.getWideningDecision(I, VF);
    assert(Decision != LoopVectorizationCostModel::CM_Unknown &&
           "CM decision should be taken at this point.");
    if (Decision == LoopVectorizationCostModel::CM_Interleave)
      return true;
    if (CM.isScalarAfterVectorization(I, VF) ||
        CM.isProfitableToScalarize(I, VF))
      return false;
    return Decision != LoopVectorizationCostModel::CM_Scalarize;
  };

  if (!LoopVectorizationPlanner::getDecisionAndClampRange(WillWiden, Range))
    return nullptr;

  VPValue *Mask = nullptr;
  if (Legal->isMaskRequired(I))
    Mask = getBlockInMask(I->getParent());

  // Determine if the pointer operand of the access is either consecutive or
  // reverse consecutive.
  LoopVectorizationCostModel::InstWidening Decision =
      CM.getWideningDecision(I, Range.Start);
  bool Reverse = Decision == LoopVectorizationCostModel::CM_Widen_Reverse;
  bool Consecutive =
      Reverse || Decision == LoopVectorizationCostModel::CM_Widen;

  VPValue *Ptr = isa<LoadInst>(I) ? Operands[0] : Operands[1];
  if (Consecutive) {
    auto *GEP = dyn_cast<GetElementPtrInst>(
        Ptr->getUnderlyingValue()->stripPointerCasts());
    auto *VectorPtr = new VPVectorPointerRecipe(
        Ptr, getLoadStoreType(I), Reverse, GEP ? GEP->isInBounds() : false,
        I->getDebugLoc());
    Builder.getInsertBlock()->appendRecipe(VectorPtr);
    Ptr = VectorPtr;
  }
  if (LoadInst *Load = dyn_cast<LoadInst>(I))
    return new VPWidenLoadRecipe(*Load, Ptr, Mask, Consecutive, Reverse,
                                 I->getDebugLoc());

  StoreInst *Store = cast<StoreInst>(I);
  return new VPWidenStoreRecipe(*Store, Ptr, Operands[0], Mask, Consecutive,
                                Reverse, I->getDebugLoc());
}

/// Creates a VPWidenIntOrFpInductionRecpipe for \p Phi. If needed, it will also
/// insert a recipe to expand the step for the induction recipe.
static VPWidenIntOrFpInductionRecipe *
createWidenInductionRecipes(PHINode *Phi, Instruction *PhiOrTrunc,
                            VPValue *Start, const InductionDescriptor &IndDesc,
                            VPlan &Plan, ScalarEvolution &SE, Loop &OrigLoop) {
  assert(IndDesc.getStartValue() ==
         Phi->getIncomingValueForBlock(OrigLoop.getLoopPreheader()));
  assert(SE.isLoopInvariant(IndDesc.getStep(), &OrigLoop) &&
         "step must be loop invariant");

  VPValue *Step =
      vputils::getOrCreateVPValueForSCEVExpr(Plan, IndDesc.getStep(), SE);
  if (auto *TruncI = dyn_cast<TruncInst>(PhiOrTrunc)) {
    return new VPWidenIntOrFpInductionRecipe(Phi, Start, Step, &Plan.getVF(),
                                             IndDesc, TruncI);
  }
  assert(isa<PHINode>(PhiOrTrunc) && "must be a phi node here");
  return new VPWidenIntOrFpInductionRecipe(Phi, Start, Step, &Plan.getVF(),
                                           IndDesc);
}

VPHeaderPHIRecipe *VPRecipeBuilder::tryToOptimizeInductionPHI(
    PHINode *Phi, ArrayRef<VPValue *> Operands, VFRange &Range) {

  // Check if this is an integer or fp induction. If so, build the recipe that
  // produces its scalar and vector values.
  if (auto *II = Legal->getIntOrFpInductionDescriptor(Phi))
    return createWidenInductionRecipes(Phi, Phi, Operands[0], *II, Plan,
                                       *PSE.getSE(), *OrigLoop);

  // Check if this is pointer induction. If so, build the recipe for it.
  if (auto *II = Legal->getPointerInductionDescriptor(Phi)) {
    VPValue *Step = vputils::getOrCreateVPValueForSCEVExpr(Plan, II->getStep(),
                                                           *PSE.getSE());
    return new VPWidenPointerInductionRecipe(
        Phi, Operands[0], Step, *II,
        LoopVectorizationPlanner::getDecisionAndClampRange(
            [&](ElementCount VF) {
              return CM.isScalarAfterVectorization(Phi, VF);
            },
            Range));
  }
  return nullptr;
}

VPWidenIntOrFpInductionRecipe *VPRecipeBuilder::tryToOptimizeInductionTruncate(
    TruncInst *I, ArrayRef<VPValue *> Operands, VFRange &Range) {
  // Optimize the special case where the source is a constant integer
  // induction variable. Notice that we can only optimize the 'trunc' case
  // because (a) FP conversions lose precision, (b) sext/zext may wrap, and
  // (c) other casts depend on pointer size.

  // Determine whether \p K is a truncation based on an induction variable that
  // can be optimized.
  auto IsOptimizableIVTruncate =
      [&](Instruction *K) -> std::function<bool(ElementCount)> {
    return [=](ElementCount VF) -> bool {
      return CM.isOptimizableIVTruncate(K, VF);
    };
  };

  if (LoopVectorizationPlanner::getDecisionAndClampRange(
          IsOptimizableIVTruncate(I), Range)) {

    auto *Phi = cast<PHINode>(I->getOperand(0));
    const InductionDescriptor &II = *Legal->getIntOrFpInductionDescriptor(Phi);
    VPValue *Start = Plan.getOrAddLiveIn(II.getStartValue());
    return createWidenInductionRecipes(Phi, I, Start, II, Plan, *PSE.getSE(),
                                       *OrigLoop);
  }
  return nullptr;
}

VPBlendRecipe *VPRecipeBuilder::tryToBlend(PHINode *Phi,
                                           ArrayRef<VPValue *> Operands) {
  unsigned NumIncoming = Phi->getNumIncomingValues();

  // We know that all PHIs in non-header blocks are converted into selects, so
  // we don't have to worry about the insertion order and we can just use the
  // builder. At this point we generate the predication tree. There may be
  // duplications since this is a simple recursive scan, but future
  // optimizations will clean it up.
  SmallVector<VPValue *, 2> OperandsWithMask;

  for (unsigned In = 0; In < NumIncoming; In++) {
    OperandsWithMask.push_back(Operands[In]);
    VPValue *EdgeMask =
        getEdgeMask(Phi->getIncomingBlock(In), Phi->getParent());
    if (!EdgeMask) {
      assert(In == 0 && "Both null and non-null edge masks found");
      assert(all_equal(Operands) &&
             "Distinct incoming values with one having a full mask");
      break;
    }
    OperandsWithMask.push_back(EdgeMask);
  }
  return new VPBlendRecipe(Phi, OperandsWithMask);
}

VPSingleDefRecipe *VPRecipeBuilder::tryToWidenCall(CallInst *CI,
                                                   ArrayRef<VPValue *> Operands,
                                                   VFRange &Range) {
  bool IsPredicated = LoopVectorizationPlanner::getDecisionAndClampRange(
      [this, CI](ElementCount VF) {
        return CM.isScalarWithPredication(CI, VF);
      },
      Range);

  if (IsPredicated)
    return nullptr;

  Intrinsic::ID ID = getVectorIntrinsicIDForCall(CI, TLI);
  if (ID && (ID == Intrinsic::assume || ID == Intrinsic::lifetime_end ||
             ID == Intrinsic::lifetime_start || ID == Intrinsic::sideeffect ||
             ID == Intrinsic::pseudoprobe ||
             ID == Intrinsic::experimental_noalias_scope_decl))
    return nullptr;

  SmallVector<VPValue *, 4> Ops(Operands.take_front(CI->arg_size()));

  // Is it beneficial to perform intrinsic call compared to lib call?
  bool ShouldUseVectorIntrinsic =
      ID && LoopVectorizationPlanner::getDecisionAndClampRange(
                [&](ElementCount VF) -> bool {
                  return CM.getCallWideningDecision(CI, VF).Kind ==
                         LoopVectorizationCostModel::CM_IntrinsicCall;
                },
                Range);
  if (ShouldUseVectorIntrinsic)
    return new VPWidenIntrinsicRecipe(*CI, ID, Ops, CI->getType(),
                                      CI->getDebugLoc());

  Function *Variant = nullptr;
  std::optional<unsigned> MaskPos;
  // Is better to call a vectorized version of the function than to to scalarize
  // the call?
  auto ShouldUseVectorCall = LoopVectorizationPlanner::getDecisionAndClampRange(
      [&](ElementCount VF) -> bool {
        // The following case may be scalarized depending on the VF.
        // The flag shows whether we can use a usual Call for vectorized
        // version of the instruction.

        // If we've found a variant at a previous VF, then stop looking. A
        // vectorized variant of a function expects input in a certain shape
        // -- basically the number of input registers, the number of lanes
        // per register, and whether there's a mask required.
        // We store a pointer to the variant in the VPWidenCallRecipe, so
        // once we have an appropriate variant it's only valid for that VF.
        // This will force a different vplan to be generated for each VF that
        // finds a valid variant.
        if (Variant)
          return false;
        LoopVectorizationCostModel::CallWideningDecision Decision =
            CM.getCallWideningDecision(CI, VF);
        if (Decision.Kind == LoopVectorizationCostModel::CM_VectorCall) {
          Variant = Decision.Variant;
          MaskPos = Decision.MaskPos;
          return true;
        }

        return false;
      },
      Range);
  if (ShouldUseVectorCall) {
    if (MaskPos.has_value()) {
      // We have 2 cases that would require a mask:
      //   1) The block needs to be predicated, either due to a conditional
      //      in the scalar loop or use of an active lane mask with
      //      tail-folding, and we use the appropriate mask for the block.
      //   2) No mask is required for the block, but the only available
      //      vector variant at this VF requires a mask, so we synthesize an
      //      all-true mask.
      VPValue *Mask = nullptr;
      if (Legal->isMaskRequired(CI))
        Mask = getBlockInMask(CI->getParent());
      else
        Mask = Plan.getOrAddLiveIn(
            ConstantInt::getTrue(IntegerType::getInt1Ty(CI->getContext())));

      Ops.insert(Ops.begin() + *MaskPos, Mask);
    }

    Ops.push_back(Operands.back());
    return new VPWidenCallRecipe(CI, Variant, Ops, CI->getDebugLoc());
  }

  return nullptr;
}

bool VPRecipeBuilder::shouldWiden(Instruction *I, VFRange &Range) const {
  assert(!isa<BranchInst>(I) && !isa<PHINode>(I) && !isa<LoadInst>(I) &&
         !isa<StoreInst>(I) && "Instruction should have been handled earlier");
  // Instruction should be widened, unless it is scalar after vectorization,
  // scalarization is profitable or it is predicated.
  auto WillScalarize = [this, I](ElementCount VF) -> bool {
    return CM.isScalarAfterVectorization(I, VF) ||
           CM.isProfitableToScalarize(I, VF) ||
           CM.isScalarWithPredication(I, VF);
  };
  return !LoopVectorizationPlanner::getDecisionAndClampRange(WillScalarize,
                                                             Range);
}

VPWidenRecipe *VPRecipeBuilder::tryToWiden(Instruction *I,
                                           ArrayRef<VPValue *> Operands,
                                           VPBasicBlock *VPBB) {
  switch (I->getOpcode()) {
  default:
    return nullptr;
  case Instruction::SDiv:
  case Instruction::UDiv:
  case Instruction::SRem:
  case Instruction::URem: {
    // If not provably safe, use a select to form a safe divisor before widening the
    // div/rem operation itself.  Otherwise fall through to general handling below.
    if (CM.isPredicatedInst(I)) {
      SmallVector<VPValue *> Ops(Operands);
      VPValue *Mask = getBlockInMask(I->getParent());
      VPValue *One =
          Plan.getOrAddLiveIn(ConstantInt::get(I->getType(), 1u, false));
      auto *SafeRHS = Builder.createSelect(Mask, Ops[1], One, I->getDebugLoc());
      Ops[1] = SafeRHS;
      return new VPWidenRecipe(*I, make_range(Ops.begin(), Ops.end()));
    }
    [[fallthrough]];
  }
  case Instruction::Add:
  case Instruction::And:
  case Instruction::AShr:
  case Instruction::FAdd:
  case Instruction::FCmp:
  case Instruction::FDiv:
  case Instruction::FMul:
  case Instruction::FNeg:
  case Instruction::FRem:
  case Instruction::FSub:
  case Instruction::ICmp:
  case Instruction::LShr:
  case Instruction::Mul:
  case Instruction::Or:
  case Instruction::Select:
  case Instruction::Shl:
  case Instruction::Sub:
  case Instruction::Xor:
  case Instruction::Freeze:
    SmallVector<VPValue *> NewOps(Operands);
    if (Instruction::isBinaryOp(I->getOpcode())) {
      // The legacy cost model uses SCEV to check if some of the operands are
      // constants. To match the legacy cost model's behavior, use SCEV to try
      // to replace operands with constants.
      ScalarEvolution &SE = *PSE.getSE();
      auto GetConstantViaSCEV = [this, &SE](VPValue *Op) {
        Value *V = Op->getUnderlyingValue();
        if (isa<Constant>(V) || !SE.isSCEVable(V->getType()))
          return Op;
        auto *C = dyn_cast<SCEVConstant>(SE.getSCEV(V));
        if (!C)
          return Op;
        return Plan.getOrAddLiveIn(C->getValue());
      };
      // For Mul, the legacy cost model checks both operands.
      if (I->getOpcode() == Instruction::Mul)
        NewOps[0] = GetConstantViaSCEV(NewOps[0]);
      // For other binops, the legacy cost model only checks the second operand.
      NewOps[1] = GetConstantViaSCEV(NewOps[1]);
    }
    return new VPWidenRecipe(*I, make_range(NewOps.begin(), NewOps.end()));
  };
}

VPHistogramRecipe *
VPRecipeBuilder::tryToWidenHistogram(const HistogramInfo *HI,
                                     ArrayRef<VPValue *> Operands) {
  // FIXME: Support other operations.
  unsigned Opcode = HI->Update->getOpcode();
  assert((Opcode == Instruction::Add || Opcode == Instruction::Sub) &&
         "Histogram update operation must be an Add or Sub");

  SmallVector<VPValue *, 3> HGramOps;
  // Bucket address.
  HGramOps.push_back(Operands[1]);
  // Increment value.
  HGramOps.push_back(getVPValueOrAddLiveIn(HI->Update->getOperand(1)));

  // In case of predicated execution (due to tail-folding, or conditional
  // execution, or both), pass the relevant mask.
  if (Legal->isMaskRequired(HI->Store))
    HGramOps.push_back(getBlockInMask(HI->Store->getParent()));

  return new VPHistogramRecipe(Opcode,
                               make_range(HGramOps.begin(), HGramOps.end()),
                               HI->Store->getDebugLoc());
}

void VPRecipeBuilder::fixHeaderPhis() {
  BasicBlock *OrigLatch = OrigLoop->getLoopLatch();
  for (VPHeaderPHIRecipe *R : PhisToFix) {
    auto *PN = cast<PHINode>(R->getUnderlyingValue());
    VPRecipeBase *IncR =
        getRecipe(cast<Instruction>(PN->getIncomingValueForBlock(OrigLatch)));
    R->addOperand(IncR->getVPSingleValue());
  }
}

VPReplicateRecipe *VPRecipeBuilder::handleReplication(Instruction *I,
                                                      VFRange &Range) {
  bool IsUniform = LoopVectorizationPlanner::getDecisionAndClampRange(
      [&](ElementCount VF) { return CM.isUniformAfterVectorization(I, VF); },
      Range);

  bool IsPredicated = CM.isPredicatedInst(I);

  // Even if the instruction is not marked as uniform, there are certain
  // intrinsic calls that can be effectively treated as such, so we check for
  // them here. Conservatively, we only do this for scalable vectors, since
  // for fixed-width VFs we can always fall back on full scalarization.
  if (!IsUniform && Range.Start.isScalable() && isa<IntrinsicInst>(I)) {
    switch (cast<IntrinsicInst>(I)->getIntrinsicID()) {
    case Intrinsic::assume:
    case Intrinsic::lifetime_start:
    case Intrinsic::lifetime_end:
      // For scalable vectors if one of the operands is variant then we still
      // want to mark as uniform, which will generate one instruction for just
      // the first lane of the vector. We can't scalarize the call in the same
      // way as for fixed-width vectors because we don't know how many lanes
      // there are.
      //
      // The reasons for doing it this way for scalable vectors are:
      //   1. For the assume intrinsic generating the instruction for the first
      //      lane is still be better than not generating any at all. For
      //      example, the input may be a splat across all lanes.
      //   2. For the lifetime start/end intrinsics the pointer operand only
      //      does anything useful when the input comes from a stack object,
      //      which suggests it should always be uniform. For non-stack objects
      //      the effect is to poison the object, which still allows us to
      //      remove the call.
      IsUniform = true;
      break;
    default:
      break;
    }
  }
  VPValue *BlockInMask = nullptr;
  if (!IsPredicated) {
    // Finalize the recipe for Instr, first if it is not predicated.
    LLVM_DEBUG(dbgs() << "LV: Scalarizing:" << *I << "\n");
  } else {
    LLVM_DEBUG(dbgs() << "LV: Scalarizing and predicating:" << *I << "\n");
    // Instructions marked for predication are replicated and a mask operand is
    // added initially. Masked replicate recipes will later be placed under an
    // if-then construct to prevent side-effects. Generate recipes to compute
    // the block mask for this region.
    BlockInMask = getBlockInMask(I->getParent());
  }

  // Note that there is some custom logic to mark some intrinsics as uniform
  // manually above for scalable vectors, which this assert needs to account for
  // as well.
  assert((Range.Start.isScalar() || !IsUniform || !IsPredicated ||
          (Range.Start.isScalable() && isa<IntrinsicInst>(I))) &&
         "Should not predicate a uniform recipe");
  auto *Recipe = new VPReplicateRecipe(I, mapToVPValues(I->operands()),
                                       IsUniform, BlockInMask);
  return Recipe;
}

VPRecipeBase *
VPRecipeBuilder::tryToCreateWidenRecipe(Instruction *Instr,
                                        ArrayRef<VPValue *> Operands,
                                        VFRange &Range, VPBasicBlock *VPBB) {
  // First, check for specific widening recipes that deal with inductions, Phi
  // nodes, calls and memory operations.
  VPRecipeBase *Recipe;
  if (auto *Phi = dyn_cast<PHINode>(Instr)) {
    if (Phi->getParent() != OrigLoop->getHeader())
      return tryToBlend(Phi, Operands);

    if ((Recipe = tryToOptimizeInductionPHI(Phi, Operands, Range)))
      return Recipe;

    VPHeaderPHIRecipe *PhiRecipe = nullptr;
    assert((Legal->isReductionVariable(Phi) ||
            Legal->isFixedOrderRecurrence(Phi)) &&
           "can only widen reductions and fixed-order recurrences here");
    VPValue *StartV = Operands[0];
    if (Legal->isReductionVariable(Phi)) {
      const RecurrenceDescriptor &RdxDesc =
          Legal->getReductionVars().find(Phi)->second;
      assert(RdxDesc.getRecurrenceStartValue() ==
             Phi->getIncomingValueForBlock(OrigLoop->getLoopPreheader()));
      PhiRecipe = new VPReductionPHIRecipe(Phi, RdxDesc, *StartV,
                                           CM.isInLoopReduction(Phi),
                                           CM.useOrderedReductions(RdxDesc));
    } else {
      // TODO: Currently fixed-order recurrences are modeled as chains of
      // first-order recurrences. If there are no users of the intermediate
      // recurrences in the chain, the fixed order recurrence should be modeled
      // directly, enabling more efficient codegen.
      PhiRecipe = new VPFirstOrderRecurrencePHIRecipe(Phi, *StartV);
    }

    PhisToFix.push_back(PhiRecipe);
    return PhiRecipe;
  }

  if (isa<TruncInst>(Instr) && (Recipe = tryToOptimizeInductionTruncate(
                                    cast<TruncInst>(Instr), Operands, Range)))
    return Recipe;

  // All widen recipes below deal only with VF > 1.
  if (LoopVectorizationPlanner::getDecisionAndClampRange(
          [&](ElementCount VF) { return VF.isScalar(); }, Range))
    return nullptr;

  if (auto *CI = dyn_cast<CallInst>(Instr))
    return tryToWidenCall(CI, Operands, Range);

  if (StoreInst *SI = dyn_cast<StoreInst>(Instr))
    if (auto HistInfo = Legal->getHistogramInfo(SI))
      return tryToWidenHistogram(*HistInfo, Operands);

  if (isa<LoadInst>(Instr) || isa<StoreInst>(Instr))
    return tryToWidenMemory(Instr, Operands, Range);

  if (!shouldWiden(Instr, Range))
    return nullptr;

  if (auto *GEP = dyn_cast<GetElementPtrInst>(Instr))
    return new VPWidenGEPRecipe(GEP,
                                make_range(Operands.begin(), Operands.end()));

  if (auto *SI = dyn_cast<SelectInst>(Instr)) {
    return new VPWidenSelectRecipe(
        *SI, make_range(Operands.begin(), Operands.end()));
  }

  if (auto *CI = dyn_cast<CastInst>(Instr)) {
    return new VPWidenCastRecipe(CI->getOpcode(), Operands[0], CI->getType(),
                                 *CI);
  }

  return tryToWiden(Instr, Operands, VPBB);
}

void LoopVectorizationPlanner::buildVPlansWithVPRecipes(ElementCount MinVF,
                                                        ElementCount MaxVF) {
  assert(OrigLoop->isInnermost() && "Inner loop expected.");

  auto MaxVFTimes2 = MaxVF * 2;
  for (ElementCount VF = MinVF; ElementCount::isKnownLT(VF, MaxVFTimes2);) {
    VFRange SubRange = {VF, MaxVFTimes2};
    if (auto Plan = tryToBuildVPlanWithVPRecipes(SubRange)) {
      // Now optimize the initial VPlan.
      if (!Plan->hasVF(ElementCount::getFixed(1)))
        VPlanTransforms::truncateToMinimalBitwidths(*Plan,
                                                    CM.getMinimalBitwidths());
      VPlanTransforms::optimize(*Plan);
      // TODO: try to put it close to addActiveLaneMask().
      // Discard the plan if it is not EVL-compatible
      if (CM.foldTailWithEVL() &&
          !VPlanTransforms::tryAddExplicitVectorLength(*Plan))
        break;
      assert(verifyVPlanIsValid(*Plan) && "VPlan is invalid");
      VPlans.push_back(std::move(Plan));
    }
    VF = SubRange.End;
  }
}

// Add the necessary canonical IV and branch recipes required to control the
// loop.
static void addCanonicalIVRecipes(VPlan &Plan, Type *IdxTy, bool HasNUW,
                                  DebugLoc DL) {
  Value *StartIdx = ConstantInt::get(IdxTy, 0);
  auto *StartV = Plan.getOrAddLiveIn(StartIdx);

  // Add a VPCanonicalIVPHIRecipe starting at 0 to the header.
  auto *CanonicalIVPHI = new VPCanonicalIVPHIRecipe(StartV, DL);
  VPRegionBlock *TopRegion = Plan.getVectorLoopRegion();
  VPBasicBlock *Header = TopRegion->getEntryBasicBlock();
  Header->insert(CanonicalIVPHI, Header->begin());

  VPBuilder Builder(TopRegion->getExitingBasicBlock());
  // Add a VPInstruction to increment the scalar canonical IV by VF * UF.
  auto *CanonicalIVIncrement = Builder.createOverflowingOp(
      Instruction::Add, {CanonicalIVPHI, &Plan.getVFxUF()}, {HasNUW, false}, DL,
      "index.next");
  CanonicalIVPHI->addOperand(CanonicalIVIncrement);

  // Add the BranchOnCount VPInstruction to the latch.
  Builder.createNaryOp(VPInstruction::BranchOnCount,
                       {CanonicalIVIncrement, &Plan.getVectorTripCount()}, DL);
}

// Collect VPIRInstructions for phis in the original exit block that are modeled
// in VPlan and add the exiting VPValue as operand. Some exiting values are not
// modeled explicitly yet and won't be included. Those are un-truncated
// VPWidenIntOrFpInductionRecipe, VPWidenPointerInductionRecipe and induction
// increments.
static SetVector<VPIRInstruction *> collectUsersInExitBlock(
    Loop *OrigLoop, VPRecipeBuilder &Builder, VPlan &Plan,
    const MapVector<PHINode *, InductionDescriptor> &Inductions) {
  auto *MiddleVPBB =
      cast<VPBasicBlock>(Plan.getVectorLoopRegion()->getSingleSuccessor());
  // No edge from the middle block to the unique exit block has been inserted
  // and there is nothing to fix from vector loop; phis should have incoming
  // from scalar loop only.
  if (MiddleVPBB->getNumSuccessors() != 2)
    return {};
  SetVector<VPIRInstruction *> ExitUsersToFix;
  VPBasicBlock *ExitVPBB = cast<VPIRBasicBlock>(MiddleVPBB->getSuccessors()[0]);
  BasicBlock *ExitingBB = OrigLoop->getExitingBlock();
  for (VPRecipeBase &R : *ExitVPBB) {
    auto *ExitIRI = dyn_cast<VPIRInstruction>(&R);
    if (!ExitIRI)
      continue;
    auto *ExitPhi = dyn_cast<PHINode>(&ExitIRI->getInstruction());
    if (!ExitPhi)
      break;
    Value *IncomingValue = ExitPhi->getIncomingValueForBlock(ExitingBB);
    VPValue *V = Builder.getVPValueOrAddLiveIn(IncomingValue);
    // Exit values for inductions are computed and updated outside of VPlan and
    // independent of induction recipes.
    // TODO: Compute induction exit values in VPlan, use VPLiveOuts to update
    // live-outs.
    if ((isa<VPWidenIntOrFpInductionRecipe>(V) &&
         !cast<VPWidenIntOrFpInductionRecipe>(V)->getTruncInst()) ||
        isa<VPWidenPointerInductionRecipe>(V) ||
        (isa<Instruction>(IncomingValue) &&
         OrigLoop->contains(cast<Instruction>(IncomingValue)) &&
         any_of(IncomingValue->users(), [&Inductions](User *U) {
           auto *P = dyn_cast<PHINode>(U);
           return P && Inductions.contains(P);
         })))
      continue;
    ExitUsersToFix.insert(ExitIRI);
    ExitIRI->addOperand(V);
  }
  return ExitUsersToFix;
}

// Add exit values to \p Plan. Extracts are added for each entry in \p
// ExitUsersToFix if needed and their operands are updated.
static void
addUsersInExitBlock(VPlan &Plan,
                    const SetVector<VPIRInstruction *> &ExitUsersToFix) {
  if (ExitUsersToFix.empty())
    return;

  auto *MiddleVPBB =
      cast<VPBasicBlock>(Plan.getVectorLoopRegion()->getSingleSuccessor());
  VPBuilder B(MiddleVPBB, MiddleVPBB->getFirstNonPhi());

  // Introduce extract for exiting values and update the VPIRInstructions
  // modeling the corresponding LCSSA phis.
  for (VPIRInstruction *ExitIRI : ExitUsersToFix) {
    VPValue *V = ExitIRI->getOperand(0);
    // Pass live-in values used by exit phis directly through to the live-out.
    if (V->isLiveIn())
      continue;

    LLVMContext &Ctx = ExitIRI->getInstruction().getContext();
    VPValue *Ext = B.createNaryOp(VPInstruction::ExtractFromEnd,
                                  {V, Plan.getOrAddLiveIn(ConstantInt::get(
                                          IntegerType::get(Ctx, 32), 1))});
    ExitIRI->setOperand(0, Ext);
  }
}

/// Handle live-outs for first order reductions, both in the scalar preheader
/// and the original exit block:
/// 1. Feed a resume value for every FOR from the vector loop to the scalar
///    loop, if middle block branches to scalar preheader, by introducing
///    ExtractFromEnd and ResumePhi recipes in each, respectively, and a
///    VPLiveOut which uses the latter and corresponds to the scalar header.
/// 2. Feed the penultimate value of recurrences to their LCSSA phi users in
///    the original exit block using a VPLiveOut.
static void addLiveOutsForFirstOrderRecurrences(
    VPlan &Plan, SetVector<VPIRInstruction *> &ExitUsersToFix) {
  VPRegionBlock *VectorRegion = Plan.getVectorLoopRegion();

  // Start by finding out if middle block branches to scalar preheader, which is
  // not a VPIRBasicBlock, unlike Exit block - the other possible successor of
  // middle block.
  // TODO: Should be replaced by
  // Plan->getScalarLoopRegion()->getSinglePredecessor() in the future once the
  // scalar region is modeled as well.
  auto *MiddleVPBB = cast<VPBasicBlock>(VectorRegion->getSingleSuccessor());
  VPBasicBlock *ScalarPHVPBB = nullptr;
  if (MiddleVPBB->getNumSuccessors() == 2) {
    // Order is strict: first is the exit block, second is the scalar preheader.
    ScalarPHVPBB = cast<VPBasicBlock>(MiddleVPBB->getSuccessors()[1]);
  } else if (ExitUsersToFix.empty()) {
    ScalarPHVPBB = cast<VPBasicBlock>(MiddleVPBB->getSingleSuccessor());
  }
  if (!ScalarPHVPBB) {
    assert(ExitUsersToFix.empty() &&
           "missed inserting extracts for exiting values");
    return;
  }

  VPBuilder ScalarPHBuilder(ScalarPHVPBB);
  VPBuilder MiddleBuilder(MiddleVPBB, MiddleVPBB->getFirstNonPhi());
  VPValue *OneVPV = Plan.getOrAddLiveIn(
      ConstantInt::get(Plan.getCanonicalIV()->getScalarType(), 1));
  VPValue *TwoVPV = Plan.getOrAddLiveIn(
      ConstantInt::get(Plan.getCanonicalIV()->getScalarType(), 2));

  for (auto &HeaderPhi : VectorRegion->getEntryBasicBlock()->phis()) {
    auto *FOR = dyn_cast<VPFirstOrderRecurrencePHIRecipe>(&HeaderPhi);
    if (!FOR)
      continue;

    // This is the second phase of vectorizing first-order recurrences, creating
    // extract for users outside the loop. An overview of the transformation is
    // described below. Suppose we have the following loop with some use after
    // the loop of the last a[i-1],
    //
    //   for (int i = 0; i < n; ++i) {
    //     t = a[i - 1];
    //     b[i] = a[i] - t;
    //   }
    //   use t;
    //
    // There is a first-order recurrence on "a". For this loop, the shorthand
    // scalar IR looks like:
    //
    //   scalar.ph:
    //     s.init = a[-1]
    //     br scalar.body
    //
    //   scalar.body:
    //     i = phi [0, scalar.ph], [i+1, scalar.body]
    //     s1 = phi [s.init, scalar.ph], [s2, scalar.body]
    //     s2 = a[i]
    //     b[i] = s2 - s1
    //     br cond, scalar.body, exit.block
    //
    //   exit.block:
    //     use = lcssa.phi [s1, scalar.body]
    //
    // In this example, s1 is a recurrence because it's value depends on the
    // previous iteration. In the first phase of vectorization, we created a
    // VPFirstOrderRecurrencePHIRecipe v1 for s1. Now we create the extracts
    // for users in the scalar preheader and exit block.
    //
    //   vector.ph:
    //     v_init = vector(..., ..., ..., a[-1])
    //     br vector.body
    //
    //   vector.body
    //     i = phi [0, vector.ph], [i+4, vector.body]
    //     v1 = phi [v_init, vector.ph], [v2, vector.body]
    //     v2 = a[i, i+1, i+2, i+3]
    //     b[i] = v2 - v1
    //     // Next, third phase will introduce v1' = splice(v1(3), v2(0, 1, 2))
    //     b[i, i+1, i+2, i+3] = v2 - v1
    //     br cond, vector.body, middle.block
    //
    //   middle.block:
    //     vector.recur.extract.for.phi = v2(2)
    //     vector.recur.extract = v2(3)
    //     br cond, scalar.ph, exit.block
    //
    //   scalar.ph:
    //     scalar.recur.init = phi [vector.recur.extract, middle.block],
    //                             [s.init, otherwise]
    //     br scalar.body
    //
    //   scalar.body:
    //     i = phi [0, scalar.ph], [i+1, scalar.body]
    //     s1 = phi [scalar.recur.init, scalar.ph], [s2, scalar.body]
    //     s2 = a[i]
    //     b[i] = s2 - s1
    //     br cond, scalar.body, exit.block
    //
    //   exit.block:
    //     lo = lcssa.phi [s1, scalar.body],
    //                    [vector.recur.extract.for.phi, middle.block]
    //
    // Extract the resume value and create a new VPLiveOut for it.
    auto *Resume = MiddleBuilder.createNaryOp(VPInstruction::ExtractFromEnd,
                                              {FOR->getBackedgeValue(), OneVPV},
                                              {}, "vector.recur.extract");
    auto *ResumePhiRecipe = ScalarPHBuilder.createNaryOp(
        VPInstruction::ResumePhi, {Resume, FOR->getStartValue()}, {},
        "scalar.recur.init");
    auto *FORPhi = cast<PHINode>(FOR->getUnderlyingInstr());
    Plan.addLiveOut(FORPhi, ResumePhiRecipe);

    // Now update VPIRInstructions modeling LCSSA phis in the exit block.
    // Extract the penultimate value of the recurrence and use it as operand for
    // the VPIRInstruction modeling the phi.
    for (VPIRInstruction *ExitIRI : ExitUsersToFix) {
      if (ExitIRI->getOperand(0) != FOR)
        continue;
      VPValue *Ext = MiddleBuilder.createNaryOp(
          VPInstruction::ExtractFromEnd, {FOR->getBackedgeValue(), TwoVPV}, {},
          "vector.recur.extract.for.phi");
      ExitIRI->setOperand(0, Ext);
      ExitUsersToFix.remove(ExitIRI);
    }
  }
}

VPlanPtr
LoopVectorizationPlanner::tryToBuildVPlanWithVPRecipes(VFRange &Range) {

  SmallPtrSet<const InterleaveGroup<Instruction> *, 1> InterleaveGroups;

  // ---------------------------------------------------------------------------
  // Build initial VPlan: Scan the body of the loop in a topological order to
  // visit each basic block after having visited its predecessor basic blocks.
  // ---------------------------------------------------------------------------

  // Create initial VPlan skeleton, having a basic block for the pre-header
  // which contains SCEV expansions that need to happen before the CFG is
  // modified; a basic block for the vector pre-header, followed by a region for
  // the vector loop, followed by the middle basic block. The skeleton vector
  // loop region contains a header and latch basic blocks.

  bool RequiresScalarEpilogueCheck =
      LoopVectorizationPlanner::getDecisionAndClampRange(
          [this](ElementCount VF) {
            return !CM.requiresScalarEpilogue(VF.isVector());
          },
          Range);
  VPlanPtr Plan = VPlan::createInitialVPlan(Legal->getWidestInductionType(),
                                            PSE, RequiresScalarEpilogueCheck,
                                            CM.foldTailByMasking(), OrigLoop);

  // Don't use getDecisionAndClampRange here, because we don't know the UF
  // so this function is better to be conservative, rather than to split
  // it up into different VPlans.
  // TODO: Consider using getDecisionAndClampRange here to split up VPlans.
  bool IVUpdateMayOverflow = false;
  for (ElementCount VF : Range)
    IVUpdateMayOverflow |= !isIndvarOverflowCheckKnownFalse(&CM, VF);

  DebugLoc DL = getDebugLocFromInstOrOperands(Legal->getPrimaryInduction());
  TailFoldingStyle Style = CM.getTailFoldingStyle(IVUpdateMayOverflow);
  // When not folding the tail, we know that the induction increment will not
  // overflow.
  bool HasNUW = Style == TailFoldingStyle::None;
  addCanonicalIVRecipes(*Plan, Legal->getWidestInductionType(), HasNUW, DL);

  VPRecipeBuilder RecipeBuilder(*Plan, OrigLoop, TLI, Legal, CM, PSE, Builder);

  // ---------------------------------------------------------------------------
  // Pre-construction: record ingredients whose recipes we'll need to further
  // process after constructing the initial VPlan.
  // ---------------------------------------------------------------------------

  // For each interleave group which is relevant for this (possibly trimmed)
  // Range, add it to the set of groups to be later applied to the VPlan and add
  // placeholders for its members' Recipes which we'll be replacing with a
  // single VPInterleaveRecipe.
  for (InterleaveGroup<Instruction> *IG : IAI.getInterleaveGroups()) {
    auto ApplyIG = [IG, this](ElementCount VF) -> bool {
      bool Result = (VF.isVector() && // Query is illegal for VF == 1
                     CM.getWideningDecision(IG->getInsertPos(), VF) ==
                         LoopVectorizationCostModel::CM_Interleave);
      // For scalable vectors, the only interleave factor currently supported
      // is 2 since we require the (de)interleave2 intrinsics instead of
      // shufflevectors.
      assert((!Result || !VF.isScalable() || IG->getFactor() == 2) &&
             "Unsupported interleave factor for scalable vectors");
      return Result;
    };
    if (!getDecisionAndClampRange(ApplyIG, Range))
      continue;
    InterleaveGroups.insert(IG);
  };

  // ---------------------------------------------------------------------------
  // Construct recipes for the instructions in the loop
  // ---------------------------------------------------------------------------

  // Scan the body of the loop in a topological order to visit each basic block
  // after having visited its predecessor basic blocks.
  LoopBlocksDFS DFS(OrigLoop);
  DFS.perform(LI);

  VPBasicBlock *HeaderVPBB = Plan->getVectorLoopRegion()->getEntryBasicBlock();
  VPBasicBlock *VPBB = HeaderVPBB;
  BasicBlock *HeaderBB = OrigLoop->getHeader();
  bool NeedsMasks =
      CM.foldTailByMasking() ||
      any_of(OrigLoop->blocks(), [this, HeaderBB](BasicBlock *BB) {
        bool NeedsBlends = BB != HeaderBB && !BB->phis().empty();
        return Legal->blockNeedsPredication(BB) || NeedsBlends;
      });
  auto *MiddleVPBB =
      cast<VPBasicBlock>(Plan->getVectorLoopRegion()->getSingleSuccessor());
  VPBasicBlock::iterator MBIP = MiddleVPBB->getFirstNonPhi();
  for (BasicBlock *BB : make_range(DFS.beginRPO(), DFS.endRPO())) {
    // Relevant instructions from basic block BB will be grouped into VPRecipe
    // ingredients and fill a new VPBasicBlock.
    if (VPBB != HeaderVPBB)
      VPBB->setName(BB->getName());
    Builder.setInsertPoint(VPBB);

    if (VPBB == HeaderVPBB)
      RecipeBuilder.createHeaderMask();
    else if (NeedsMasks)
      RecipeBuilder.createBlockInMask(BB);

    // Introduce each ingredient into VPlan.
    // TODO: Model and preserve debug intrinsics in VPlan.
    for (Instruction &I : drop_end(BB->instructionsWithoutDebug(false))) {
      Instruction *Instr = &I;
      SmallVector<VPValue *, 4> Operands;
      auto *Phi = dyn_cast<PHINode>(Instr);
      if (Phi && Phi->getParent() == HeaderBB) {
        Operands.push_back(Plan->getOrAddLiveIn(
            Phi->getIncomingValueForBlock(OrigLoop->getLoopPreheader())));
      } else {
        auto OpRange = RecipeBuilder.mapToVPValues(Instr->operands());
        Operands = {OpRange.begin(), OpRange.end()};
      }

      // The stores with invariant address inside the loop will be deleted, and
      // in the exit block, a uniform store recipe will be created for the final
      // invariant store of the reduction.
      StoreInst *SI;
      if ((SI = dyn_cast<StoreInst>(&I)) &&
          Legal->isInvariantAddressOfReduction(SI->getPointerOperand())) {
        // Only create recipe for the final invariant store of the reduction.
        if (!Legal->isInvariantStoreOfReduction(SI))
          continue;
        auto *Recipe = new VPReplicateRecipe(
            SI, RecipeBuilder.mapToVPValues(Instr->operands()),
            true /* IsUniform */);
        Recipe->insertBefore(*MiddleVPBB, MBIP);
        continue;
      }

      VPRecipeBase *Recipe =
          RecipeBuilder.tryToCreateWidenRecipe(Instr, Operands, Range, VPBB);
      if (!Recipe)
        Recipe = RecipeBuilder.handleReplication(Instr, Range);

      RecipeBuilder.setRecipe(Instr, Recipe);
      if (isa<VPHeaderPHIRecipe>(Recipe)) {
        // VPHeaderPHIRecipes must be kept in the phi section of HeaderVPBB. In
        // the following cases, VPHeaderPHIRecipes may be created after non-phi
        // recipes and need to be moved to the phi section of HeaderVPBB:
        // * tail-folding (non-phi recipes computing the header mask are
        // introduced earlier than regular header phi recipes, and should appear
        // after them)
        // * Optimizing truncates to VPWidenIntOrFpInductionRecipe.

        assert((HeaderVPBB->getFirstNonPhi() == VPBB->end() ||
                CM.foldTailByMasking() || isa<TruncInst>(Instr)) &&
               "unexpected recipe needs moving");
        Recipe->insertBefore(*HeaderVPBB, HeaderVPBB->getFirstNonPhi());
      } else
        VPBB->appendRecipe(Recipe);
    }

    VPBlockUtils::insertBlockAfter(new VPBasicBlock(), VPBB);
    VPBB = cast<VPBasicBlock>(VPBB->getSingleSuccessor());
  }

  // After here, VPBB should not be used.
  VPBB = nullptr;

  assert(isa<VPRegionBlock>(Plan->getVectorLoopRegion()) &&
         !Plan->getVectorLoopRegion()->getEntryBasicBlock()->empty() &&
         "entry block must be set to a VPRegionBlock having a non-empty entry "
         "VPBasicBlock");
  RecipeBuilder.fixHeaderPhis();

  SetVector<VPIRInstruction *> ExitUsersToFix = collectUsersInExitBlock(
      OrigLoop, RecipeBuilder, *Plan, Legal->getInductionVars());
  addLiveOutsForFirstOrderRecurrences(*Plan, ExitUsersToFix);
  addUsersInExitBlock(*Plan, ExitUsersToFix);

  // ---------------------------------------------------------------------------
  // Transform initial VPlan: Apply previously taken decisions, in order, to
  // bring the VPlan to its final state.
  // ---------------------------------------------------------------------------

  // Adjust the recipes for any inloop reductions.
  adjustRecipesForReductions(Plan, RecipeBuilder, Range.Start);

  // Interleave memory: for each Interleave Group we marked earlier as relevant
  // for this VPlan, replace the Recipes widening its memory instructions with a
  // single VPInterleaveRecipe at its insertion point.
  VPlanTransforms::createInterleaveGroups(
      *Plan, InterleaveGroups, RecipeBuilder, CM.isScalarEpilogueAllowed());

  for (ElementCount VF : Range)
    Plan->addVF(VF);
  Plan->setName("Initial VPlan");

  // Replace VPValues for known constant strides guaranteed by predicate scalar
  // evolution.
  for (auto [_, Stride] : Legal->getLAI()->getSymbolicStrides()) {
    auto *StrideV = cast<SCEVUnknown>(Stride)->getValue();
    auto *ScevStride = dyn_cast<SCEVConstant>(PSE.getSCEV(StrideV));
    // Only handle constant strides for now.
    if (!ScevStride)
      continue;

    auto *CI = Plan->getOrAddLiveIn(
        ConstantInt::get(Stride->getType(), ScevStride->getAPInt()));
    if (VPValue *StrideVPV = Plan->getLiveIn(StrideV))
      StrideVPV->replaceAllUsesWith(CI);

    // The versioned value may not be used in the loop directly but through a
    // sext/zext. Add new live-ins in those cases.
    for (Value *U : StrideV->users()) {
      if (!isa<SExtInst, ZExtInst>(U))
        continue;
      VPValue *StrideVPV = Plan->getLiveIn(U);
      if (!StrideVPV)
        continue;
      unsigned BW = U->getType()->getScalarSizeInBits();
      APInt C = isa<SExtInst>(U) ? ScevStride->getAPInt().sext(BW)
                                 : ScevStride->getAPInt().zext(BW);
      VPValue *CI = Plan->getOrAddLiveIn(ConstantInt::get(U->getType(), C));
      StrideVPV->replaceAllUsesWith(CI);
    }
  }

  VPlanTransforms::dropPoisonGeneratingRecipes(*Plan, [this](BasicBlock *BB) {
    return Legal->blockNeedsPredication(BB);
  });

  // Sink users of fixed-order recurrence past the recipe defining the previous
  // value and introduce FirstOrderRecurrenceSplice VPInstructions.
  if (!VPlanTransforms::adjustFixedOrderRecurrences(*Plan, Builder))
    return nullptr;

  if (useActiveLaneMask(Style)) {
    // TODO: Move checks to VPlanTransforms::addActiveLaneMask once
    // TailFoldingStyle is visible there.
    bool ForControlFlow = useActiveLaneMaskForControlFlow(Style);
    bool WithoutRuntimeCheck =
        Style == TailFoldingStyle::DataAndControlFlowWithoutRuntimeCheck;
    VPlanTransforms::addActiveLaneMask(*Plan, ForControlFlow,
                                       WithoutRuntimeCheck);
  }
  return Plan;
}

VPlanPtr LoopVectorizationPlanner::buildVPlan(VFRange &Range) {
  // Outer loop handling: They may require CFG and instruction level
  // transformations before even evaluating whether vectorization is profitable.
  // Since we cannot modify the incoming IR, we need to build VPlan upfront in
  // the vectorization pipeline.
  assert(!OrigLoop->isInnermost());
  assert(EnableVPlanNativePath && "VPlan-native path is not enabled.");

  // Create new empty VPlan
  auto Plan = VPlan::createInitialVPlan(Legal->getWidestInductionType(), PSE,
                                        true, false, OrigLoop);

  // Build hierarchical CFG
  VPlanHCFGBuilder HCFGBuilder(OrigLoop, LI, *Plan);
  HCFGBuilder.buildHierarchicalCFG();

  for (ElementCount VF : Range)
    Plan->addVF(VF);

  VPlanTransforms::VPInstructionsToVPRecipes(
      Plan,
      [this](PHINode *P) { return Legal->getIntOrFpInductionDescriptor(P); },
      *PSE.getSE(), *TLI);

  // Remove the existing terminator of the exiting block of the top-most region.
  // A BranchOnCount will be added instead when adding the canonical IV recipes.
  auto *Term =
      Plan->getVectorLoopRegion()->getExitingBasicBlock()->getTerminator();
  Term->eraseFromParent();

  // Tail folding is not supported for outer loops, so the induction increment
  // is guaranteed to not wrap.
  bool HasNUW = true;
  addCanonicalIVRecipes(*Plan, Legal->getWidestInductionType(), HasNUW,
                        DebugLoc());
  assert(verifyVPlanIsValid(*Plan) && "VPlan is invalid");
  return Plan;
}

// Adjust the recipes for reductions. For in-loop reductions the chain of
// instructions leading from the loop exit instr to the phi need to be converted
// to reductions, with one operand being vector and the other being the scalar
// reduction chain. For other reductions, a select is introduced between the phi
// and live-out recipes when folding the tail.
//
// A ComputeReductionResult recipe is added to the middle block, also for
// in-loop reductions which compute their result in-loop, because generating
// the subsequent bc.merge.rdx phi is driven by ComputeReductionResult recipes.
//
// Adjust AnyOf reductions; replace the reduction phi for the selected value
// with a boolean reduction phi node to check if the condition is true in any
// iteration. The final value is selected by the final ComputeReductionResult.
void LoopVectorizationPlanner::adjustRecipesForReductions(
    VPlanPtr &Plan, VPRecipeBuilder &RecipeBuilder, ElementCount MinVF) {
  using namespace VPlanPatternMatch;
  VPRegionBlock *VectorLoopRegion = Plan->getVectorLoopRegion();
  VPBasicBlock *Header = VectorLoopRegion->getEntryBasicBlock();
  VPBasicBlock *MiddleVPBB =
      cast<VPBasicBlock>(VectorLoopRegion->getSingleSuccessor());
  for (VPRecipeBase &R : Header->phis()) {
    auto *PhiR = dyn_cast<VPReductionPHIRecipe>(&R);
    if (!PhiR || !PhiR->isInLoop() || (MinVF.isScalar() && !PhiR->isOrdered()))
      continue;

    const RecurrenceDescriptor &RdxDesc = PhiR->getRecurrenceDescriptor();
    RecurKind Kind = RdxDesc.getRecurrenceKind();
    assert(!RecurrenceDescriptor::isAnyOfRecurrenceKind(Kind) &&
           "AnyOf reductions are not allowed for in-loop reductions");

    // Collect the chain of "link" recipes for the reduction starting at PhiR.
    SetVector<VPSingleDefRecipe *> Worklist;
    Worklist.insert(PhiR);
    for (unsigned I = 0; I != Worklist.size(); ++I) {
      VPSingleDefRecipe *Cur = Worklist[I];
      for (VPUser *U : Cur->users()) {
        auto *UserRecipe = cast<VPSingleDefRecipe>(U);
        if (!UserRecipe->getParent()->getEnclosingLoopRegion()) {
          assert(UserRecipe->getParent() == MiddleVPBB &&
                 "U must be either in the loop region or the middle block.");
          continue;
        }
        Worklist.insert(UserRecipe);
      }
    }

    // Visit operation "Links" along the reduction chain top-down starting from
    // the phi until LoopExitValue. We keep track of the previous item
    // (PreviousLink) to tell which of the two operands of a Link will remain
    // scalar and which will be reduced. For minmax by select(cmp), Link will be
    // the select instructions. Blend recipes of in-loop reduction phi's  will
    // get folded to their non-phi operand, as the reduction recipe handles the
    // condition directly.
    VPSingleDefRecipe *PreviousLink = PhiR; // Aka Worklist[0].
    for (VPSingleDefRecipe *CurrentLink : Worklist.getArrayRef().drop_front()) {
      Instruction *CurrentLinkI = CurrentLink->getUnderlyingInstr();

      // Index of the first operand which holds a non-mask vector operand.
      unsigned IndexOfFirstOperand;
      // Recognize a call to the llvm.fmuladd intrinsic.
      bool IsFMulAdd = (Kind == RecurKind::FMulAdd);
      VPValue *VecOp;
      VPBasicBlock *LinkVPBB = CurrentLink->getParent();
      if (IsFMulAdd) {
        assert(
            RecurrenceDescriptor::isFMulAddIntrinsic(CurrentLinkI) &&
            "Expected instruction to be a call to the llvm.fmuladd intrinsic");
        assert(((MinVF.isScalar() && isa<VPReplicateRecipe>(CurrentLink)) ||
                isa<VPWidenIntrinsicRecipe>(CurrentLink)) &&
               CurrentLink->getOperand(2) == PreviousLink &&
               "expected a call where the previous link is the added operand");

        // If the instruction is a call to the llvm.fmuladd intrinsic then we
        // need to create an fmul recipe (multiplying the first two operands of
        // the fmuladd together) to use as the vector operand for the fadd
        // reduction.
        VPInstruction *FMulRecipe = new VPInstruction(
            Instruction::FMul,
            {CurrentLink->getOperand(0), CurrentLink->getOperand(1)},
            CurrentLinkI->getFastMathFlags());
        LinkVPBB->insert(FMulRecipe, CurrentLink->getIterator());
        VecOp = FMulRecipe;
      } else {
        auto *Blend = dyn_cast<VPBlendRecipe>(CurrentLink);
        if (PhiR->isInLoop() && Blend) {
          assert(Blend->getNumIncomingValues() == 2 &&
                 "Blend must have 2 incoming values");
          if (Blend->getIncomingValue(0) == PhiR)
            Blend->replaceAllUsesWith(Blend->getIncomingValue(1));
          else {
            assert(Blend->getIncomingValue(1) == PhiR &&
                   "PhiR must be an operand of the blend");
            Blend->replaceAllUsesWith(Blend->getIncomingValue(0));
          }
          continue;
        }

        if (RecurrenceDescriptor::isMinMaxRecurrenceKind(Kind)) {
          if (isa<VPWidenRecipe>(CurrentLink)) {
            assert(isa<CmpInst>(CurrentLinkI) &&
                   "need to have the compare of the select");
            continue;
          }
          assert(isa<VPWidenSelectRecipe>(CurrentLink) &&
                 "must be a select recipe");
          IndexOfFirstOperand = 1;
        } else {
          assert((MinVF.isScalar() || isa<VPWidenRecipe>(CurrentLink)) &&
                 "Expected to replace a VPWidenSC");
          IndexOfFirstOperand = 0;
        }
        // Note that for non-commutable operands (cmp-selects), the semantics of
        // the cmp-select are captured in the recurrence kind.
        unsigned VecOpId =
            CurrentLink->getOperand(IndexOfFirstOperand) == PreviousLink
                ? IndexOfFirstOperand + 1
                : IndexOfFirstOperand;
        VecOp = CurrentLink->getOperand(VecOpId);
        assert(VecOp != PreviousLink &&
               CurrentLink->getOperand(CurrentLink->getNumOperands() - 1 -
                                       (VecOpId - IndexOfFirstOperand)) ==
                   PreviousLink &&
               "PreviousLink must be the operand other than VecOp");
      }

      BasicBlock *BB = CurrentLinkI->getParent();
      VPValue *CondOp = nullptr;
      if (CM.blockNeedsPredicationForAnyReason(BB))
        CondOp = RecipeBuilder.getBlockInMask(BB);

      VPReductionRecipe *RedRecipe =
          new VPReductionRecipe(RdxDesc, CurrentLinkI, PreviousLink, VecOp,
                                CondOp, CM.useOrderedReductions(RdxDesc));
      // Append the recipe to the end of the VPBasicBlock because we need to
      // ensure that it comes after all of it's inputs, including CondOp.
      // Note that this transformation may leave over dead recipes (including
      // CurrentLink), which will be cleaned by a later VPlan transform.
      LinkVPBB->appendRecipe(RedRecipe);
      CurrentLink->replaceAllUsesWith(RedRecipe);
      PreviousLink = RedRecipe;
    }
  }
  VPBasicBlock *LatchVPBB = VectorLoopRegion->getExitingBasicBlock();
  Builder.setInsertPoint(&*LatchVPBB->begin());
  VPBasicBlock::iterator IP = MiddleVPBB->getFirstNonPhi();
  for (VPRecipeBase &R :
       Plan->getVectorLoopRegion()->getEntryBasicBlock()->phis()) {
    VPReductionPHIRecipe *PhiR = dyn_cast<VPReductionPHIRecipe>(&R);
    if (!PhiR)
      continue;

    const RecurrenceDescriptor &RdxDesc = PhiR->getRecurrenceDescriptor();
    // If tail is folded by masking, introduce selects between the phi
    // and the live-out instruction of each reduction, at the beginning of the
    // dedicated latch block.
    auto *OrigExitingVPV = PhiR->getBackedgeValue();
    auto *NewExitingVPV = PhiR->getBackedgeValue();
    if (!PhiR->isInLoop() && CM.foldTailByMasking()) {
      VPValue *Cond = RecipeBuilder.getBlockInMask(OrigLoop->getHeader());
      assert(OrigExitingVPV->getDefiningRecipe()->getParent() != LatchVPBB &&
             "reduction recipe must be defined before latch");
      Type *PhiTy = PhiR->getOperand(0)->getLiveInIRValue()->getType();
      std::optional<FastMathFlags> FMFs =
          PhiTy->isFloatingPointTy()
              ? std::make_optional(RdxDesc.getFastMathFlags())
              : std::nullopt;
      NewExitingVPV =
          Builder.createSelect(Cond, OrigExitingVPV, PhiR, {}, "", FMFs);
      OrigExitingVPV->replaceUsesWithIf(NewExitingVPV, [](VPUser &U, unsigned) {
        return isa<VPInstruction>(&U) &&
               cast<VPInstruction>(&U)->getOpcode() ==
                   VPInstruction::ComputeReductionResult;
      });
      if (PreferPredicatedReductionSelect ||
          TTI.preferPredicatedReductionSelect(
              PhiR->getRecurrenceDescriptor().getOpcode(), PhiTy,
              TargetTransformInfo::ReductionFlags()))
        PhiR->setOperand(1, NewExitingVPV);
    }

    // If the vector reduction can be performed in a smaller type, we truncate
    // then extend the loop exit value to enable InstCombine to evaluate the
    // entire expression in the smaller type.
    Type *PhiTy = PhiR->getStartValue()->getLiveInIRValue()->getType();
    if (MinVF.isVector() && PhiTy != RdxDesc.getRecurrenceType() &&
        !RecurrenceDescriptor::isAnyOfRecurrenceKind(
            RdxDesc.getRecurrenceKind())) {
      assert(!PhiR->isInLoop() && "Unexpected truncated inloop reduction!");
      Type *RdxTy = RdxDesc.getRecurrenceType();
      auto *Trunc =
          new VPWidenCastRecipe(Instruction::Trunc, NewExitingVPV, RdxTy);
      auto *Extnd =
          RdxDesc.isSigned()
              ? new VPWidenCastRecipe(Instruction::SExt, Trunc, PhiTy)
              : new VPWidenCastRecipe(Instruction::ZExt, Trunc, PhiTy);

      Trunc->insertAfter(NewExitingVPV->getDefiningRecipe());
      Extnd->insertAfter(Trunc);
      if (PhiR->getOperand(1) == NewExitingVPV)
        PhiR->setOperand(1, Extnd->getVPSingleValue());
      NewExitingVPV = Extnd;
    }

    // We want code in the middle block to appear to execute on the location of
    // the scalar loop's latch terminator because: (a) it is all compiler
    // generated, (b) these instructions are always executed after evaluating
    // the latch conditional branch, and (c) other passes may add new
    // predecessors which terminate on this line. This is the easiest way to
    // ensure we don't accidentally cause an extra step back into the loop while
    // debugging.
    DebugLoc ExitDL = OrigLoop->getLoopLatch()->getTerminator()->getDebugLoc();

    // TODO: At the moment ComputeReductionResult also drives creation of the
    // bc.merge.rdx phi nodes, hence it needs to be created unconditionally here
    // even for in-loop reductions, until the reduction resume value handling is
    // also modeled in VPlan.
    auto *FinalReductionResult = new VPInstruction(
        VPInstruction::ComputeReductionResult, {PhiR, NewExitingVPV}, ExitDL);
    // Update all users outside the vector region.
    OrigExitingVPV->replaceUsesWithIf(
        FinalReductionResult, [](VPUser &User, unsigned) {
          auto *Parent = cast<VPRecipeBase>(&User)->getParent();
          return Parent && !Parent->getParent();
        });
    FinalReductionResult->insertBefore(*MiddleVPBB, IP);

    // Adjust AnyOf reductions; replace the reduction phi for the selected value
    // with a boolean reduction phi node to check if the condition is true in
    // any iteration. The final value is selected by the final
    // ComputeReductionResult.
    if (RecurrenceDescriptor::isAnyOfRecurrenceKind(
            RdxDesc.getRecurrenceKind())) {
      auto *Select = cast<VPRecipeBase>(*find_if(PhiR->users(), [](VPUser *U) {
        return isa<VPWidenSelectRecipe>(U) ||
               (isa<VPReplicateRecipe>(U) &&
                cast<VPReplicateRecipe>(U)->getUnderlyingInstr()->getOpcode() ==
                    Instruction::Select);
      }));
      VPValue *Cmp = Select->getOperand(0);
      // If the compare is checking the reduction PHI node, adjust it to check
      // the start value.
      if (VPRecipeBase *CmpR = Cmp->getDefiningRecipe()) {
        for (unsigned I = 0; I != CmpR->getNumOperands(); ++I)
          if (CmpR->getOperand(I) == PhiR)
            CmpR->setOperand(I, PhiR->getStartValue());
      }
      VPBuilder::InsertPointGuard Guard(Builder);
      Builder.setInsertPoint(Select);

      // If the true value of the select is the reduction phi, the new value is
      // selected if the negated condition is true in any iteration.
      if (Select->getOperand(1) == PhiR)
        Cmp = Builder.createNot(Cmp);
      VPValue *Or = Builder.createOr(PhiR, Cmp);
      Select->getVPSingleValue()->replaceAllUsesWith(Or);

      // Convert the reduction phi to operate on bools.
      PhiR->setOperand(0, Plan->getOrAddLiveIn(ConstantInt::getFalse(
                              OrigLoop->getHeader()->getContext())));
    }
  }

  VPlanTransforms::clearReductionWrapFlags(*Plan);
}

void VPDerivedIVRecipe::execute(VPTransformState &State) {
  assert(!State.Lane && "VPDerivedIVRecipe being replicated.");

  // Fast-math-flags propagate from the original induction instruction.
  IRBuilder<>::FastMathFlagGuard FMFG(State.Builder);
  if (FPBinOp)
    State.Builder.setFastMathFlags(FPBinOp->getFastMathFlags());

  Value *Step = State.get(getStepValue(), VPLane(0));
  Value *CanonicalIV = State.get(getOperand(1), VPLane(0));
  Value *DerivedIV = emitTransformedIndex(
      State.Builder, CanonicalIV, getStartValue()->getLiveInIRValue(), Step,
      Kind, cast_if_present<BinaryOperator>(FPBinOp));
  DerivedIV->setName("offset.idx");
  assert(DerivedIV != CanonicalIV && "IV didn't need transforming?");

  State.set(this, DerivedIV, VPLane(0));
}

void VPReplicateRecipe::execute(VPTransformState &State) {
  Instruction *UI = getUnderlyingInstr();
  if (State.Lane) { // Generate a single instance.
    assert((State.VF.isScalar() || !isUniform()) &&
           "uniform recipe shouldn't be predicated");
    assert(!State.VF.isScalable() && "Can't scalarize a scalable vector");
    State.ILV->scalarizeInstruction(UI, this, *State.Lane, State);
    // Insert scalar instance packing it into a vector.
    if (State.VF.isVector() && shouldPack()) {
      // If we're constructing lane 0, initialize to start from poison.
      if (State.Lane->isFirstLane()) {
        assert(!State.VF.isScalable() && "VF is assumed to be non scalable.");
        Value *Poison = PoisonValue::get(
            VectorType::get(UI->getType(), State.VF));
        State.set(this, Poison);
      }
      State.packScalarIntoVectorValue(this, *State.Lane);
    }
    return;
  }

  if (IsUniform) {
    // Uniform within VL means we need to generate lane 0.
    State.ILV->scalarizeInstruction(UI, this, VPLane(0), State);
    return;
  }

  // A store of a loop varying value to a uniform address only needs the last
  // copy of the store.
  if (isa<StoreInst>(UI) &&
      vputils::isUniformAfterVectorization(getOperand(1))) {
    auto Lane = VPLane::getLastLaneForVF(State.VF);
    State.ILV->scalarizeInstruction(UI, this, VPLane(Lane), State);
    return;
  }

  // Generate scalar instances for all VF lanes.
  assert(!State.VF.isScalable() && "Can't scalarize a scalable vector");
  const unsigned EndLane = State.VF.getKnownMinValue();
  for (unsigned Lane = 0; Lane < EndLane; ++Lane)
    State.ILV->scalarizeInstruction(UI, this, VPLane(Lane), State);
}

// Determine how to lower the scalar epilogue, which depends on 1) optimising
// for minimum code-size, 2) predicate compiler options, 3) loop hints forcing
// predication, and 4) a TTI hook that analyses whether the loop is suitable
// for predication.
static ScalarEpilogueLowering getScalarEpilogueLowering(
    Function *F, Loop *L, LoopVectorizeHints &Hints, ProfileSummaryInfo *PSI,
    BlockFrequencyInfo *BFI, TargetTransformInfo *TTI, TargetLibraryInfo *TLI,
    LoopVectorizationLegality &LVL, InterleavedAccessInfo *IAI) {
  // 1) OptSize takes precedence over all other options, i.e. if this is set,
  // don't look at hints or options, and don't request a scalar epilogue.
  // (For PGSO, as shouldOptimizeForSize isn't currently accessible from
  // LoopAccessInfo (due to code dependency and not being able to reliably get
  // PSI/BFI from a loop analysis under NPM), we cannot suppress the collection
  // of strides in LoopAccessInfo::analyzeLoop() and vectorize without
  // versioning when the vectorization is forced, unlike hasOptSize. So revert
  // back to the old way and vectorize with versioning when forced. See D81345.)
  if (F->hasOptSize() || (llvm::shouldOptimizeForSize(L->getHeader(), PSI, BFI,
                                                      PGSOQueryType::IRPass) &&
                          Hints.getForce() != LoopVectorizeHints::FK_Enabled))
    return CM_ScalarEpilogueNotAllowedOptSize;

  // 2) If set, obey the directives
  if (PreferPredicateOverEpilogue.getNumOccurrences()) {
    switch (PreferPredicateOverEpilogue) {
    case PreferPredicateTy::ScalarEpilogue:
      return CM_ScalarEpilogueAllowed;
    case PreferPredicateTy::PredicateElseScalarEpilogue:
      return CM_ScalarEpilogueNotNeededUsePredicate;
    case PreferPredicateTy::PredicateOrDontVectorize:
      return CM_ScalarEpilogueNotAllowedUsePredicate;
    };
  }

  // 3) If set, obey the hints
  switch (Hints.getPredicate()) {
  case LoopVectorizeHints::FK_Enabled:
    return CM_ScalarEpilogueNotNeededUsePredicate;
  case LoopVectorizeHints::FK_Disabled:
    return CM_ScalarEpilogueAllowed;
  };

  // 4) if the TTI hook indicates this is profitable, request predication.
  TailFoldingInfo TFI(TLI, &LVL, IAI);
  if (TTI->preferPredicateOverEpilogue(&TFI))
    return CM_ScalarEpilogueNotNeededUsePredicate;

  return CM_ScalarEpilogueAllowed;
}

// Process the loop in the VPlan-native vectorization path. This path builds
// VPlan upfront in the vectorization pipeline, which allows to apply
// VPlan-to-VPlan transformations from the very beginning without modifying the
// input LLVM IR.
static bool processLoopInVPlanNativePath(
    Loop *L, PredicatedScalarEvolution &PSE, LoopInfo *LI, DominatorTree *DT,
    LoopVectorizationLegality *LVL, TargetTransformInfo *TTI,
    TargetLibraryInfo *TLI, DemandedBits *DB, AssumptionCache *AC,
    OptimizationRemarkEmitter *ORE, BlockFrequencyInfo *BFI,
    ProfileSummaryInfo *PSI, LoopVectorizeHints &Hints,
    LoopVectorizationRequirements &Requirements) {

  if (isa<SCEVCouldNotCompute>(PSE.getBackedgeTakenCount())) {
    LLVM_DEBUG(dbgs() << "LV: cannot compute the outer-loop trip count\n");
    return false;
  }
  assert(EnableVPlanNativePath && "VPlan-native path is disabled.");
  Function *F = L->getHeader()->getParent();
  InterleavedAccessInfo IAI(PSE, L, DT, LI, LVL->getLAI());

  ScalarEpilogueLowering SEL =
      getScalarEpilogueLowering(F, L, Hints, PSI, BFI, TTI, TLI, *LVL, &IAI);

  LoopVectorizationCostModel CM(SEL, L, PSE, LI, LVL, *TTI, TLI, DB, AC, ORE, F,
                                &Hints, IAI);
  // Use the planner for outer loop vectorization.
  // TODO: CM is not used at this point inside the planner. Turn CM into an
  // optional argument if we don't need it in the future.
  LoopVectorizationPlanner LVP(L, LI, DT, TLI, *TTI, LVL, CM, IAI, PSE, Hints,
                               ORE);

  // Get user vectorization factor.
  ElementCount UserVF = Hints.getWidth();

  CM.collectElementTypesForWidening();

  // Plan how to best vectorize, return the best VF and its cost.
  const VectorizationFactor VF = LVP.planInVPlanNativePath(UserVF);

  // If we are stress testing VPlan builds, do not attempt to generate vector
  // code. Masked vector code generation support will follow soon.
  // Also, do not attempt to vectorize if no vector code will be produced.
  if (VPlanBuildStressTest || VectorizationFactor::Disabled() == VF)
    return false;

  VPlan &BestPlan = LVP.getPlanFor(VF.Width);

  {
    bool AddBranchWeights =
        hasBranchWeightMD(*L->getLoopLatch()->getTerminator());
    GeneratedRTChecks Checks(PSE, DT, LI, TTI, F->getDataLayout(),
                             AddBranchWeights);
    InnerLoopVectorizer LB(L, PSE, LI, DT, TLI, TTI, AC, ORE, VF.Width,
                           VF.Width, 1, LVL, &CM, BFI, PSI, Checks);
    LLVM_DEBUG(dbgs() << "Vectorizing outer loop in \""
                      << L->getHeader()->getParent()->getName() << "\"\n");
    LVP.executePlan(VF.Width, 1, BestPlan, LB, DT, false);
  }

  reportVectorization(ORE, L, VF, 1);

  // Mark the loop as already vectorized to avoid vectorizing again.
  Hints.setAlreadyVectorized();
  assert(!verifyFunction(*L->getHeader()->getParent(), &dbgs()));
  return true;
}

// Emit a remark if there are stores to floats that required a floating point
// extension. If the vectorized loop was generated with floating point there
// will be a performance penalty from the conversion overhead and the change in
// the vector width.
static void checkMixedPrecision(Loop *L, OptimizationRemarkEmitter *ORE) {
  SmallVector<Instruction *, 4> Worklist;
  for (BasicBlock *BB : L->getBlocks()) {
    for (Instruction &Inst : *BB) {
      if (auto *S = dyn_cast<StoreInst>(&Inst)) {
        if (S->getValueOperand()->getType()->isFloatTy())
          Worklist.push_back(S);
      }
    }
  }

  // Traverse the floating point stores upwards searching, for floating point
  // conversions.
  SmallPtrSet<const Instruction *, 4> Visited;
  SmallPtrSet<const Instruction *, 4> EmittedRemark;
  while (!Worklist.empty()) {
    auto *I = Worklist.pop_back_val();
    if (!L->contains(I))
      continue;
    if (!Visited.insert(I).second)
      continue;

    // Emit a remark if the floating point store required a floating
    // point conversion.
    // TODO: More work could be done to identify the root cause such as a
    // constant or a function return type and point the user to it.
    if (isa<FPExtInst>(I) && EmittedRemark.insert(I).second)
      ORE->emit([&]() {
        return OptimizationRemarkAnalysis(LV_NAME, "VectorMixedPrecision",
                                          I->getDebugLoc(), L->getHeader())
               << "floating point conversion changes vector width. "
               << "Mixed floating point precision requires an up/down "
               << "cast that will negatively impact performance.";
      });

    for (Use &Op : I->operands())
      if (auto *OpI = dyn_cast<Instruction>(Op))
        Worklist.push_back(OpI);
  }
}

static bool areRuntimeChecksProfitable(GeneratedRTChecks &Checks,
                                       VectorizationFactor &VF,
                                       std::optional<unsigned> VScale, Loop *L,
                                       PredicatedScalarEvolution &PSE,
                                       ScalarEpilogueLowering SEL) {
  InstructionCost CheckCost = Checks.getCost();
  if (!CheckCost.isValid())
    return false;

  // When interleaving only scalar and vector cost will be equal, which in turn
  // would lead to a divide by 0. Fall back to hard threshold.
  if (VF.Width.isScalar()) {
    if (CheckCost > VectorizeMemoryCheckThreshold) {
      LLVM_DEBUG(
          dbgs()
          << "LV: Interleaving only is not profitable due to runtime checks\n");
      return false;
    }
    return true;
  }

  // The scalar cost should only be 0 when vectorizing with a user specified VF/IC. In those cases, runtime checks should always be generated.
  uint64_t ScalarC = *VF.ScalarCost.getValue();
  if (ScalarC == 0)
    return true;

  // First, compute the minimum iteration count required so that the vector
  // loop outperforms the scalar loop.
  //  The total cost of the scalar loop is
  //   ScalarC * TC
  //  where
  //  * TC is the actual trip count of the loop.
  //  * ScalarC is the cost of a single scalar iteration.
  //
  //  The total cost of the vector loop is
  //    RtC + VecC * (TC / VF) + EpiC
  //  where
  //  * RtC is the cost of the generated runtime checks
  //  * VecC is the cost of a single vector iteration.
  //  * TC is the actual trip count of the loop
  //  * VF is the vectorization factor
  //  * EpiCost is the cost of the generated epilogue, including the cost
  //    of the remaining scalar operations.
  //
  // Vectorization is profitable once the total vector cost is less than the
  // total scalar cost:
  //   RtC + VecC * (TC / VF) + EpiC <  ScalarC * TC
  //
  // Now we can compute the minimum required trip count TC as
  //   VF * (RtC + EpiC) / (ScalarC * VF - VecC) < TC
  //
  // For now we assume the epilogue cost EpiC = 0 for simplicity. Note that
  // the computations are performed on doubles, not integers and the result
  // is rounded up, hence we get an upper estimate of the TC.
  unsigned IntVF = VF.Width.getKnownMinValue();
  if (VF.Width.isScalable()) {
    unsigned AssumedMinimumVscale = 1;
    if (VScale)
      AssumedMinimumVscale = *VScale;
    IntVF *= AssumedMinimumVscale;
  }
  uint64_t RtC = *CheckCost.getValue();
  uint64_t Div = ScalarC * IntVF - *VF.Cost.getValue();
  uint64_t MinTC1 = Div == 0 ? 0 : divideCeil(RtC * IntVF, Div);

  // Second, compute a minimum iteration count so that the cost of the
  // runtime checks is only a fraction of the total scalar loop cost. This
  // adds a loop-dependent bound on the overhead incurred if the runtime
  // checks fail. In case the runtime checks fail, the cost is RtC + ScalarC
  // * TC. To bound the runtime check to be a fraction 1/X of the scalar
  // cost, compute
  //   RtC < ScalarC * TC * (1 / X)  ==>  RtC * X / ScalarC < TC
  uint64_t MinTC2 = divideCeil(RtC * 10, ScalarC);

  // Now pick the larger minimum. If it is not a multiple of VF and a scalar
  // epilogue is allowed, choose the next closest multiple of VF. This should
  // partly compensate for ignoring the epilogue cost.
  uint64_t MinTC = std::max(MinTC1, MinTC2);
  if (SEL == CM_ScalarEpilogueAllowed)
    MinTC = alignTo(MinTC, IntVF);
  VF.MinProfitableTripCount = ElementCount::getFixed(MinTC);

  LLVM_DEBUG(
      dbgs() << "LV: Minimum required TC for runtime checks to be profitable:"
             << VF.MinProfitableTripCount << "\n");

  // Skip vectorization if the expected trip count is less than the minimum
  // required trip count.
  if (auto ExpectedTC = getSmallBestKnownTC(PSE, L)) {
    if (ElementCount::isKnownLT(ElementCount::getFixed(*ExpectedTC),
                                VF.MinProfitableTripCount)) {
      LLVM_DEBUG(dbgs() << "LV: Vectorization is not beneficial: expected "
                           "trip count < minimum profitable VF ("
                        << *ExpectedTC << " < " << VF.MinProfitableTripCount
                        << ")\n");

      return false;
    }
  }
  return true;
}

LoopVectorizePass::LoopVectorizePass(LoopVectorizeOptions Opts)
    : InterleaveOnlyWhenForced(Opts.InterleaveOnlyWhenForced ||
                               !EnableLoopInterleaving),
      VectorizeOnlyWhenForced(Opts.VectorizeOnlyWhenForced ||
                              !EnableLoopVectorization) {}

bool LoopVectorizePass::processLoop(Loop *L) {
  assert((EnableVPlanNativePath || L->isInnermost()) &&
         "VPlan-native path is not enabled. Only process inner loops.");

  LLVM_DEBUG(dbgs() << "\nLV: Checking a loop in '"
                    << L->getHeader()->getParent()->getName() << "' from "
                    << L->getLocStr() << "\n");

  LoopVectorizeHints Hints(L, InterleaveOnlyWhenForced, *ORE, TTI);

  LLVM_DEBUG(
      dbgs() << "LV: Loop hints:"
             << " force="
             << (Hints.getForce() == LoopVectorizeHints::FK_Disabled
                     ? "disabled"
                     : (Hints.getForce() == LoopVectorizeHints::FK_Enabled
                            ? "enabled"
                            : "?"))
             << " width=" << Hints.getWidth()
             << " interleave=" << Hints.getInterleave() << "\n");

  // Function containing loop
  Function *F = L->getHeader()->getParent();

  // Looking at the diagnostic output is the only way to determine if a loop
  // was vectorized (other than looking at the IR or machine code), so it
  // is important to generate an optimization remark for each loop. Most of
  // these messages are generated as OptimizationRemarkAnalysis. Remarks
  // generated as OptimizationRemark and OptimizationRemarkMissed are
  // less verbose reporting vectorized loops and unvectorized loops that may
  // benefit from vectorization, respectively.

  if (!Hints.allowVectorization(F, L, VectorizeOnlyWhenForced)) {
    LLVM_DEBUG(dbgs() << "LV: Loop hints prevent vectorization.\n");
    return false;
  }

  PredicatedScalarEvolution PSE(*SE, *L);

  // Check if it is legal to vectorize the loop.
  LoopVectorizationRequirements Requirements;
  LoopVectorizationLegality LVL(L, PSE, DT, TTI, TLI, F, *LAIs, LI, ORE,
                                &Requirements, &Hints, DB, AC, BFI, PSI);
  if (!LVL.canVectorize(EnableVPlanNativePath)) {
    LLVM_DEBUG(dbgs() << "LV: Not vectorizing: Cannot prove legality.\n");
    Hints.emitRemarkWithHints();
    return false;
  }

  if (LVL.hasUncountableEarlyExit()) {
    reportVectorizationFailure("Auto-vectorization of loops with uncountable "
                               "early exit is not yet supported",
                               "Auto-vectorization of loops with uncountable "
                               "early exit is not yet supported",
                               "UncountableEarlyExitLoopsUnsupported", ORE, L);
    return false;
  }

  // Entrance to the VPlan-native vectorization path. Outer loops are processed
  // here. They may require CFG and instruction level transformations before
  // even evaluating whether vectorization is profitable. Since we cannot modify
  // the incoming IR, we need to build VPlan upfront in the vectorization
  // pipeline.
  if (!L->isInnermost())
    return processLoopInVPlanNativePath(L, PSE, LI, DT, &LVL, TTI, TLI, DB, AC,
                                        ORE, BFI, PSI, Hints, Requirements);

  assert(L->isInnermost() && "Inner loop expected.");

  InterleavedAccessInfo IAI(PSE, L, DT, LI, LVL.getLAI());
  bool UseInterleaved = TTI->enableInterleavedAccessVectorization();

  // If an override option has been passed in for interleaved accesses, use it.
  if (EnableInterleavedMemAccesses.getNumOccurrences() > 0)
    UseInterleaved = EnableInterleavedMemAccesses;

  // Analyze interleaved memory accesses.
  if (UseInterleaved)
    IAI.analyzeInterleaving(useMaskedInterleavedAccesses(*TTI));

  // Check the function attributes and profiles to find out if this function
  // should be optimized for size.
  ScalarEpilogueLowering SEL =
      getScalarEpilogueLowering(F, L, Hints, PSI, BFI, TTI, TLI, LVL, &IAI);

  // Check the loop for a trip count threshold: vectorize loops with a tiny trip
  // count by optimizing for size, to minimize overheads.
  auto ExpectedTC = getSmallBestKnownTC(PSE, L);
  if (ExpectedTC && *ExpectedTC < TinyTripCountVectorThreshold) {
    LLVM_DEBUG(dbgs() << "LV: Found a loop with a very small trip count. "
                      << "This loop is worth vectorizing only if no scalar "
                      << "iteration overheads are incurred.");
    if (Hints.getForce() == LoopVectorizeHints::FK_Enabled)
      LLVM_DEBUG(dbgs() << " But vectorizing was explicitly forced.\n");
    else {
      if (*ExpectedTC > TTI->getMinTripCountTailFoldingThreshold()) {
        LLVM_DEBUG(dbgs() << "\n");
        // Predicate tail-folded loops are efficient even when the loop
        // iteration count is low. However, setting the epilogue policy to
        // `CM_ScalarEpilogueNotAllowedLowTripLoop` prevents vectorizing loops
        // with runtime checks. It's more effective to let
        // `areRuntimeChecksProfitable` determine if vectorization is beneficial
        // for the loop.
        if (SEL != CM_ScalarEpilogueNotNeededUsePredicate)
          SEL = CM_ScalarEpilogueNotAllowedLowTripLoop;
      } else {
        LLVM_DEBUG(dbgs() << " But the target considers the trip count too "
                             "small to consider vectorizing.\n");
        reportVectorizationFailure(
            "The trip count is below the minial threshold value.",
            "loop trip count is too low, avoiding vectorization",
            "LowTripCount", ORE, L);
        Hints.emitRemarkWithHints();
        return false;
      }
    }
  }

  // Check the function attributes to see if implicit floats or vectors are
  // allowed.
  if (F->hasFnAttribute(Attribute::NoImplicitFloat)) {
    reportVectorizationFailure(
        "Can't vectorize when the NoImplicitFloat attribute is used",
        "loop not vectorized due to NoImplicitFloat attribute",
        "NoImplicitFloat", ORE, L);
    Hints.emitRemarkWithHints();
    return false;
  }

  // Check if the target supports potentially unsafe FP vectorization.
  // FIXME: Add a check for the type of safety issue (denormal, signaling)
  // for the target we're vectorizing for, to make sure none of the
  // additional fp-math flags can help.
  if (Hints.isPotentiallyUnsafe() &&
      TTI->isFPVectorizationPotentiallyUnsafe()) {
    reportVectorizationFailure(
        "Potentially unsafe FP op prevents vectorization",
        "loop not vectorized due to unsafe FP support.",
        "UnsafeFP", ORE, L);
    Hints.emitRemarkWithHints();
    return false;
  }

  bool AllowOrderedReductions;
  // If the flag is set, use that instead and override the TTI behaviour.
  if (ForceOrderedReductions.getNumOccurrences() > 0)
    AllowOrderedReductions = ForceOrderedReductions;
  else
    AllowOrderedReductions = TTI->enableOrderedReductions();
  if (!LVL.canVectorizeFPMath(AllowOrderedReductions)) {
    ORE->emit([&]() {
      auto *ExactFPMathInst = Requirements.getExactFPInst();
      return OptimizationRemarkAnalysisFPCommute(DEBUG_TYPE, "CantReorderFPOps",
                                                 ExactFPMathInst->getDebugLoc(),
                                                 ExactFPMathInst->getParent())
             << "loop not vectorized: cannot prove it is safe to reorder "
                "floating-point operations";
    });
    LLVM_DEBUG(dbgs() << "LV: loop not vectorized: cannot prove it is safe to "
                         "reorder floating-point operations\n");
    Hints.emitRemarkWithHints();
    return false;
  }

  // Use the cost model.
  LoopVectorizationCostModel CM(SEL, L, PSE, LI, &LVL, *TTI, TLI, DB, AC, ORE,
                                F, &Hints, IAI);
  // Use the planner for vectorization.
  LoopVectorizationPlanner LVP(L, LI, DT, TLI, *TTI, &LVL, CM, IAI, PSE, Hints,
                               ORE);

  // Get user vectorization factor and interleave count.
  ElementCount UserVF = Hints.getWidth();
  unsigned UserIC = Hints.getInterleave();

  // Plan how to best vectorize.
  LVP.plan(UserVF, UserIC);
  VectorizationFactor VF = LVP.computeBestVF();
  unsigned IC = 1;

  if (ORE->allowExtraAnalysis(LV_NAME))
    LVP.emitInvalidCostRemarks(ORE);

  bool AddBranchWeights =
      hasBranchWeightMD(*L->getLoopLatch()->getTerminator());
  GeneratedRTChecks Checks(PSE, DT, LI, TTI, F->getDataLayout(),
                           AddBranchWeights);
  if (LVP.hasPlanWithVF(VF.Width)) {
    // Select the interleave count.
    IC = CM.selectInterleaveCount(VF.Width, VF.Cost);

    unsigned SelectedIC = std::max(IC, UserIC);
    //  Optimistically generate runtime checks if they are needed. Drop them if
    //  they turn out to not be profitable.
    if (VF.Width.isVector() || SelectedIC > 1)
      Checks.create(L, *LVL.getLAI(), PSE.getPredicate(), VF.Width, SelectedIC);

    // Check if it is profitable to vectorize with runtime checks.
    bool ForceVectorization =
        Hints.getForce() == LoopVectorizeHints::FK_Enabled;
    if (!ForceVectorization &&
        !areRuntimeChecksProfitable(Checks, VF, getVScaleForTuning(L, *TTI), L,
                                    PSE, SEL)) {
      ORE->emit([&]() {
        return OptimizationRemarkAnalysisAliasing(
                   DEBUG_TYPE, "CantReorderMemOps", L->getStartLoc(),
                   L->getHeader())
               << "loop not vectorized: cannot prove it is safe to reorder "
                  "memory operations";
      });
      LLVM_DEBUG(dbgs() << "LV: Too many memory checks needed.\n");
      Hints.emitRemarkWithHints();
      return false;
    }
  }

  // Identify the diagnostic messages that should be produced.
  std::pair<StringRef, std::string> VecDiagMsg, IntDiagMsg;
  bool VectorizeLoop = true, InterleaveLoop = true;
  if (VF.Width.isScalar()) {
    LLVM_DEBUG(dbgs() << "LV: Vectorization is possible but not beneficial.\n");
    VecDiagMsg = std::make_pair(
        "VectorizationNotBeneficial",
        "the cost-model indicates that vectorization is not beneficial");
    VectorizeLoop = false;
  }

  if (!LVP.hasPlanWithVF(VF.Width) && UserIC > 1) {
    // Tell the user interleaving was avoided up-front, despite being explicitly
    // requested.
    LLVM_DEBUG(dbgs() << "LV: Ignoring UserIC, because vectorization and "
                         "interleaving should be avoided up front\n");
    IntDiagMsg = std::make_pair(
        "InterleavingAvoided",
        "Ignoring UserIC, because interleaving was avoided up front");
    InterleaveLoop = false;
  } else if (IC == 1 && UserIC <= 1) {
    // Tell the user interleaving is not beneficial.
    LLVM_DEBUG(dbgs() << "LV: Interleaving is not beneficial.\n");
    IntDiagMsg = std::make_pair(
        "InterleavingNotBeneficial",
        "the cost-model indicates that interleaving is not beneficial");
    InterleaveLoop = false;
    if (UserIC == 1) {
      IntDiagMsg.first = "InterleavingNotBeneficialAndDisabled";
      IntDiagMsg.second +=
          " and is explicitly disabled or interleave count is set to 1";
    }
  } else if (IC > 1 && UserIC == 1) {
    // Tell the user interleaving is beneficial, but it explicitly disabled.
    LLVM_DEBUG(
        dbgs() << "LV: Interleaving is beneficial but is explicitly disabled.");
    IntDiagMsg = std::make_pair(
        "InterleavingBeneficialButDisabled",
        "the cost-model indicates that interleaving is beneficial "
        "but is explicitly disabled or interleave count is set to 1");
    InterleaveLoop = false;
  }

  // If there is a histogram in the loop, do not just interleave without
  // vectorizing. The order of operations will be incorrect without the
  // histogram intrinsics, which are only used for recipes with VF > 1.
  if (!VectorizeLoop && InterleaveLoop && LVL.hasHistograms()) {
    LLVM_DEBUG(dbgs() << "LV: Not interleaving without vectorization due "
                      << "to histogram operations.\n");
    IntDiagMsg = std::make_pair(
        "HistogramPreventsScalarInterleaving",
        "Unable to interleave without vectorization due to constraints on "
        "the order of histogram operations");
    InterleaveLoop = false;
  }

  // Override IC if user provided an interleave count.
  IC = UserIC > 0 ? UserIC : IC;

  // Emit diagnostic messages, if any.
  const char *VAPassName = Hints.vectorizeAnalysisPassName();
  if (!VectorizeLoop && !InterleaveLoop) {
    // Do not vectorize or interleaving the loop.
    ORE->emit([&]() {
      return OptimizationRemarkMissed(VAPassName, VecDiagMsg.first,
                                      L->getStartLoc(), L->getHeader())
             << VecDiagMsg.second;
    });
    ORE->emit([&]() {
      return OptimizationRemarkMissed(LV_NAME, IntDiagMsg.first,
                                      L->getStartLoc(), L->getHeader())
             << IntDiagMsg.second;
    });
    return false;
  }

  if (!VectorizeLoop && InterleaveLoop) {
    LLVM_DEBUG(dbgs() << "LV: Interleave Count is " << IC << '\n');
    ORE->emit([&]() {
      return OptimizationRemarkAnalysis(VAPassName, VecDiagMsg.first,
                                        L->getStartLoc(), L->getHeader())
             << VecDiagMsg.second;
    });
  } else if (VectorizeLoop && !InterleaveLoop) {
    LLVM_DEBUG(dbgs() << "LV: Found a vectorizable loop (" << VF.Width
                      << ") in " << L->getLocStr() << '\n');
    ORE->emit([&]() {
      return OptimizationRemarkAnalysis(LV_NAME, IntDiagMsg.first,
                                        L->getStartLoc(), L->getHeader())
             << IntDiagMsg.second;
    });
  } else if (VectorizeLoop && InterleaveLoop) {
    LLVM_DEBUG(dbgs() << "LV: Found a vectorizable loop (" << VF.Width
                      << ") in " << L->getLocStr() << '\n');
    LLVM_DEBUG(dbgs() << "LV: Interleave Count is " << IC << '\n');
  }

  bool DisableRuntimeUnroll = false;
  MDNode *OrigLoopID = L->getLoopID();
  {
    using namespace ore;
    if (!VectorizeLoop) {
      assert(IC > 1 && "interleave count should not be 1 or 0");
      // If we decided that it is not legal to vectorize the loop, then
      // interleave it.
      InnerLoopVectorizer Unroller(
          L, PSE, LI, DT, TLI, TTI, AC, ORE, ElementCount::getFixed(1),
          ElementCount::getFixed(1), IC, &LVL, &CM, BFI, PSI, Checks);

      VPlan &BestPlan = LVP.getPlanFor(VF.Width);
      LVP.executePlan(VF.Width, IC, BestPlan, Unroller, DT, false);

      ORE->emit([&]() {
        return OptimizationRemark(LV_NAME, "Interleaved", L->getStartLoc(),
                                  L->getHeader())
               << "interleaved loop (interleaved count: "
               << NV("InterleaveCount", IC) << ")";
      });
    } else {
      // If we decided that it is *legal* to vectorize the loop, then do it.

      VPlan &BestPlan = LVP.getPlanFor(VF.Width);
      // Consider vectorizing the epilogue too if it's profitable.
      VectorizationFactor EpilogueVF =
          LVP.selectEpilogueVectorizationFactor(VF.Width, IC);
      if (EpilogueVF.Width.isVector()) {

        // The first pass vectorizes the main loop and creates a scalar epilogue
        // to be vectorized by executing the plan (potentially with a different
        // factor) again shortly afterwards.
        EpilogueLoopVectorizationInfo EPI(VF.Width, IC, EpilogueVF.Width, 1);
        EpilogueVectorizerMainLoop MainILV(L, PSE, LI, DT, TLI, TTI, AC, ORE,
                                           EPI, &LVL, &CM, BFI, PSI, Checks);

        std::unique_ptr<VPlan> BestMainPlan(BestPlan.duplicate());
        auto ExpandedSCEVs = LVP.executePlan(EPI.MainLoopVF, EPI.MainLoopUF,
                                             *BestMainPlan, MainILV, DT, true);
        ++LoopsVectorized;

        // Second pass vectorizes the epilogue and adjusts the control flow
        // edges from the first pass.
        EPI.MainLoopVF = EPI.EpilogueVF;
        EPI.MainLoopUF = EPI.EpilogueUF;
        EpilogueVectorizerEpilogueLoop EpilogILV(L, PSE, LI, DT, TLI, TTI, AC,
                                                 ORE, EPI, &LVL, &CM, BFI, PSI,
                                                 Checks);

        VPlan &BestEpiPlan = LVP.getPlanFor(EPI.EpilogueVF);
        VPRegionBlock *VectorLoop = BestEpiPlan.getVectorLoopRegion();
        VPBasicBlock *Header = VectorLoop->getEntryBasicBlock();
        Header->setName("vec.epilog.vector.body");

        // Re-use the trip count and steps expanded for the main loop, as
        // skeleton creation needs it as a value that dominates both the scalar
        // and vector epilogue loops
        // TODO: This is a workaround needed for epilogue vectorization and it
        // should be removed once induction resume value creation is done
        // directly in VPlan.
        EpilogILV.setTripCount(MainILV.getTripCount());
        for (auto &R : make_early_inc_range(*BestEpiPlan.getPreheader())) {
          auto *ExpandR = dyn_cast<VPExpandSCEVRecipe>(&R);
          if (!ExpandR)
            continue;
          auto *ExpandedVal = BestEpiPlan.getOrAddLiveIn(
              ExpandedSCEVs.find(ExpandR->getSCEV())->second);
          ExpandR->replaceAllUsesWith(ExpandedVal);
          if (BestEpiPlan.getTripCount() == ExpandR)
            BestEpiPlan.resetTripCount(ExpandedVal);
          ExpandR->eraseFromParent();
        }

        // Ensure that the start values for any VPWidenIntOrFpInductionRecipe,
        // VPWidenPointerInductionRecipe and VPReductionPHIRecipes are updated
        // before vectorizing the epilogue loop.
        for (VPRecipeBase &R : Header->phis()) {
          if (isa<VPCanonicalIVPHIRecipe>(&R))
            continue;

          Value *ResumeV = nullptr;
          // TODO: Move setting of resume values to prepareToExecute.
          if (auto *ReductionPhi = dyn_cast<VPReductionPHIRecipe>(&R)) {
            ResumeV = cast<PHINode>(ReductionPhi->getUnderlyingInstr())
                          ->getIncomingValueForBlock(L->getLoopPreheader());
            const RecurrenceDescriptor &RdxDesc =
                ReductionPhi->getRecurrenceDescriptor();
            RecurKind RK = RdxDesc.getRecurrenceKind();
            if (RecurrenceDescriptor::isAnyOfRecurrenceKind(RK)) {
              // VPReductionPHIRecipes for AnyOf reductions expect a boolean as
              // start value; compare the final value from the main vector loop
              // to the start value.
              IRBuilder<> Builder(
                  cast<Instruction>(ResumeV)->getParent()->getFirstNonPHI());
              ResumeV = Builder.CreateICmpNE(ResumeV,
                                             RdxDesc.getRecurrenceStartValue());
            }
          } else {
            // Create induction resume values for both widened pointer and
            // integer/fp inductions and update the start value of the induction
            // recipes to use the resume value.
            PHINode *IndPhi = nullptr;
            const InductionDescriptor *ID;
            if (auto *Ind = dyn_cast<VPWidenPointerInductionRecipe>(&R)) {
              IndPhi = cast<PHINode>(Ind->getUnderlyingValue());
              ID = &Ind->getInductionDescriptor();
            } else {
              auto *WidenInd = cast<VPWidenIntOrFpInductionRecipe>(&R);
              IndPhi = WidenInd->getPHINode();
              ID = &WidenInd->getInductionDescriptor();
            }

            ResumeV = MainILV.createInductionResumeValue(
                IndPhi, *ID, getExpandedStep(*ID, ExpandedSCEVs),
                {EPI.MainLoopIterationCountCheck});
          }
          assert(ResumeV && "Must have a resume value");
          VPValue *StartVal = BestEpiPlan.getOrAddLiveIn(ResumeV);
          cast<VPHeaderPHIRecipe>(&R)->setStartValue(StartVal);
        }

        assert(DT->verify(DominatorTree::VerificationLevel::Fast) &&
               "DT not preserved correctly");
        LVP.executePlan(EPI.EpilogueVF, EPI.EpilogueUF, BestEpiPlan, EpilogILV,
                        DT, true, &ExpandedSCEVs);
        ++LoopsEpilogueVectorized;

        if (!MainILV.areSafetyChecksAdded())
          DisableRuntimeUnroll = true;
      } else {
        InnerLoopVectorizer LB(L, PSE, LI, DT, TLI, TTI, AC, ORE, VF.Width,
                               VF.MinProfitableTripCount, IC, &LVL, &CM, BFI,
                               PSI, Checks);
        LVP.executePlan(VF.Width, IC, BestPlan, LB, DT, false);
        ++LoopsVectorized;

        // Add metadata to disable runtime unrolling a scalar loop when there
        // are no runtime checks about strides and memory. A scalar loop that is
        // rarely used is not worth unrolling.
        if (!LB.areSafetyChecksAdded())
          DisableRuntimeUnroll = true;
      }
      // Report the vectorization decision.
      reportVectorization(ORE, L, VF, IC);
    }

    if (ORE->allowExtraAnalysis(LV_NAME))
      checkMixedPrecision(L, ORE);
  }

  std::optional<MDNode *> RemainderLoopID =
      makeFollowupLoopID(OrigLoopID, {LLVMLoopVectorizeFollowupAll,
                                      LLVMLoopVectorizeFollowupEpilogue});
  if (RemainderLoopID) {
    L->setLoopID(*RemainderLoopID);
  } else {
    if (DisableRuntimeUnroll)
      addRuntimeUnrollDisableMetaData(L);

    // Mark the loop as already vectorized to avoid vectorizing again.
    Hints.setAlreadyVectorized();
  }

  assert(!verifyFunction(*L->getHeader()->getParent(), &dbgs()));
  return true;
}

LoopVectorizeResult LoopVectorizePass::runImpl(Function &F) {

  // Don't attempt if
  // 1. the target claims to have no vector registers, and
  // 2. interleaving won't help ILP.
  //
  // The second condition is necessary because, even if the target has no
  // vector registers, loop vectorization may still enable scalar
  // interleaving.
  if (!TTI->getNumberOfRegisters(TTI->getRegisterClassForType(true)) &&
      TTI->getMaxInterleaveFactor(ElementCount::getFixed(1)) < 2)
    return LoopVectorizeResult(false, false);

  bool Changed = false, CFGChanged = false;

  // The vectorizer requires loops to be in simplified form.
  // Since simplification may add new inner loops, it has to run before the
  // legality and profitability checks. This means running the loop vectorizer
  // will simplify all loops, regardless of whether anything end up being
  // vectorized.
  for (const auto &L : *LI)
    Changed |= CFGChanged |=
        simplifyLoop(L, DT, LI, SE, AC, nullptr, false /* PreserveLCSSA */);

  // Build up a worklist of inner-loops to vectorize. This is necessary as
  // the act of vectorizing or partially unrolling a loop creates new loops
  // and can invalidate iterators across the loops.
  SmallVector<Loop *, 8> Worklist;

  for (Loop *L : *LI)
    collectSupportedLoops(*L, LI, ORE, Worklist);

  LoopsAnalyzed += Worklist.size();

  // Now walk the identified inner loops.
  while (!Worklist.empty()) {
    Loop *L = Worklist.pop_back_val();

    // For the inner loops we actually process, form LCSSA to simplify the
    // transform.
    Changed |= formLCSSARecursively(*L, *DT, LI, SE);

    Changed |= CFGChanged |= processLoop(L);

    if (Changed) {
      LAIs->clear();

#ifndef NDEBUG
      if (VerifySCEV)
        SE->verify();
#endif
    }
  }

  // Process each loop nest in the function.
  return LoopVectorizeResult(Changed, CFGChanged);
}

PreservedAnalyses LoopVectorizePass::run(Function &F,
                                         FunctionAnalysisManager &AM) {
  LI = &AM.getResult<LoopAnalysis>(F);
  // There are no loops in the function. Return before computing other
  // expensive analyses.
  if (LI->empty())
    return PreservedAnalyses::all();
  SE = &AM.getResult<ScalarEvolutionAnalysis>(F);
  TTI = &AM.getResult<TargetIRAnalysis>(F);
  DT = &AM.getResult<DominatorTreeAnalysis>(F);
  TLI = &AM.getResult<TargetLibraryAnalysis>(F);
  AC = &AM.getResult<AssumptionAnalysis>(F);
  DB = &AM.getResult<DemandedBitsAnalysis>(F);
  ORE = &AM.getResult<OptimizationRemarkEmitterAnalysis>(F);
  LAIs = &AM.getResult<LoopAccessAnalysis>(F);

  auto &MAMProxy = AM.getResult<ModuleAnalysisManagerFunctionProxy>(F);
  PSI = MAMProxy.getCachedResult<ProfileSummaryAnalysis>(*F.getParent());
  BFI = nullptr;
  if (PSI && PSI->hasProfileSummary())
    BFI = &AM.getResult<BlockFrequencyAnalysis>(F);
  LoopVectorizeResult Result = runImpl(F);
  if (!Result.MadeAnyChange)
    return PreservedAnalyses::all();
  PreservedAnalyses PA;

  if (isAssignmentTrackingEnabled(*F.getParent())) {
    for (auto &BB : F)
      RemoveRedundantDbgInstrs(&BB);
  }

  PA.preserve<LoopAnalysis>();
  PA.preserve<DominatorTreeAnalysis>();
  PA.preserve<ScalarEvolutionAnalysis>();
  PA.preserve<LoopAccessAnalysis>();

  if (Result.MadeCFGChange) {
    // Making CFG changes likely means a loop got vectorized. Indicate that
    // extra simplification passes should be run.
    // TODO: MadeCFGChanges is not a prefect proxy. Extra passes should only
    // be run if runtime checks have been added.
    AM.getResult<ShouldRunExtraVectorPasses>(F);
    PA.preserve<ShouldRunExtraVectorPasses>();
  } else {
    PA.preserveSet<CFGAnalyses>();
  }
  return PA;
}

void LoopVectorizePass::printPipeline(
    raw_ostream &OS, function_ref<StringRef(StringRef)> MapClassName2PassName) {
  static_cast<PassInfoMixin<LoopVectorizePass> *>(this)->printPipeline(
      OS, MapClassName2PassName);

  OS << '<';
  OS << (InterleaveOnlyWhenForced ? "" : "no-") << "interleave-forced-only;";
  OS << (VectorizeOnlyWhenForced ? "" : "no-") << "vectorize-forced-only;";
  OS << '>';
}<|MERGE_RESOLUTION|>--- conflicted
+++ resolved
@@ -411,11 +411,7 @@
 ///   3) Returns upper bound estimate if known, and if \p CanUseConstantMax.
 ///   4) Returns std::nullopt if all of the above failed.
 static std::optional<unsigned>
-<<<<<<< HEAD
-getSmallBestKnownTC(ScalarEvolution &SE, Loop *L,
-=======
 getSmallBestKnownTC(PredicatedScalarEvolution &PSE, Loop *L,
->>>>>>> dd326b12
                     bool CanUseConstantMax = true) {
   // Check if exact trip count is known.
   if (unsigned ExpectedTC = PSE.getSE()->getSmallConstantTripCount(L))
@@ -1948,11 +1944,7 @@
 
           // Get the best known TC estimate.
           if (auto EstimatedTC = getSmallBestKnownTC(
-<<<<<<< HEAD
-                  *SE, OuterLoop, /* CanUseConstantMax = */ false))
-=======
                   PSE, OuterLoop, /* CanUseConstantMax = */ false))
->>>>>>> dd326b12
             BestTripCount = *EstimatedTC;
 
           BestTripCount = std::max(BestTripCount, 1U);
@@ -2761,11 +2753,6 @@
       assert(StepVPV && "step must have been expanded during VPlan execution");
       Value *Step = StepVPV->isLiveIn() ? StepVPV->getLiveInIRValue()
                                         : State.get(StepVPV, VPLane(0));
-<<<<<<< HEAD
-      Value *Escape =
-          emitTransformedIndex(B, CountMinusOne, II.getStartValue(), Step,
-                               II.getKind(), II.getInductionBinOp());
-=======
       Value *Escape = nullptr;
       if (EndValue->getType()->isIntegerTy())
         Escape = B.CreateSub(EndValue, Step);
@@ -2780,7 +2767,6 @@
       } else {
         llvm_unreachable("all possible induction types must be handled");
       }
->>>>>>> dd326b12
       Escape->setName("ind.escape");
       MissingVals[UI] = Escape;
     }
