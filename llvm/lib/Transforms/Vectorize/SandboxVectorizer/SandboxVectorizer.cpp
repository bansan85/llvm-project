//===- SandboxVectorizer.cpp - Vectorizer based on Sandbox IR -------------===//
//
// Part of the LLVM Project, under the Apache License v2.0 with LLVM Exceptions.
// See https://llvm.org/LICENSE.txt for license information.
// SPDX-License-Identifier: Apache-2.0 WITH LLVM-exception
//
//===----------------------------------------------------------------------===//

#include "llvm/Transforms/Vectorize/SandboxVectorizer/SandboxVectorizer.h"
#include "llvm/Analysis/TargetTransformInfo.h"
#include "llvm/SandboxIR/Constant.h"
#include "llvm/Support/CommandLine.h"
#include "llvm/Transforms/Vectorize/SandboxVectorizer/SandboxVectorizerPassBuilder.h"

using namespace llvm;

#define SV_NAME "sandbox-vectorizer"
#define DEBUG_TYPE SV_NAME

static cl::opt<bool>
    PrintPassPipeline("sbvec-print-pass-pipeline", cl::init(false), cl::Hidden,
                      cl::desc("Prints the pass pipeline and returns."));

/// A magic string for the default pass pipeline.
static const char *DefaultPipelineMagicStr = "*";

static cl::opt<std::string> UserDefinedPassPipeline(
    "sbvec-passes", cl::init(DefaultPipelineMagicStr), cl::Hidden,
    cl::desc("Comma-separated list of vectorizer passes. If not set "
             "we run the predefined pipeline."));

SandboxVectorizerPass::SandboxVectorizerPass() : FPM("fpm") {
  if (UserDefinedPassPipeline == DefaultPipelineMagicStr) {
    // TODO: Add region passes to the default pipeline.
    FPM.setPassPipeline(
        "bottom-up-vec<>",
        sandboxir::SandboxVectorizerPassBuilder::createFunctionPass);
  } else {
    // Create the user-defined pipeline.
    FPM.setPassPipeline(
        UserDefinedPassPipeline,
        sandboxir::SandboxVectorizerPassBuilder::createFunctionPass);
  }
}

SandboxVectorizerPass::SandboxVectorizerPass(SandboxVectorizerPass &&) =
    default;

SandboxVectorizerPass::~SandboxVectorizerPass() = default;

PreservedAnalyses SandboxVectorizerPass::run(Function &F,
                                             FunctionAnalysisManager &AM) {
  TTI = &AM.getResult<TargetIRAnalysis>(F);
  AA = &AM.getResult<AAManager>(F);
  SE = &AM.getResult<ScalarEvolutionAnalysis>(F);

  bool Changed = runImpl(F);
  if (!Changed)
    return PreservedAnalyses::all();

  PreservedAnalyses PA;
  PA.preserveSet<CFGAnalyses>();
  return PA;
}

bool SandboxVectorizerPass::runImpl(Function &LLVMF) {
<<<<<<< HEAD
=======
  if (Ctx == nullptr)
    Ctx = std::make_unique<sandboxir::Context>(LLVMF.getContext());

>>>>>>> f791cfc8
  if (PrintPassPipeline) {
    FPM.printPipeline(outs());
    return false;
  }

  // If the target claims to have no vector registers early return.
  if (!TTI->getNumberOfRegisters(TTI->getRegisterClassForType(true))) {
    LLVM_DEBUG(dbgs() << "SBVec: Target has no vector registers, return.\n");
    return false;
  }
  LLVM_DEBUG(dbgs() << "SBVec: Analyzing " << LLVMF.getName() << ".\n");
  // Early return if the attribute NoImplicitFloat is used.
  if (LLVMF.hasFnAttribute(Attribute::NoImplicitFloat)) {
    LLVM_DEBUG(dbgs() << "SBVec: NoImplicitFloat attribute, return.\n");
    return false;
  }

  // Create SandboxIR for LLVMF and run BottomUpVec on it.
<<<<<<< HEAD
  sandboxir::Context Ctx(LLVMF.getContext());
  sandboxir::Function &F = *Ctx.createFunction(&LLVMF);
  return FPM.runOnFunction(F);
=======
  sandboxir::Function &F = *Ctx->createFunction(&LLVMF);
  sandboxir::Analyses A(*AA, *SE);
  return FPM.runOnFunction(F, A);
>>>>>>> f791cfc8
}<|MERGE_RESOLUTION|>--- conflicted
+++ resolved
@@ -64,12 +64,9 @@
 }
 
 bool SandboxVectorizerPass::runImpl(Function &LLVMF) {
-<<<<<<< HEAD
-=======
   if (Ctx == nullptr)
     Ctx = std::make_unique<sandboxir::Context>(LLVMF.getContext());
 
->>>>>>> f791cfc8
   if (PrintPassPipeline) {
     FPM.printPipeline(outs());
     return false;
@@ -88,13 +85,7 @@
   }
 
   // Create SandboxIR for LLVMF and run BottomUpVec on it.
-<<<<<<< HEAD
-  sandboxir::Context Ctx(LLVMF.getContext());
-  sandboxir::Function &F = *Ctx.createFunction(&LLVMF);
-  return FPM.runOnFunction(F);
-=======
   sandboxir::Function &F = *Ctx->createFunction(&LLVMF);
   sandboxir::Analyses A(*AA, *SE);
   return FPM.runOnFunction(F, A);
->>>>>>> f791cfc8
 }