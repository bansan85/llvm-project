--- conflicted
+++ resolved
@@ -994,21 +994,12 @@
       // remove it later.
       if (InitSectionName == MachOObjCImageInfoSectionName)
         continue;
-<<<<<<< HEAD
 
       // Skip non-init sections.
       auto *InitSection = G.findSectionByName(InitSectionName);
       if (!InitSection || InitSection->empty())
         continue;
 
-=======
-
-      // Skip non-init sections.
-      auto *InitSection = G.findSectionByName(InitSectionName);
-      if (!InitSection || InitSection->empty())
-        continue;
-
->>>>>>> dd326b12
       // Create the init symbol if it has not been created already and attach it
       // to the first block.
       if (!InitSym) {
