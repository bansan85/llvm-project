//===- DependencyGraph.h ----------------------------------------*- C++ -*-===//
//
// Part of the LLVM Project, under the Apache License v2.0 with LLVM Exceptions.
// See https://llvm.org/LICENSE.txt for license information.
// SPDX-License-Identifier: Apache-2.0 WITH LLVM-exception
//
//===----------------------------------------------------------------------===//
//
// This file declares the dependency graph used by the vectorizer's instruction
// scheduler.
//
// The nodes of the graph are objects of the `DGNode` class. Each `DGNode`
// object points to an instruction.
// The edges between `DGNode`s are implicitly defined by an ordered set of
// predecessor nodes, to save memory.
// Finally the whole dependency graph is an object of the `DependencyGraph`
// class, which also provides the API for creating/extending the graph from
// input Sandbox IR.
//
//===----------------------------------------------------------------------===//

#ifndef LLVM_TRANSFORMS_VECTORIZE_SANDBOXVECTORIZER_DEPENDENCYGRAPH_H
#define LLVM_TRANSFORMS_VECTORIZE_SANDBOXVECTORIZER_DEPENDENCYGRAPH_H

#include "llvm/ADT/DenseMap.h"
#include "llvm/ADT/iterator_range.h"
<<<<<<< HEAD
=======
#include "llvm/Analysis/AliasAnalysis.h"
>>>>>>> dd326b12
#include "llvm/SandboxIR/Instruction.h"
#include "llvm/SandboxIR/IntrinsicInst.h"
#include "llvm/Transforms/Vectorize/SandboxVectorizer/Interval.h"

namespace llvm::sandboxir {

class DependencyGraph;
class MemDGNode;

/// SubclassIDs for isa/dyn_cast etc.
enum class DGNodeID {
  DGNode,
  MemDGNode,
};

<<<<<<< HEAD
=======
class DGNode;
class MemDGNode;
class DependencyGraph;

/// While OpIt points to a Value that is not an Instruction keep incrementing
/// it. \Returns the first iterator that points to an Instruction, or end.
[[nodiscard]] static User::op_iterator skipNonInstr(User::op_iterator OpIt,
                                                    User::op_iterator OpItE) {
  while (OpIt != OpItE && !isa<Instruction>((*OpIt).get()))
    ++OpIt;
  return OpIt;
}

/// Iterate over both def-use and mem dependencies.
class PredIterator {
  User::op_iterator OpIt;
  User::op_iterator OpItE;
  DenseSet<MemDGNode *>::iterator MemIt;
  DGNode *N = nullptr;
  DependencyGraph *DAG = nullptr;

  PredIterator(const User::op_iterator &OpIt, const User::op_iterator &OpItE,
               const DenseSet<MemDGNode *>::iterator &MemIt, DGNode *N,
               DependencyGraph &DAG)
      : OpIt(OpIt), OpItE(OpItE), MemIt(MemIt), N(N), DAG(&DAG) {}
  PredIterator(const User::op_iterator &OpIt, const User::op_iterator &OpItE,
               DGNode *N, DependencyGraph &DAG)
      : OpIt(OpIt), OpItE(OpItE), N(N), DAG(&DAG) {}
  friend class DGNode;    // For constructor
  friend class MemDGNode; // For constructor

public:
  using difference_type = std::ptrdiff_t;
  using value_type = DGNode *;
  using pointer = value_type *;
  using reference = value_type &;
  using iterator_category = std::input_iterator_tag;
  value_type operator*();
  PredIterator &operator++();
  PredIterator operator++(int) {
    auto Copy = *this;
    ++(*this);
    return Copy;
  }
  bool operator==(const PredIterator &Other) const;
  bool operator!=(const PredIterator &Other) const { return !(*this == Other); }
};

>>>>>>> dd326b12
/// A DependencyGraph Node that points to an Instruction and contains memory
/// dependency edges.
class DGNode {
protected:
  Instruction *I;
  // TODO: Use a PointerIntPair for SubclassID and I.
  /// For isa/dyn_cast etc.
  DGNodeID SubclassID;
<<<<<<< HEAD
  /// Memory predecessors.
  DenseSet<MemDGNode *> MemPreds;
=======
>>>>>>> dd326b12

  DGNode(Instruction *I, DGNodeID ID) : I(I), SubclassID(ID) {}
  friend class MemDGNode; // For constructor.

public:
  DGNode(Instruction *I) : I(I), SubclassID(DGNodeID::DGNode) {
    assert(!isMemDepNodeCandidate(I) && "Expected Non-Mem instruction, ");
  }
  DGNode(const DGNode &Other) = delete;
  virtual ~DGNode() = default;
  /// \Returns true if this is before \p Other in program order.
  bool comesBefore(const DGNode *Other) { return I->comesBefore(Other->I); }
<<<<<<< HEAD

  static bool isStackSaveOrRestoreIntrinsic(Instruction *I) {
    if (auto *II = dyn_cast<IntrinsicInst>(I)) {
      auto IID = II->getIntrinsicID();
      return IID == Intrinsic::stackrestore || IID == Intrinsic::stacksave;
    }
    return false;
  }

  /// \Returns true if intrinsic \p I touches memory. This is used by the
  /// dependency graph.
  static bool isMemIntrinsic(IntrinsicInst *I) {
    auto IID = I->getIntrinsicID();
    return IID != Intrinsic::sideeffect && IID != Intrinsic::pseudoprobe;
  }

  /// We consider \p I as a Memory Dependency Candidate instruction if it
  /// reads/write memory or if it has side-effects. This is used by the
  /// dependency graph.
  static bool isMemDepCandidate(Instruction *I) {
    IntrinsicInst *II;
    return I->mayReadOrWriteMemory() &&
           (!(II = dyn_cast<IntrinsicInst>(I)) || isMemIntrinsic(II));
  }

  /// \Returns true if \p I is a memory dependency candidate instruction.
  static bool isMemDepNodeCandidate(Instruction *I) {
    AllocaInst *Alloca;
    return isMemDepCandidate(I) ||
           ((Alloca = dyn_cast<AllocaInst>(I)) &&
            Alloca->isUsedWithInAlloca()) ||
           isStackSaveOrRestoreIntrinsic(I);
  }

  Instruction *getInstruction() const { return I; }
  void addMemPred(MemDGNode *PredN) { MemPreds.insert(PredN); }
  /// \Returns all memory dependency predecessors.
  iterator_range<DenseSet<MemDGNode *>::const_iterator> memPreds() const {
    return make_range(MemPreds.begin(), MemPreds.end());
  }
  /// \Returns true if there is a memory dependency N->this.
  bool hasMemPred(DGNode *N) const {
    if (auto *MN = dyn_cast<MemDGNode>(N))
      return MemPreds.count(MN);
    return false;
  }

#ifndef NDEBUG
  virtual void print(raw_ostream &OS, bool PrintDeps = true) const;
  friend raw_ostream &operator<<(DGNode &N, raw_ostream &OS) {
=======
  using iterator = PredIterator;
  virtual iterator preds_begin(DependencyGraph &DAG) {
    return PredIterator(skipNonInstr(I->op_begin(), I->op_end()), I->op_end(),
                        this, DAG);
  }
  virtual iterator preds_end(DependencyGraph &DAG) {
    return PredIterator(I->op_end(), I->op_end(), this, DAG);
  }
  iterator preds_begin(DependencyGraph &DAG) const {
    return const_cast<DGNode *>(this)->preds_begin(DAG);
  }
  iterator preds_end(DependencyGraph &DAG) const {
    return const_cast<DGNode *>(this)->preds_end(DAG);
  }
  /// \Returns a range of DAG predecessors nodes. If this is a MemDGNode then
  /// this will also include the memory dependency predecessors.
  /// Please note that this can include the same node more than once, if for
  /// example it's both a use-def predecessor and a mem dep predecessor.
  iterator_range<iterator> preds(DependencyGraph &DAG) const {
    return make_range(preds_begin(DAG), preds_end(DAG));
  }

  static bool isStackSaveOrRestoreIntrinsic(Instruction *I) {
    if (auto *II = dyn_cast<IntrinsicInst>(I)) {
      auto IID = II->getIntrinsicID();
      return IID == Intrinsic::stackrestore || IID == Intrinsic::stacksave;
    }
    return false;
  }

  /// \Returns true if intrinsic \p I touches memory. This is used by the
  /// dependency graph.
  static bool isMemIntrinsic(IntrinsicInst *I) {
    auto IID = I->getIntrinsicID();
    return IID != Intrinsic::sideeffect && IID != Intrinsic::pseudoprobe;
  }

  /// We consider \p I as a Memory Dependency Candidate instruction if it
  /// reads/write memory or if it has side-effects. This is used by the
  /// dependency graph.
  static bool isMemDepCandidate(Instruction *I) {
    IntrinsicInst *II;
    return I->mayReadOrWriteMemory() &&
           (!(II = dyn_cast<IntrinsicInst>(I)) || isMemIntrinsic(II));
  }

  /// \Returns true if \p I is fence like. It excludes non-mem intrinsics.
  static bool isFenceLike(Instruction *I) {
    IntrinsicInst *II;
    return I->isFenceLike() &&
           (!(II = dyn_cast<IntrinsicInst>(I)) || isMemIntrinsic(II));
  }

  /// \Returns true if \p I is a memory dependency candidate instruction.
  static bool isMemDepNodeCandidate(Instruction *I) {
    AllocaInst *Alloca;
    return isMemDepCandidate(I) ||
           ((Alloca = dyn_cast<AllocaInst>(I)) &&
            Alloca->isUsedWithInAlloca()) ||
           isStackSaveOrRestoreIntrinsic(I) || isFenceLike(I);
  }

  Instruction *getInstruction() const { return I; }

#ifndef NDEBUG
  virtual void print(raw_ostream &OS, bool PrintDeps = true) const;
  friend raw_ostream &operator<<(raw_ostream &OS, DGNode &N) {
>>>>>>> dd326b12
    N.print(OS);
    return OS;
  }
  LLVM_DUMP_METHOD void dump() const;
#endif // NDEBUG
};

/// A DependencyGraph Node for instructions that may read/write memory, or have
/// some ordering constraints, like with stacksave/stackrestore and
/// alloca/inalloca.
class MemDGNode final : public DGNode {
  MemDGNode *PrevMemN = nullptr;
  MemDGNode *NextMemN = nullptr;
<<<<<<< HEAD
=======
  /// Memory predecessors.
  DenseSet<MemDGNode *> MemPreds;
  friend class PredIterator; // For MemPreds.
>>>>>>> dd326b12

  void setNextNode(MemDGNode *N) { NextMemN = N; }
  void setPrevNode(MemDGNode *N) { PrevMemN = N; }
  friend class DependencyGraph; // For setNextNode(), setPrevNode().

public:
  MemDGNode(Instruction *I) : DGNode(I, DGNodeID::MemDGNode) {
    assert(isMemDepNodeCandidate(I) && "Expected Mem instruction!");
  }
  static bool classof(const DGNode *Other) {
    return Other->SubclassID == DGNodeID::MemDGNode;
  }
<<<<<<< HEAD
=======
  iterator preds_begin(DependencyGraph &DAG) override {
    auto OpEndIt = I->op_end();
    return PredIterator(skipNonInstr(I->op_begin(), OpEndIt), OpEndIt,
                        MemPreds.begin(), this, DAG);
  }
  iterator preds_end(DependencyGraph &DAG) override {
    return PredIterator(I->op_end(), I->op_end(), MemPreds.end(), this, DAG);
  }
>>>>>>> dd326b12
  /// \Returns the previous Mem DGNode in instruction order.
  MemDGNode *getPrevNode() const { return PrevMemN; }
  /// \Returns the next Mem DGNode in instruction order.
  MemDGNode *getNextNode() const { return NextMemN; }
<<<<<<< HEAD
=======
  /// Adds the mem dependency edge PredN->this.
  void addMemPred(MemDGNode *PredN) { MemPreds.insert(PredN); }
  /// \Returns true if there is a memory dependency N->this.
  bool hasMemPred(DGNode *N) const {
    if (auto *MN = dyn_cast<MemDGNode>(N))
      return MemPreds.count(MN);
    return false;
  }
  /// \Returns all memory dependency predecessors. Used by tests.
  iterator_range<DenseSet<MemDGNode *>::const_iterator> memPreds() const {
    return make_range(MemPreds.begin(), MemPreds.end());
  }
#ifndef NDEBUG
  virtual void print(raw_ostream &OS, bool PrintDeps = true) const override;
#endif // NDEBUG
>>>>>>> dd326b12
};

/// Convenience builders for a MemDGNode interval.
class MemDGNodeIntervalBuilder {
public:
<<<<<<< HEAD
=======
  /// Scans the instruction chain in \p Intvl top-down, returning the top-most
  /// MemDGNode, or nullptr.
  static MemDGNode *getTopMemDGNode(const Interval<Instruction> &Intvl,
                                    const DependencyGraph &DAG);
  /// Scans the instruction chain in \p Intvl bottom-up, returning the
  /// bottom-most MemDGNode, or nullptr.
  static MemDGNode *getBotMemDGNode(const Interval<Instruction> &Intvl,
                                    const DependencyGraph &DAG);
>>>>>>> dd326b12
  /// Given \p Instrs it finds their closest mem nodes in the interval and
  /// returns the corresponding mem range. Note: BotN (or its neighboring mem
  /// node) is included in the range.
  static Interval<MemDGNode> make(const Interval<Instruction> &Instrs,
                                  DependencyGraph &DAG);
  static Interval<MemDGNode> makeEmpty() { return {}; }
};

class DependencyGraph {
private:
  DenseMap<Instruction *, std::unique_ptr<DGNode>> InstrToNodeMap;
  /// The DAG spans across all instructions in this interval.
  Interval<Instruction> DAGInterval;
<<<<<<< HEAD
=======

  std::unique_ptr<BatchAAResults> BatchAA;

  enum class DependencyType {
    ReadAfterWrite,  ///> Memory dependency write -> read
    WriteAfterWrite, ///> Memory dependency write -> write
    WriteAfterRead,  ///> Memory dependency read -> write
    Control,         ///> Control-related dependency, like with PHI/Terminator
    Other,           ///> Currently used for stack related instrs
    None,            ///> No memory/other dependency
  };
  /// \Returns the dependency type depending on whether instructions may
  /// read/write memory or whether they are some specific opcode-related
  /// restrictions.
  /// Note: It does not check whether a memory dependency is actually correct,
  /// as it won't call AA. Therefore it returns the worst-case dep type.
  static DependencyType getRoughDepType(Instruction *FromI, Instruction *ToI);

  // TODO: Implement AABudget.
  /// \Returns true if there is a memory/other dependency \p SrcI->DstI.
  bool alias(Instruction *SrcI, Instruction *DstI, DependencyType DepType);

  bool hasDep(sandboxir::Instruction *SrcI, sandboxir::Instruction *DstI);

  /// Go through all mem nodes in \p SrcScanRange and try to add dependencies to
  /// \p DstN.
  void scanAndAddDeps(MemDGNode &DstN, const Interval<MemDGNode> &SrcScanRange);

  /// Create DAG nodes for instrs in \p NewInterval and update the MemNode
  /// chain.
  void createNewNodes(const Interval<Instruction> &NewInterval);
>>>>>>> dd326b12

public:
  DependencyGraph(AAResults &AA)
      : BatchAA(std::make_unique<BatchAAResults>(AA)) {}

  DGNode *getNode(Instruction *I) const {
    auto It = InstrToNodeMap.find(I);
    return It != InstrToNodeMap.end() ? It->second.get() : nullptr;
  }
  /// Like getNode() but returns nullptr if \p I is nullptr.
  DGNode *getNodeOrNull(Instruction *I) const {
    if (I == nullptr)
      return nullptr;
    return getNode(I);
  }
  DGNode *getOrCreateNode(Instruction *I) {
    auto [It, NotInMap] = InstrToNodeMap.try_emplace(I);
    if (NotInMap) {
      if (DGNode::isMemDepNodeCandidate(I))
        It->second = std::make_unique<MemDGNode>(I);
      else
        It->second = std::make_unique<DGNode>(I);
    }
    return It->second.get();
  }
  /// Build/extend the dependency graph such that it includes \p Instrs. Returns
<<<<<<< HEAD
  /// the interval spanning \p Instrs.
  Interval<Instruction> extend(ArrayRef<Instruction *> Instrs);
=======
  /// the range of instructions added to the DAG.
  Interval<Instruction> extend(ArrayRef<Instruction *> Instrs);
  /// \Returns the range of instructions included in the DAG.
  Interval<Instruction> getInterval() const { return DAGInterval; }
>>>>>>> dd326b12
#ifndef NDEBUG
  void print(raw_ostream &OS) const;
  LLVM_DUMP_METHOD void dump() const;
#endif // NDEBUG
};

} // namespace llvm::sandboxir

#endif // LLVM_TRANSFORMS_VECTORIZE_SANDBOXVECTORIZER_DEPENDENCYGRAPH_H<|MERGE_RESOLUTION|>--- conflicted
+++ resolved
@@ -24,10 +24,7 @@
 
 #include "llvm/ADT/DenseMap.h"
 #include "llvm/ADT/iterator_range.h"
-<<<<<<< HEAD
-=======
 #include "llvm/Analysis/AliasAnalysis.h"
->>>>>>> dd326b12
 #include "llvm/SandboxIR/Instruction.h"
 #include "llvm/SandboxIR/IntrinsicInst.h"
 #include "llvm/Transforms/Vectorize/SandboxVectorizer/Interval.h"
@@ -43,8 +40,6 @@
   MemDGNode,
 };
 
-<<<<<<< HEAD
-=======
 class DGNode;
 class MemDGNode;
 class DependencyGraph;
@@ -93,7 +88,6 @@
   bool operator!=(const PredIterator &Other) const { return !(*this == Other); }
 };
 
->>>>>>> dd326b12
 /// A DependencyGraph Node that points to an Instruction and contains memory
 /// dependency edges.
 class DGNode {
@@ -102,11 +96,6 @@
   // TODO: Use a PointerIntPair for SubclassID and I.
   /// For isa/dyn_cast etc.
   DGNodeID SubclassID;
-<<<<<<< HEAD
-  /// Memory predecessors.
-  DenseSet<MemDGNode *> MemPreds;
-=======
->>>>>>> dd326b12
 
   DGNode(Instruction *I, DGNodeID ID) : I(I), SubclassID(ID) {}
   friend class MemDGNode; // For constructor.
@@ -119,7 +108,27 @@
   virtual ~DGNode() = default;
   /// \Returns true if this is before \p Other in program order.
   bool comesBefore(const DGNode *Other) { return I->comesBefore(Other->I); }
-<<<<<<< HEAD
+  using iterator = PredIterator;
+  virtual iterator preds_begin(DependencyGraph &DAG) {
+    return PredIterator(skipNonInstr(I->op_begin(), I->op_end()), I->op_end(),
+                        this, DAG);
+  }
+  virtual iterator preds_end(DependencyGraph &DAG) {
+    return PredIterator(I->op_end(), I->op_end(), this, DAG);
+  }
+  iterator preds_begin(DependencyGraph &DAG) const {
+    return const_cast<DGNode *>(this)->preds_begin(DAG);
+  }
+  iterator preds_end(DependencyGraph &DAG) const {
+    return const_cast<DGNode *>(this)->preds_end(DAG);
+  }
+  /// \Returns a range of DAG predecessors nodes. If this is a MemDGNode then
+  /// this will also include the memory dependency predecessors.
+  /// Please note that this can include the same node more than once, if for
+  /// example it's both a use-def predecessor and a mem dep predecessor.
+  iterator_range<iterator> preds(DependencyGraph &DAG) const {
+    return make_range(preds_begin(DAG), preds_end(DAG));
+  }
 
   static bool isStackSaveOrRestoreIntrinsic(Instruction *I) {
     if (auto *II = dyn_cast<IntrinsicInst>(I)) {
@@ -145,78 +154,6 @@
            (!(II = dyn_cast<IntrinsicInst>(I)) || isMemIntrinsic(II));
   }
 
-  /// \Returns true if \p I is a memory dependency candidate instruction.
-  static bool isMemDepNodeCandidate(Instruction *I) {
-    AllocaInst *Alloca;
-    return isMemDepCandidate(I) ||
-           ((Alloca = dyn_cast<AllocaInst>(I)) &&
-            Alloca->isUsedWithInAlloca()) ||
-           isStackSaveOrRestoreIntrinsic(I);
-  }
-
-  Instruction *getInstruction() const { return I; }
-  void addMemPred(MemDGNode *PredN) { MemPreds.insert(PredN); }
-  /// \Returns all memory dependency predecessors.
-  iterator_range<DenseSet<MemDGNode *>::const_iterator> memPreds() const {
-    return make_range(MemPreds.begin(), MemPreds.end());
-  }
-  /// \Returns true if there is a memory dependency N->this.
-  bool hasMemPred(DGNode *N) const {
-    if (auto *MN = dyn_cast<MemDGNode>(N))
-      return MemPreds.count(MN);
-    return false;
-  }
-
-#ifndef NDEBUG
-  virtual void print(raw_ostream &OS, bool PrintDeps = true) const;
-  friend raw_ostream &operator<<(DGNode &N, raw_ostream &OS) {
-=======
-  using iterator = PredIterator;
-  virtual iterator preds_begin(DependencyGraph &DAG) {
-    return PredIterator(skipNonInstr(I->op_begin(), I->op_end()), I->op_end(),
-                        this, DAG);
-  }
-  virtual iterator preds_end(DependencyGraph &DAG) {
-    return PredIterator(I->op_end(), I->op_end(), this, DAG);
-  }
-  iterator preds_begin(DependencyGraph &DAG) const {
-    return const_cast<DGNode *>(this)->preds_begin(DAG);
-  }
-  iterator preds_end(DependencyGraph &DAG) const {
-    return const_cast<DGNode *>(this)->preds_end(DAG);
-  }
-  /// \Returns a range of DAG predecessors nodes. If this is a MemDGNode then
-  /// this will also include the memory dependency predecessors.
-  /// Please note that this can include the same node more than once, if for
-  /// example it's both a use-def predecessor and a mem dep predecessor.
-  iterator_range<iterator> preds(DependencyGraph &DAG) const {
-    return make_range(preds_begin(DAG), preds_end(DAG));
-  }
-
-  static bool isStackSaveOrRestoreIntrinsic(Instruction *I) {
-    if (auto *II = dyn_cast<IntrinsicInst>(I)) {
-      auto IID = II->getIntrinsicID();
-      return IID == Intrinsic::stackrestore || IID == Intrinsic::stacksave;
-    }
-    return false;
-  }
-
-  /// \Returns true if intrinsic \p I touches memory. This is used by the
-  /// dependency graph.
-  static bool isMemIntrinsic(IntrinsicInst *I) {
-    auto IID = I->getIntrinsicID();
-    return IID != Intrinsic::sideeffect && IID != Intrinsic::pseudoprobe;
-  }
-
-  /// We consider \p I as a Memory Dependency Candidate instruction if it
-  /// reads/write memory or if it has side-effects. This is used by the
-  /// dependency graph.
-  static bool isMemDepCandidate(Instruction *I) {
-    IntrinsicInst *II;
-    return I->mayReadOrWriteMemory() &&
-           (!(II = dyn_cast<IntrinsicInst>(I)) || isMemIntrinsic(II));
-  }
-
   /// \Returns true if \p I is fence like. It excludes non-mem intrinsics.
   static bool isFenceLike(Instruction *I) {
     IntrinsicInst *II;
@@ -238,7 +175,6 @@
 #ifndef NDEBUG
   virtual void print(raw_ostream &OS, bool PrintDeps = true) const;
   friend raw_ostream &operator<<(raw_ostream &OS, DGNode &N) {
->>>>>>> dd326b12
     N.print(OS);
     return OS;
   }
@@ -252,12 +188,9 @@
 class MemDGNode final : public DGNode {
   MemDGNode *PrevMemN = nullptr;
   MemDGNode *NextMemN = nullptr;
-<<<<<<< HEAD
-=======
   /// Memory predecessors.
   DenseSet<MemDGNode *> MemPreds;
   friend class PredIterator; // For MemPreds.
->>>>>>> dd326b12
 
   void setNextNode(MemDGNode *N) { NextMemN = N; }
   void setPrevNode(MemDGNode *N) { PrevMemN = N; }
@@ -270,8 +203,6 @@
   static bool classof(const DGNode *Other) {
     return Other->SubclassID == DGNodeID::MemDGNode;
   }
-<<<<<<< HEAD
-=======
   iterator preds_begin(DependencyGraph &DAG) override {
     auto OpEndIt = I->op_end();
     return PredIterator(skipNonInstr(I->op_begin(), OpEndIt), OpEndIt,
@@ -280,13 +211,10 @@
   iterator preds_end(DependencyGraph &DAG) override {
     return PredIterator(I->op_end(), I->op_end(), MemPreds.end(), this, DAG);
   }
->>>>>>> dd326b12
   /// \Returns the previous Mem DGNode in instruction order.
   MemDGNode *getPrevNode() const { return PrevMemN; }
   /// \Returns the next Mem DGNode in instruction order.
   MemDGNode *getNextNode() const { return NextMemN; }
-<<<<<<< HEAD
-=======
   /// Adds the mem dependency edge PredN->this.
   void addMemPred(MemDGNode *PredN) { MemPreds.insert(PredN); }
   /// \Returns true if there is a memory dependency N->this.
@@ -302,14 +230,11 @@
 #ifndef NDEBUG
   virtual void print(raw_ostream &OS, bool PrintDeps = true) const override;
 #endif // NDEBUG
->>>>>>> dd326b12
 };
 
 /// Convenience builders for a MemDGNode interval.
 class MemDGNodeIntervalBuilder {
 public:
-<<<<<<< HEAD
-=======
   /// Scans the instruction chain in \p Intvl top-down, returning the top-most
   /// MemDGNode, or nullptr.
   static MemDGNode *getTopMemDGNode(const Interval<Instruction> &Intvl,
@@ -318,7 +243,6 @@
   /// bottom-most MemDGNode, or nullptr.
   static MemDGNode *getBotMemDGNode(const Interval<Instruction> &Intvl,
                                     const DependencyGraph &DAG);
->>>>>>> dd326b12
   /// Given \p Instrs it finds their closest mem nodes in the interval and
   /// returns the corresponding mem range. Note: BotN (or its neighboring mem
   /// node) is included in the range.
@@ -332,8 +256,6 @@
   DenseMap<Instruction *, std::unique_ptr<DGNode>> InstrToNodeMap;
   /// The DAG spans across all instructions in this interval.
   Interval<Instruction> DAGInterval;
-<<<<<<< HEAD
-=======
 
   std::unique_ptr<BatchAAResults> BatchAA;
 
@@ -365,7 +287,6 @@
   /// Create DAG nodes for instrs in \p NewInterval and update the MemNode
   /// chain.
   void createNewNodes(const Interval<Instruction> &NewInterval);
->>>>>>> dd326b12
 
 public:
   DependencyGraph(AAResults &AA)
@@ -392,15 +313,10 @@
     return It->second.get();
   }
   /// Build/extend the dependency graph such that it includes \p Instrs. Returns
-<<<<<<< HEAD
-  /// the interval spanning \p Instrs.
-  Interval<Instruction> extend(ArrayRef<Instruction *> Instrs);
-=======
   /// the range of instructions added to the DAG.
   Interval<Instruction> extend(ArrayRef<Instruction *> Instrs);
   /// \Returns the range of instructions included in the DAG.
   Interval<Instruction> getInterval() const { return DAGInterval; }
->>>>>>> dd326b12
 #ifndef NDEBUG
   void print(raw_ostream &OS) const;
   LLVM_DUMP_METHOD void dump() const;
