//===- SandboxIR.h ----------------------------------------------*- C++ -*-===//
//
// Part of the LLVM Project, under the Apache License v2.0 with LLVM Exceptions.
// See https://llvm.org/LICENSE.txt for license information.
// SPDX-License-Identifier: Apache-2.0 WITH LLVM-exception
//
//===----------------------------------------------------------------------===//
//
// Sandbox IR is a lightweight overlay transactional IR on top of LLVM IR.
// Features:
// - You can save/rollback the state of the IR at any time.
// - Any changes made to Sandbox IR will automatically update the underlying
//   LLVM IR so both IRs are always in sync.
// - Feels like LLVM IR, similar API.
//
// SandboxIR forms a class hierarchy that resembles that of LLVM IR
// but is in the `sandboxir` namespace:
//
// namespace sandboxir {
//
// Value -+- Argument
//        |
//        +- BasicBlock
//        |
//        +- User ------+- Constant ------ Function
//                      |
//                      +- Instruction -+- BinaryOperator
//                                      |
//                                      +- BranchInst
//                                      |
//                                      +- CastInst --------+- AddrSpaceCastInst
//                                      |                   |
//                                      |                   +- BitCastInst
//                                      |                   |
//                                      |                   +- FPExtInst
//                                      |                   |
//                                      |                   +- FPToSIInst
//                                      |                   |
//                                      |                   +- FPToUIInst
//                                      |                   |
//                                      |                   +- FPTruncInst
//                                      |                   |
//                                      |                   +- IntToPtrInst
//                                      |                   |
//                                      |                   +- PtrToIntInst
//                                      |                   |
//                                      |                   +- SExtInst
//                                      |                   |
//                                      |                   +- SIToFPInst
//                                      |                   |
//                                      |                   +- TruncInst
//                                      |                   |
//                                      |                   +- UIToFPInst
//                                      |                   |
//                                      |                   +- ZExtInst
//                                      |
//                                      +- CallBase --------+- CallBrInst
//                                      |                   |
//                                      |                   +- CallInst
//                                      |                   |
//                                      |                   +- InvokeInst
//                                      |
//                                      +- CmpInst ---------+- ICmpInst
//                                      |                   |
//                                      |                   +- FCmpInst
//                                      |
//                                      +- ExtractElementInst
//                                      |
//                                      +- GetElementPtrInst
//                                      |
//                                      +- InsertElementInst
//                                      |
//                                      +- OpaqueInst
//                                      |
//                                      +- PHINode
//                                      |
//                                      +- ReturnInst
//                                      |
//                                      +- SelectInst
//                                      |
//                                      +- ShuffleVectorInst
//                                      |
//                                      +- ExtractValueInst
//                                      |
//                                      +- InsertValueInst
//                                      |
//                                      +- StoreInst
//                                      |
//                                      +- UnaryInstruction -+- LoadInst
//                                      |                    |
//                                      |                    +- CastInst
//                                      |
//                                      +- UnaryOperator
//                                      |
//                                      +- UnreachableInst
//
// Use
//
// } // namespace sandboxir
//

#ifndef LLVM_SANDBOXIR_SANDBOXIR_H
#define LLVM_SANDBOXIR_SANDBOXIR_H

#include "llvm/IR/Function.h"
#include "llvm/IR/IRBuilder.h"
#include "llvm/IR/Instruction.h"
#include "llvm/IR/User.h"
#include "llvm/IR/Value.h"
#include "llvm/SandboxIR/Tracker.h"
#include "llvm/SandboxIR/Type.h"
#include "llvm/SandboxIR/Use.h"
#include "llvm/Support/raw_ostream.h"
#include <iterator>

namespace llvm {

namespace sandboxir {

class BasicBlock;
class ConstantInt;
class ConstantFP;
class ConstantAggregateZero;
class ConstantPointerNull;
class PoisonValue;
class BlockAddress;
class ConstantTokenNone;
<<<<<<< HEAD
=======
class GlobalValue;
>>>>>>> 70ef5eb6
class Context;
class Function;
class Instruction;
class VAArgInst;
class FreezeInst;
class FenceInst;
class SelectInst;
class ExtractElementInst;
class InsertElementInst;
class ShuffleVectorInst;
class ExtractValueInst;
class InsertValueInst;
class BranchInst;
class UnaryInstruction;
class LoadInst;
class ReturnInst;
class StoreInst;
class User;
class UnreachableInst;
class Value;
class CallBase;
class CallInst;
class InvokeInst;
class CallBrInst;
class LandingPadInst;
class FuncletPadInst;
class CatchPadInst;
class CleanupPadInst;
class CatchReturnInst;
class CleanupReturnInst;
class GetElementPtrInst;
class CastInst;
class PossiblyNonNegInst;
class PtrToIntInst;
class BitCastInst;
class AllocaInst;
class ResumeInst;
class CatchSwitchInst;
class SwitchInst;
class UnaryOperator;
class BinaryOperator;
class PossiblyDisjointInst;
class AtomicRMWInst;
class AtomicCmpXchgInst;
class CmpInst;
class ICmpInst;
class FCmpInst;

/// Iterator for the `Use` edges of a User's operands.
/// \Returns the operand `Use` when dereferenced.
class OperandUseIterator {
  sandboxir::Use Use;
  /// Don't let the user create a non-empty OperandUseIterator.
  OperandUseIterator(const class Use &Use) : Use(Use) {}
  friend class User;                                  // For constructor
#define DEF_INSTR(ID, OPC, CLASS) friend class CLASS; // For constructor
#include "llvm/SandboxIR/SandboxIRValues.def"

public:
  using difference_type = std::ptrdiff_t;
  using value_type = sandboxir::Use;
  using pointer = value_type *;
  using reference = value_type &;
  using iterator_category = std::input_iterator_tag;

  OperandUseIterator() = default;
  value_type operator*() const;
  OperandUseIterator &operator++();
  OperandUseIterator operator++(int) {
    auto Copy = *this;
    this->operator++();
    return Copy;
  }
  bool operator==(const OperandUseIterator &Other) const {
    return Use == Other.Use;
  }
  bool operator!=(const OperandUseIterator &Other) const {
    return !(*this == Other);
  }
  OperandUseIterator operator+(unsigned Num) const;
  OperandUseIterator operator-(unsigned Num) const;
  int operator-(const OperandUseIterator &Other) const;
};

/// Iterator for the `Use` edges of a Value's users.
/// \Returns a `Use` when dereferenced.
class UserUseIterator {
  sandboxir::Use Use;
  /// Don't let the user create a non-empty UserUseIterator.
  UserUseIterator(const class Use &Use) : Use(Use) {}
  friend class Value; // For constructor

public:
  using difference_type = std::ptrdiff_t;
  using value_type = sandboxir::Use;
  using pointer = value_type *;
  using reference = value_type &;
  using iterator_category = std::input_iterator_tag;

  UserUseIterator() = default;
  value_type operator*() const { return Use; }
  UserUseIterator &operator++();
  bool operator==(const UserUseIterator &Other) const {
    return Use == Other.Use;
  }
  bool operator!=(const UserUseIterator &Other) const {
    return !(*this == Other);
  }
  const sandboxir::Use &getUse() const { return Use; }
};

/// A SandboxIR Value has users. This is the base class.
class Value {
public:
  enum class ClassID : unsigned {
#define DEF_VALUE(ID, CLASS) ID,
#define DEF_USER(ID, CLASS) ID,
#define DEF_CONST(ID, CLASS) ID,
#define DEF_INSTR(ID, OPC, CLASS) ID,
#include "llvm/SandboxIR/SandboxIRValues.def"
  };

protected:
  static const char *getSubclassIDStr(ClassID ID) {
    switch (ID) {
#define DEF_VALUE(ID, CLASS)                                                   \
  case ClassID::ID:                                                            \
    return #ID;
#define DEF_USER(ID, CLASS)                                                    \
  case ClassID::ID:                                                            \
    return #ID;
#define DEF_CONST(ID, CLASS)                                                   \
  case ClassID::ID:                                                            \
    return #ID;
#define DEF_INSTR(ID, OPC, CLASS)                                              \
  case ClassID::ID:                                                            \
    return #ID;
#include "llvm/SandboxIR/SandboxIRValues.def"
    }
    llvm_unreachable("Unimplemented ID");
  }

  /// For isa/dyn_cast.
  ClassID SubclassID;
#ifndef NDEBUG
  /// A unique ID used for forming the name (used for debugging).
  unsigned UID;
#endif
  /// The LLVM Value that corresponds to this SandboxIR Value.
  /// NOTE: Some sandboxir Instructions, like Packs, may include more than one
  /// value and in these cases `Val` points to the last instruction in program
  /// order.
  llvm::Value *Val = nullptr;

  friend class Context;               // For getting `Val`.
  friend class User;                  // For getting `Val`.
  friend class Use;                   // For getting `Val`.
  friend class VAArgInst;             // For getting `Val`.
  friend class FreezeInst;            // For getting `Val`.
  friend class FenceInst;             // For getting `Val`.
  friend class SelectInst;            // For getting `Val`.
  friend class ExtractElementInst;    // For getting `Val`.
  friend class InsertElementInst;     // For getting `Val`.
  friend class ShuffleVectorInst;     // For getting `Val`.
  friend class ExtractValueInst;      // For getting `Val`.
  friend class InsertValueInst;       // For getting `Val`.
  friend class BranchInst;            // For getting `Val`.
  friend class LoadInst;              // For getting `Val`.
  friend class StoreInst;             // For getting `Val`.
  friend class ReturnInst;            // For getting `Val`.
  friend class CallBase;              // For getting `Val`.
  friend class CallInst;              // For getting `Val`.
  friend class InvokeInst;            // For getting `Val`.
  friend class CallBrInst;            // For getting `Val`.
  friend class LandingPadInst;        // For getting `Val`.
  friend class FuncletPadInst;        // For getting `Val`.
  friend class CatchPadInst;          // For getting `Val`.
  friend class CleanupPadInst;        // For getting `Val`.
  friend class CatchReturnInst;       // For getting `Val`.
  friend class GetElementPtrInst;     // For getting `Val`.
  friend class ResumeInst;            // For getting `Val`.
  friend class CatchSwitchInst;       // For getting `Val`.
  friend class CleanupReturnInst;     // For getting `Val`.
  friend class SwitchInst;            // For getting `Val`.
  friend class UnaryOperator;         // For getting `Val`.
  friend class BinaryOperator;        // For getting `Val`.
  friend class AtomicRMWInst;         // For getting `Val`.
  friend class AtomicCmpXchgInst;     // For getting `Val`.
  friend class AllocaInst;            // For getting `Val`.
  friend class CastInst;              // For getting `Val`.
  friend class PHINode;               // For getting `Val`.
  friend class UnreachableInst;       // For getting `Val`.
  friend class CatchSwitchAddHandler; // For `Val`.
  friend class CmpInst;               // For getting `Val`.
  friend class ConstantArray;         // For `Val`.
  friend class ConstantStruct;        // For `Val`.
  friend class ConstantAggregateZero; // For `Val`.
  friend class ConstantPointerNull;   // For `Val`.
  friend class UndefValue;            // For `Val`.
  friend class PoisonValue;           // For `Val`.
  friend class BlockAddress;          // For `Val`.
  friend class GlobalValue;           // For `Val`.

  /// All values point to the context.
  Context &Ctx;
  // This is used by eraseFromParent().
  void clearValue() { Val = nullptr; }
  template <typename ItTy, typename SBTy> friend class LLVMOpUserItToSBTy;

  Value(ClassID SubclassID, llvm::Value *Val, Context &Ctx);
  /// Disable copies.
  Value(const Value &) = delete;
  Value &operator=(const Value &) = delete;

public:
  virtual ~Value() = default;
  ClassID getSubclassID() const { return SubclassID; }

  using use_iterator = UserUseIterator;
  using const_use_iterator = UserUseIterator;

  use_iterator use_begin();
  const_use_iterator use_begin() const {
    return const_cast<Value *>(this)->use_begin();
  }
  use_iterator use_end() { return use_iterator(Use(nullptr, nullptr, Ctx)); }
  const_use_iterator use_end() const {
    return const_cast<Value *>(this)->use_end();
  }

  iterator_range<use_iterator> uses() {
    return make_range<use_iterator>(use_begin(), use_end());
  }
  iterator_range<const_use_iterator> uses() const {
    return make_range<const_use_iterator>(use_begin(), use_end());
  }

  /// Helper for mapped_iterator.
  struct UseToUser {
    User *operator()(const Use &Use) const { return &*Use.getUser(); }
  };

  using user_iterator = mapped_iterator<sandboxir::UserUseIterator, UseToUser>;
  using const_user_iterator = user_iterator;

  user_iterator user_begin();
  user_iterator user_end() {
    return user_iterator(Use(nullptr, nullptr, Ctx), UseToUser());
  }
  const_user_iterator user_begin() const {
    return const_cast<Value *>(this)->user_begin();
  }
  const_user_iterator user_end() const {
    return const_cast<Value *>(this)->user_end();
  }

  iterator_range<user_iterator> users() {
    return make_range<user_iterator>(user_begin(), user_end());
  }
  iterator_range<const_user_iterator> users() const {
    return make_range<const_user_iterator>(user_begin(), user_end());
  }
  /// \Returns the number of user edges (not necessarily to unique users).
  /// WARNING: This is a linear-time operation.
  unsigned getNumUses() const;
  /// Return true if this value has N uses or more.
  /// This is logically equivalent to getNumUses() >= N.
  /// WARNING: This can be expensive, as it is linear to the number of users.
  bool hasNUsesOrMore(unsigned Num) const {
    unsigned Cnt = 0;
    for (auto It = use_begin(), ItE = use_end(); It != ItE; ++It) {
      if (++Cnt >= Num)
        return true;
    }
    return false;
  }
  /// Return true if this Value has exactly N uses.
  bool hasNUses(unsigned Num) const {
    unsigned Cnt = 0;
    for (auto It = use_begin(), ItE = use_end(); It != ItE; ++It) {
      if (++Cnt > Num)
        return false;
    }
    return Cnt == Num;
  }

  Type *getType() const;

  Context &getContext() const { return Ctx; }

  void replaceUsesWithIf(Value *OtherV,
                         llvm::function_ref<bool(const Use &)> ShouldReplace);
  void replaceAllUsesWith(Value *Other);

  /// \Returns the LLVM IR name of the bottom-most LLVM value.
  StringRef getName() const { return Val->getName(); }

#ifndef NDEBUG
  /// Should crash if there is something wrong with the instruction.
  virtual void verify() const = 0;
  /// Returns the unique id in the form 'SB<number>.' like 'SB1.'
  std::string getUid() const;
  virtual void dumpCommonHeader(raw_ostream &OS) const;
  void dumpCommonFooter(raw_ostream &OS) const;
  void dumpCommonPrefix(raw_ostream &OS) const;
  void dumpCommonSuffix(raw_ostream &OS) const;
  void printAsOperandCommon(raw_ostream &OS) const;
  friend raw_ostream &operator<<(raw_ostream &OS, const sandboxir::Value &V) {
    V.dumpOS(OS);
    return OS;
  }
  virtual void dumpOS(raw_ostream &OS) const = 0;
  LLVM_DUMP_METHOD void dump() const;
#endif
};

/// Argument of a sandboxir::Function.
class Argument : public sandboxir::Value {
  Argument(llvm::Argument *Arg, sandboxir::Context &Ctx)
      : sandboxir::Value(ClassID::Argument, Arg, Ctx) {}
  friend class Context; // For constructor.

public:
  static bool classof(const sandboxir::Value *From) {
    return From->getSubclassID() == ClassID::Argument;
  }
#ifndef NDEBUG
  void verify() const final {
    assert(isa<llvm::Argument>(Val) && "Expected Argument!");
  }
  void printAsOperand(raw_ostream &OS) const;
  void dumpOS(raw_ostream &OS) const final;
#endif
};

/// A sandboxir::User has operands.
class User : public Value {
protected:
  User(ClassID ID, llvm::Value *V, Context &Ctx) : Value(ID, V, Ctx) {}

  /// \Returns the Use edge that corresponds to \p OpIdx.
  /// Note: This is the default implementation that works for instructions that
  /// match the underlying LLVM instruction. All others should use a different
  /// implementation.
  Use getOperandUseDefault(unsigned OpIdx, bool Verify) const;
  /// \Returns the Use for the \p OpIdx'th operand. This is virtual to allow
  /// instructions to deviate from the LLVM IR operands, which is a requirement
  /// for sandboxir Instructions that consist of more than one LLVM Instruction.
  virtual Use getOperandUseInternal(unsigned OpIdx, bool Verify) const = 0;
  friend class OperandUseIterator; // for getOperandUseInternal()

  /// The default implementation works only for single-LLVMIR-instruction
  /// Users and only if they match exactly the LLVM instruction.
  unsigned getUseOperandNoDefault(const Use &Use) const {
    return Use.LLVMUse->getOperandNo();
  }
  /// \Returns the operand index of \p Use.
  virtual unsigned getUseOperandNo(const Use &Use) const = 0;
  friend unsigned Use::getOperandNo() const; // For getUseOperandNo()

  void swapOperandsInternal(unsigned OpIdxA, unsigned OpIdxB) {
    assert(OpIdxA < getNumOperands() && "OpIdxA out of bounds!");
    assert(OpIdxB < getNumOperands() && "OpIdxB out of bounds!");
    auto UseA = getOperandUse(OpIdxA);
    auto UseB = getOperandUse(OpIdxB);
    UseA.swap(UseB);
  }

#ifndef NDEBUG
  void verifyUserOfLLVMUse(const llvm::Use &Use) const;
#endif // NDEBUG

public:
  /// For isa/dyn_cast.
  static bool classof(const Value *From);
  using op_iterator = OperandUseIterator;
  using const_op_iterator = OperandUseIterator;
  using op_range = iterator_range<op_iterator>;
  using const_op_range = iterator_range<const_op_iterator>;

  virtual op_iterator op_begin() {
    assert(isa<llvm::User>(Val) && "Expect User value!");
    return op_iterator(getOperandUseInternal(0, /*Verify=*/false));
  }
  virtual op_iterator op_end() {
    assert(isa<llvm::User>(Val) && "Expect User value!");
    return op_iterator(
        getOperandUseInternal(getNumOperands(), /*Verify=*/false));
  }
  virtual const_op_iterator op_begin() const {
    return const_cast<User *>(this)->op_begin();
  }
  virtual const_op_iterator op_end() const {
    return const_cast<User *>(this)->op_end();
  }

  op_range operands() { return make_range<op_iterator>(op_begin(), op_end()); }
  const_op_range operands() const {
    return make_range<const_op_iterator>(op_begin(), op_end());
  }
  Value *getOperand(unsigned OpIdx) const { return getOperandUse(OpIdx).get(); }
  /// \Returns the operand edge for \p OpIdx. NOTE: This should also work for
  /// OpIdx == getNumOperands(), which is used for op_end().
  Use getOperandUse(unsigned OpIdx) const {
    return getOperandUseInternal(OpIdx, /*Verify=*/true);
  }
  virtual unsigned getNumOperands() const {
    return isa<llvm::User>(Val) ? cast<llvm::User>(Val)->getNumOperands() : 0;
  }

  virtual void setOperand(unsigned OperandIdx, Value *Operand);
  /// Replaces any operands that match \p FromV with \p ToV. Returns whether any
  /// operands were replaced.
  bool replaceUsesOfWith(Value *FromV, Value *ToV);

#ifndef NDEBUG
  void verify() const override {
    assert(isa<llvm::User>(Val) && "Expected User!");
  }
  void dumpCommonHeader(raw_ostream &OS) const final;
  void dumpOS(raw_ostream &OS) const override {
    // TODO: Remove this tmp implementation once we get the Instruction classes.
  }
#endif
};

class Constant : public sandboxir::User {
protected:
  Constant(llvm::Constant *C, sandboxir::Context &SBCtx)
      : sandboxir::User(ClassID::Constant, C, SBCtx) {}
  Constant(ClassID ID, llvm::Constant *C, sandboxir::Context &SBCtx)
      : sandboxir::User(ID, C, SBCtx) {}
  friend class ConstantInt; // For constructor.
  friend class Function;    // For constructor
  friend class Context;     // For constructor.
  Use getOperandUseInternal(unsigned OpIdx, bool Verify) const override {
    return getOperandUseDefault(OpIdx, Verify);
  }

public:
  /// For isa/dyn_cast.
  static bool classof(const sandboxir::Value *From) {
    switch (From->getSubclassID()) {
#define DEF_CONST(ID, CLASS) case ClassID::ID:
#include "llvm/SandboxIR/SandboxIRValues.def"
      return true;
    default:
      return false;
    }
  }
  sandboxir::Context &getParent() const { return getContext(); }
  unsigned getUseOperandNo(const Use &Use) const override {
    return getUseOperandNoDefault(Use);
  }
#ifndef NDEBUG
  void verify() const override {
    assert(isa<llvm::Constant>(Val) && "Expected Constant!");
  }
  void dumpOS(raw_ostream &OS) const override;
#endif
};

// TODO: This should inherit from ConstantData.
class ConstantInt : public Constant {
  ConstantInt(llvm::ConstantInt *C, Context &Ctx)
      : Constant(ClassID::ConstantInt, C, Ctx) {}
  friend class Context; // For constructor.

  Use getOperandUseInternal(unsigned OpIdx, bool Verify) const final {
    llvm_unreachable("ConstantInt has no operands!");
  }

public:
  static ConstantInt *getTrue(Context &Ctx);
  static ConstantInt *getFalse(Context &Ctx);
  static ConstantInt *getBool(Context &Ctx, bool V);
  static Constant *getTrue(Type *Ty);
  static Constant *getFalse(Type *Ty);
  static Constant *getBool(Type *Ty, bool V);

  /// If Ty is a vector type, return a Constant with a splat of the given
  /// value. Otherwise return a ConstantInt for the given value.
  static ConstantInt *get(Type *Ty, uint64_t V, bool IsSigned = false);

  /// Return a ConstantInt with the specified integer value for the specified
  /// type. If the type is wider than 64 bits, the value will be zero-extended
  /// to fit the type, unless IsSigned is true, in which case the value will
  /// be interpreted as a 64-bit signed integer and sign-extended to fit
  /// the type.
  /// Get a ConstantInt for a specific value.
  static ConstantInt *get(IntegerType *Ty, uint64_t V, bool IsSigned = false);

  /// Return a ConstantInt with the specified value for the specified type. The
  /// value V will be canonicalized to a an unsigned APInt. Accessing it with
  /// either getSExtValue() or getZExtValue() will yield a correctly sized and
  /// signed value for the type Ty.
  /// Get a ConstantInt for a specific signed value.
  static ConstantInt *getSigned(IntegerType *Ty, int64_t V);
  static Constant *getSigned(Type *Ty, int64_t V);

  /// Return a ConstantInt with the specified value and an implied Type. The
  /// type is the integer type that corresponds to the bit width of the value.
  static ConstantInt *get(Context &Ctx, const APInt &V);

  /// Return a ConstantInt constructed from the string strStart with the given
  /// radix.
  static ConstantInt *get(IntegerType *Ty, StringRef Str, uint8_t Radix);

  /// If Ty is a vector type, return a Constant with a splat of the given
  /// value. Otherwise return a ConstantInt for the given value.
  static Constant *get(Type *Ty, const APInt &V);

  /// Return the constant as an APInt value reference. This allows clients to
  /// obtain a full-precision copy of the value.
  /// Return the constant's value.
  inline const APInt &getValue() const {
    return cast<llvm::ConstantInt>(Val)->getValue();
  }

  /// getBitWidth - Return the scalar bitwidth of this constant.
  unsigned getBitWidth() const {
    return cast<llvm::ConstantInt>(Val)->getBitWidth();
  }
  /// Return the constant as a 64-bit unsigned integer value after it
  /// has been zero extended as appropriate for the type of this constant. Note
  /// that this method can assert if the value does not fit in 64 bits.
  /// Return the zero extended value.
  inline uint64_t getZExtValue() const {
    return cast<llvm::ConstantInt>(Val)->getZExtValue();
  }

  /// Return the constant as a 64-bit integer value after it has been sign
  /// extended as appropriate for the type of this constant. Note that
  /// this method can assert if the value does not fit in 64 bits.
  /// Return the sign extended value.
  inline int64_t getSExtValue() const {
    return cast<llvm::ConstantInt>(Val)->getSExtValue();
  }

  /// Return the constant as an llvm::MaybeAlign.
  /// Note that this method can assert if the value does not fit in 64 bits or
  /// is not a power of two.
  inline MaybeAlign getMaybeAlignValue() const {
    return cast<llvm::ConstantInt>(Val)->getMaybeAlignValue();
  }

  /// Return the constant as an llvm::Align, interpreting `0` as `Align(1)`.
  /// Note that this method can assert if the value does not fit in 64 bits or
  /// is not a power of two.
  inline Align getAlignValue() const {
    return cast<llvm::ConstantInt>(Val)->getAlignValue();
  }

  /// A helper method that can be used to determine if the constant contained
  /// within is equal to a constant.  This only works for very small values,
  /// because this is all that can be represented with all types.
  /// Determine if this constant's value is same as an unsigned char.
  bool equalsInt(uint64_t V) const {
    return cast<llvm::ConstantInt>(Val)->equalsInt(V);
  }

  /// Variant of the getType() method to always return an IntegerType, which
  /// reduces the amount of casting needed in parts of the compiler.
  IntegerType *getIntegerType() const;

  /// This static method returns true if the type Ty is big enough to
  /// represent the value V. This can be used to avoid having the get method
  /// assert when V is larger than Ty can represent. Note that there are two
  /// versions of this method, one for unsigned and one for signed integers.
  /// Although ConstantInt canonicalizes everything to an unsigned integer,
  /// the signed version avoids callers having to convert a signed quantity
  /// to the appropriate unsigned type before calling the method.
  /// @returns true if V is a valid value for type Ty
  /// Determine if the value is in range for the given type.
  static bool isValueValidForType(Type *Ty, uint64_t V);
  static bool isValueValidForType(Type *Ty, int64_t V);

  bool isNegative() const { return cast<llvm::ConstantInt>(Val)->isNegative(); }

  /// This is just a convenience method to make client code smaller for a
  /// common code. It also correctly performs the comparison without the
  /// potential for an assertion from getZExtValue().
  bool isZero() const { return cast<llvm::ConstantInt>(Val)->isZero(); }

  /// This is just a convenience method to make client code smaller for a
  /// common case. It also correctly performs the comparison without the
  /// potential for an assertion from getZExtValue().
  /// Determine if the value is one.
  bool isOne() const { return cast<llvm::ConstantInt>(Val)->isOne(); }

  /// This function will return true iff every bit in this constant is set
  /// to true.
  /// @returns true iff this constant's bits are all set to true.
  /// Determine if the value is all ones.
  bool isMinusOne() const { return cast<llvm::ConstantInt>(Val)->isMinusOne(); }

  /// This function will return true iff this constant represents the largest
  /// value that may be represented by the constant's type.
  /// @returns true iff this is the largest value that may be represented
  /// by this type.
  /// Determine if the value is maximal.
  bool isMaxValue(bool IsSigned) const {
    return cast<llvm::ConstantInt>(Val)->isMaxValue(IsSigned);
  }

  /// This function will return true iff this constant represents the smallest
  /// value that may be represented by this constant's type.
  /// @returns true if this is the smallest value that may be represented by
  /// this type.
  /// Determine if the value is minimal.
  bool isMinValue(bool IsSigned) const {
    return cast<llvm::ConstantInt>(Val)->isMinValue(IsSigned);
  }

  /// This function will return true iff this constant represents a value with
  /// active bits bigger than 64 bits or a value greater than the given uint64_t
  /// value.
  /// @returns true iff this constant is greater or equal to the given number.
  /// Determine if the value is greater or equal to the given number.
  bool uge(uint64_t Num) const {
    return cast<llvm::ConstantInt>(Val)->uge(Num);
  }

  /// getLimitedValue - If the value is smaller than the specified limit,
  /// return it, otherwise return the limit value.  This causes the value
  /// to saturate to the limit.
  /// @returns the min of the value of the constant and the specified value
  /// Get the constant's value with a saturation limit
  uint64_t getLimitedValue(uint64_t Limit = ~0ULL) const {
    return cast<llvm::ConstantInt>(Val)->getLimitedValue(Limit);
  }

  /// For isa/dyn_cast.
  static bool classof(const sandboxir::Value *From) {
    return From->getSubclassID() == ClassID::ConstantInt;
  }
  unsigned getUseOperandNo(const Use &Use) const override {
    llvm_unreachable("ConstantInt has no operands!");
  }
#ifndef NDEBUG
  void verify() const override {
    assert(isa<llvm::ConstantInt>(Val) && "Expected a ConstantInst!");
  }
  void dumpOS(raw_ostream &OS) const override {
    dumpCommonPrefix(OS);
    dumpCommonSuffix(OS);
  }
#endif
};

// TODO: This should inherit from ConstantData.
class ConstantFP final : public Constant {
  ConstantFP(llvm::ConstantFP *C, Context &Ctx)
      : Constant(ClassID::ConstantFP, C, Ctx) {}
  friend class Context; // For constructor.

public:
  /// This returns a ConstantFP, or a vector containing a splat of a ConstantFP,
  /// for the specified value in the specified type. This should only be used
  /// for simple constant values like 2.0/1.0 etc, that are known-valid both as
  /// host double and as the target format.
  static Constant *get(Type *Ty, double V);

  /// If Ty is a vector type, return a Constant with a splat of the given
  /// value. Otherwise return a ConstantFP for the given value.
  static Constant *get(Type *Ty, const APFloat &V);

  static Constant *get(Type *Ty, StringRef Str);

  static ConstantFP *get(const APFloat &V, Context &Ctx);

  static Constant *getNaN(Type *Ty, bool Negative = false,
                          uint64_t Payload = 0);
  static Constant *getQNaN(Type *Ty, bool Negative = false,
                           APInt *Payload = nullptr);
  static Constant *getSNaN(Type *Ty, bool Negative = false,
                           APInt *Payload = nullptr);
  static Constant *getZero(Type *Ty, bool Negative = false);

  static Constant *getNegativeZero(Type *Ty);
  static Constant *getInfinity(Type *Ty, bool Negative = false);

  /// Return true if Ty is big enough to represent V.
  static bool isValueValidForType(Type *Ty, const APFloat &V);

  inline const APFloat &getValueAPF() const {
    return cast<llvm::ConstantFP>(Val)->getValueAPF();
  }
  inline const APFloat &getValue() const {
    return cast<llvm::ConstantFP>(Val)->getValue();
  }

  /// Return true if the value is positive or negative zero.
  bool isZero() const { return cast<llvm::ConstantFP>(Val)->isZero(); }

  /// Return true if the sign bit is set.
  bool isNegative() const { return cast<llvm::ConstantFP>(Val)->isNegative(); }

  /// Return true if the value is infinity
  bool isInfinity() const { return cast<llvm::ConstantFP>(Val)->isInfinity(); }

  /// Return true if the value is a NaN.
  bool isNaN() const { return cast<llvm::ConstantFP>(Val)->isNaN(); }

  /// We don't rely on operator== working on double values, as it returns true
  /// for things that are clearly not equal, like -0.0 and 0.0.
  /// As such, this method can be used to do an exact bit-for-bit comparison of
  /// two floating point values.  The version with a double operand is retained
  /// because it's so convenient to write isExactlyValue(2.0), but please use
  /// it only for simple constants.
  bool isExactlyValue(const APFloat &V) const {
    return cast<llvm::ConstantFP>(Val)->isExactlyValue(V);
  }

  bool isExactlyValue(double V) const {
    return cast<llvm::ConstantFP>(Val)->isExactlyValue(V);
  }

  /// For isa/dyn_cast.
  static bool classof(const sandboxir::Value *From) {
    return From->getSubclassID() == ClassID::ConstantFP;
  }

  // TODO: Better name: getOperandNo(const Use&). Should be private.
  unsigned getUseOperandNo(const Use &Use) const final {
    llvm_unreachable("ConstantFP has no operands!");
  }
#ifndef NDEBUG
  void verify() const override {
    assert(isa<llvm::ConstantFP>(Val) && "Expected a ConstantFP!");
  }
  void dumpOS(raw_ostream &OS) const override {
    dumpCommonPrefix(OS);
    dumpCommonSuffix(OS);
  }
#endif
};

/// Base class for aggregate constants (with operands).
class ConstantAggregate : public Constant {
protected:
  ConstantAggregate(ClassID ID, llvm::Constant *C, Context &Ctx)
      : Constant(ID, C, Ctx) {}

public:
  /// For isa/dyn_cast.
  static bool classof(const sandboxir::Value *From) {
    auto ID = From->getSubclassID();
    return ID == ClassID::ConstantVector || ID == ClassID::ConstantStruct ||
           ID == ClassID::ConstantArray;
  }
};

class ConstantArray final : public ConstantAggregate {
  ConstantArray(llvm::ConstantArray *C, Context &Ctx)
      : ConstantAggregate(ClassID::ConstantArray, C, Ctx) {}
  friend class Context; // For constructor.

public:
  static Constant *get(ArrayType *T, ArrayRef<Constant *> V);
  ArrayType *getType() const;

  // TODO: Missing functions: getType(), getTypeForElements(), getAnon(), get().

  /// For isa/dyn_cast.
  static bool classof(const Value *From) {
    return From->getSubclassID() == ClassID::ConstantArray;
  }
};

class ConstantStruct final : public ConstantAggregate {
  ConstantStruct(llvm::ConstantStruct *C, Context &Ctx)
      : ConstantAggregate(ClassID::ConstantStruct, C, Ctx) {}
  friend class Context; // For constructor.

public:
  static Constant *get(StructType *T, ArrayRef<Constant *> V);

  template <typename... Csts>
  static std::enable_if_t<are_base_of<Constant, Csts...>::value, Constant *>
  get(StructType *T, Csts *...Vs) {
    return get(T, ArrayRef<Constant *>({Vs...}));
  }
  /// Return an anonymous struct that has the specified elements.
  /// If the struct is possibly empty, then you must specify a context.
  static Constant *getAnon(ArrayRef<Constant *> V, bool Packed = false) {
    return get(getTypeForElements(V, Packed), V);
  }
  static Constant *getAnon(Context &Ctx, ArrayRef<Constant *> V,
                           bool Packed = false) {
    return get(getTypeForElements(Ctx, V, Packed), V);
  }
  /// This version of the method allows an empty list.
  static StructType *getTypeForElements(Context &Ctx, ArrayRef<Constant *> V,
                                        bool Packed = false);
  /// Return an anonymous struct type to use for a constant with the specified
  /// set of elements. The list must not be empty.
  static StructType *getTypeForElements(ArrayRef<Constant *> V,
                                        bool Packed = false) {
    assert(!V.empty() &&
           "ConstantStruct::getTypeForElements cannot be called on empty list");
    return getTypeForElements(V[0]->getContext(), V, Packed);
  }

  /// Specialization - reduce amount of casting.
  inline StructType *getType() const {
    return cast<StructType>(Value::getType());
  }

  /// For isa/dyn_cast.
  static bool classof(const Value *From) {
    return From->getSubclassID() == ClassID::ConstantStruct;
  }
};

class ConstantVector final : public ConstantAggregate {
  ConstantVector(llvm::ConstantVector *C, Context &Ctx)
      : ConstantAggregate(ClassID::ConstantVector, C, Ctx) {}
  friend class Context; // For constructor.

public:
  // TODO: Missing functions: getSplat(), getType(), getSplatValue(), get().

  /// For isa/dyn_cast.
  static bool classof(const Value *From) {
    return From->getSubclassID() == ClassID::ConstantVector;
  }
};

// TODO: Inherit from ConstantData.
class ConstantAggregateZero final : public Constant {
  ConstantAggregateZero(llvm::ConstantAggregateZero *C, Context &Ctx)
      : Constant(ClassID::ConstantAggregateZero, C, Ctx) {}
  friend class Context; // For constructor.

public:
  static ConstantAggregateZero *get(Type *Ty);
  /// If this CAZ has array or vector type, return a zero with the right element
  /// type.
  Constant *getSequentialElement() const;
  /// If this CAZ has struct type, return a zero with the right element type for
  /// the specified element.
  Constant *getStructElement(unsigned Elt) const;
  /// Return a zero of the right value for the specified GEP index if we can,
  /// otherwise return null (e.g. if C is a ConstantExpr).
  Constant *getElementValue(Constant *C) const;
  /// Return a zero of the right value for the specified GEP index.
  Constant *getElementValue(unsigned Idx) const;
  /// Return the number of elements in the array, vector, or struct.
  ElementCount getElementCount() const {
    return cast<llvm::ConstantAggregateZero>(Val)->getElementCount();
  }

  /// For isa/dyn_cast.
  static bool classof(const sandboxir::Value *From) {
    return From->getSubclassID() == ClassID::ConstantAggregateZero;
  }
  unsigned getUseOperandNo(const Use &Use) const final {
    llvm_unreachable("ConstantAggregateZero has no operands!");
  }
#ifndef NDEBUG
  void verify() const override {
    assert(isa<llvm::ConstantAggregateZero>(Val) && "Expected a CAZ!");
  }
  void dumpOS(raw_ostream &OS) const override {
    dumpCommonPrefix(OS);
    dumpCommonSuffix(OS);
  }
#endif
};

// TODO: Inherit from ConstantData.
class ConstantPointerNull final : public Constant {
  ConstantPointerNull(llvm::ConstantPointerNull *C, Context &Ctx)
      : Constant(ClassID::ConstantPointerNull, C, Ctx) {}
  friend class Context; // For constructor.

public:
  static ConstantPointerNull *get(PointerType *Ty);

  PointerType *getType() const;

  /// For isa/dyn_cast.
  static bool classof(const sandboxir::Value *From) {
    return From->getSubclassID() == ClassID::ConstantPointerNull;
  }
  unsigned getUseOperandNo(const Use &Use) const final {
    llvm_unreachable("ConstantPointerNull has no operands!");
  }
#ifndef NDEBUG
  void verify() const override {
    assert(isa<llvm::ConstantPointerNull>(Val) && "Expected a CPNull!");
  }
  void dumpOS(raw_ostream &OS) const override {
    dumpCommonPrefix(OS);
    dumpCommonSuffix(OS);
  }
#endif
};

// TODO: Inherit from ConstantData.
class UndefValue : public Constant {
protected:
  UndefValue(llvm::UndefValue *C, Context &Ctx)
      : Constant(ClassID::UndefValue, C, Ctx) {}
  UndefValue(ClassID ID, llvm::Constant *C, Context &Ctx)
      : Constant(ID, C, Ctx) {}
  friend class Context; // For constructor.

public:
  /// Static factory methods - Return an 'undef' object of the specified type.
  static UndefValue *get(Type *T);

  /// If this Undef has array or vector type, return a undef with the right
  /// element type.
  UndefValue *getSequentialElement() const;

  /// If this undef has struct type, return a undef with the right element type
  /// for the specified element.
  UndefValue *getStructElement(unsigned Elt) const;

  /// Return an undef of the right value for the specified GEP index if we can,
  /// otherwise return null (e.g. if C is a ConstantExpr).
  UndefValue *getElementValue(Constant *C) const;

  /// Return an undef of the right value for the specified GEP index.
  UndefValue *getElementValue(unsigned Idx) const;

  /// Return the number of elements in the array, vector, or struct.
  unsigned getNumElements() const {
    return cast<llvm::UndefValue>(Val)->getNumElements();
  }

  /// For isa/dyn_cast.
  static bool classof(const sandboxir::Value *From) {
    return From->getSubclassID() == ClassID::UndefValue ||
           From->getSubclassID() == ClassID::PoisonValue;
  }
  unsigned getUseOperandNo(const Use &Use) const final {
    llvm_unreachable("UndefValue has no operands!");
  }
#ifndef NDEBUG
  void verify() const override {
    assert(isa<llvm::UndefValue>(Val) && "Expected an UndefValue!");
  }
  void dumpOS(raw_ostream &OS) const override {
    dumpCommonPrefix(OS);
    dumpCommonSuffix(OS);
  }
#endif
};

class PoisonValue final : public UndefValue {
  PoisonValue(llvm::PoisonValue *C, Context &Ctx)
      : UndefValue(ClassID::PoisonValue, C, Ctx) {}
  friend class Context; // For constructor.

public:
  /// Static factory methods - Return an 'poison' object of the specified type.
  static PoisonValue *get(Type *T);

  /// If this poison has array or vector type, return a poison with the right
  /// element type.
  PoisonValue *getSequentialElement() const;

  /// If this poison has struct type, return a poison with the right element
  /// type for the specified element.
  PoisonValue *getStructElement(unsigned Elt) const;

  /// Return an poison of the right value for the specified GEP index if we can,
  /// otherwise return null (e.g. if C is a ConstantExpr).
  PoisonValue *getElementValue(Constant *C) const;

  /// Return an poison of the right value for the specified GEP index.
  PoisonValue *getElementValue(unsigned Idx) const;

  /// For isa/dyn_cast.
  static bool classof(const sandboxir::Value *From) {
    return From->getSubclassID() == ClassID::PoisonValue;
  }
#ifndef NDEBUG
  void verify() const override {
    assert(isa<llvm::PoisonValue>(Val) && "Expected a PoisonValue!");
  }
  void dumpOS(raw_ostream &OS) const override {
    dumpCommonPrefix(OS);
    dumpCommonSuffix(OS);
  }
#endif
};

class GlobalValue : public Constant {
protected:
  GlobalValue(ClassID ID, llvm::GlobalValue *C, Context &Ctx)
      : Constant(ID, C, Ctx) {}
  friend class Context; // For constructor.
  Use getOperandUseInternal(unsigned OpIdx, bool Verify) const override {
    return getOperandUseDefault(OpIdx, Verify);
  }

public:
  unsigned getUseOperandNo(const Use &Use) const override {
    return getUseOperandNoDefault(Use);
  }
  /// For isa/dyn_cast.
  static bool classof(const sandboxir::Value *From) {
    switch (From->getSubclassID()) {
    case ClassID::Function:
    case ClassID::GlobalVariable:
    case ClassID::GlobalAlias:
    case ClassID::GlobalIFunc:
      return true;
    default:
      return false;
    }
  }

  unsigned getAddressSpace() const {
    return cast<llvm::GlobalValue>(Val)->getAddressSpace();
  }
  bool hasGlobalUnnamedAddr() const {
    return cast<llvm::GlobalValue>(Val)->hasGlobalUnnamedAddr();
  }

  /// Returns true if this value's address is not significant in this module.
  /// This attribute is intended to be used only by the code generator and LTO
  /// to allow the linker to decide whether the global needs to be in the symbol
  /// table. It should probably not be used in optimizations, as the value may
  /// have uses outside the module; use hasGlobalUnnamedAddr() instead.
  bool hasAtLeastLocalUnnamedAddr() const {
    return cast<llvm::GlobalValue>(Val)->hasAtLeastLocalUnnamedAddr();
  }

  using UnnamedAddr = llvm::GlobalValue::UnnamedAddr;

  UnnamedAddr getUnnamedAddr() const {
    return cast<llvm::GlobalValue>(Val)->getUnnamedAddr();
  }
  void setUnnamedAddr(UnnamedAddr V);

  static UnnamedAddr getMinUnnamedAddr(UnnamedAddr A, UnnamedAddr B) {
    return llvm::GlobalValue::getMinUnnamedAddr(A, B);
  }

  bool hasComdat() const { return cast<llvm::GlobalValue>(Val)->hasComdat(); }

  // TODO: We need a SandboxIR Comdat if we want to implement getComdat().
  using VisibilityTypes = llvm::GlobalValue::VisibilityTypes;
  VisibilityTypes getVisibility() const {
    return cast<llvm::GlobalValue>(Val)->getVisibility();
  }
  bool hasDefaultVisibility() const {
    return cast<llvm::GlobalValue>(Val)->hasDefaultVisibility();
  }
  bool hasHiddenVisibility() const {
    return cast<llvm::GlobalValue>(Val)->hasHiddenVisibility();
  }
  bool hasProtectedVisibility() const {
    return cast<llvm::GlobalValue>(Val)->hasProtectedVisibility();
  }
  void setVisibility(VisibilityTypes V);

  // TODO: Add missing functions.
};

class BlockAddress final : public Constant {
  BlockAddress(llvm::BlockAddress *C, Context &Ctx)
      : Constant(ClassID::BlockAddress, C, Ctx) {}
  friend class Context; // For constructor.

public:
  /// Return a BlockAddress for the specified function and basic block.
  static BlockAddress *get(Function *F, BasicBlock *BB);

  /// Return a BlockAddress for the specified basic block.  The basic
  /// block must be embedded into a function.
  static BlockAddress *get(BasicBlock *BB);

  /// Lookup an existing \c BlockAddress constant for the given BasicBlock.
  ///
  /// \returns 0 if \c !BB->hasAddressTaken(), otherwise the \c BlockAddress.
  static BlockAddress *lookup(const BasicBlock *BB);

  Function *getFunction() const;
  BasicBlock *getBasicBlock() const;

  /// For isa/dyn_cast.
  static bool classof(const sandboxir::Value *From) {
    return From->getSubclassID() == ClassID::BlockAddress;
  }
};

// TODO: This should inherit from ConstantData.
class ConstantTokenNone final : public Constant {
  ConstantTokenNone(llvm::ConstantTokenNone *C, Context &Ctx)
      : Constant(ClassID::ConstantTokenNone, C, Ctx) {}
  friend class Context; // For constructor.

public:
  /// Return the ConstantTokenNone.
  static ConstantTokenNone *get(Context &Ctx);

  /// For isa/dyn_cast.
  static bool classof(const sandboxir::Value *From) {
    return From->getSubclassID() == ClassID::ConstantTokenNone;
  }

  unsigned getUseOperandNo(const Use &Use) const final {
    llvm_unreachable("ConstantTokenNone has no operands!");
  }

#ifndef NDEBUG
  void verify() const override {
    assert(isa<llvm::ConstantTokenNone>(Val) &&
           "Expected a ConstantTokenNone!");
  }
  void dumpOS(raw_ostream &OS) const override {
    dumpCommonPrefix(OS);
    dumpCommonSuffix(OS);
  }
#endif
};

/// Iterator for `Instruction`s in a `BasicBlock.
/// \Returns an sandboxir::Instruction & when derereferenced.
class BBIterator {
public:
  using difference_type = std::ptrdiff_t;
  using value_type = Instruction;
  using pointer = value_type *;
  using reference = value_type &;
  using iterator_category = std::bidirectional_iterator_tag;

private:
  llvm::BasicBlock *BB;
  llvm::BasicBlock::iterator It;
  Context *Ctx;
  pointer getInstr(llvm::BasicBlock::iterator It) const;

public:
  BBIterator() : BB(nullptr), Ctx(nullptr) {}
  BBIterator(llvm::BasicBlock *BB, llvm::BasicBlock::iterator It, Context *Ctx)
      : BB(BB), It(It), Ctx(Ctx) {}
  reference operator*() const { return *getInstr(It); }
  BBIterator &operator++();
  BBIterator operator++(int) {
    auto Copy = *this;
    ++*this;
    return Copy;
  }
  BBIterator &operator--();
  BBIterator operator--(int) {
    auto Copy = *this;
    --*this;
    return Copy;
  }
  bool operator==(const BBIterator &Other) const {
    assert(Ctx == Other.Ctx && "BBIterators in different context!");
    return It == Other.It;
  }
  bool operator!=(const BBIterator &Other) const { return !(*this == Other); }
  /// \Returns the SBInstruction that corresponds to this iterator, or null if
  /// the instruction is not found in the IR-to-SandboxIR tables.
  pointer get() const { return getInstr(It); }
};

/// Contains a list of sandboxir::Instruction's.
class BasicBlock : public Value {
  /// Builds a graph that contains all values in \p BB in their original form
  /// i.e., no vectorization is taking place here.
  void buildBasicBlockFromLLVMIR(llvm::BasicBlock *LLVMBB);
  friend class Context;     // For `buildBasicBlockFromIR`
  friend class Instruction; // For LLVM Val.

  BasicBlock(llvm::BasicBlock *BB, Context &SBCtx)
      : Value(ClassID::Block, BB, SBCtx) {
    buildBasicBlockFromLLVMIR(BB);
  }

public:
  ~BasicBlock() = default;
  /// For isa/dyn_cast.
  static bool classof(const Value *From) {
    return From->getSubclassID() == Value::ClassID::Block;
  }
  Function *getParent() const;
  using iterator = BBIterator;
  iterator begin() const;
  iterator end() const {
    auto *BB = cast<llvm::BasicBlock>(Val);
    return iterator(BB, BB->end(), &Ctx);
  }
  std::reverse_iterator<iterator> rbegin() const {
    return std::make_reverse_iterator(end());
  }
  std::reverse_iterator<iterator> rend() const {
    return std::make_reverse_iterator(begin());
  }
  Context &getContext() const { return Ctx; }
  Instruction *getTerminator() const;
  bool empty() const { return begin() == end(); }
  Instruction &front() const;
  Instruction &back() const;

#ifndef NDEBUG
  void verify() const final;
  void dumpOS(raw_ostream &OS) const final;
#endif
};

/// A sandboxir::User with operands, opcode and linked with previous/next
/// instructions in an instruction list.
class Instruction : public sandboxir::User {
public:
  enum class Opcode {
#define OP(OPC) OPC,
#define OPCODES(...) __VA_ARGS__
#define DEF_INSTR(ID, OPC, CLASS) OPC
#include "llvm/SandboxIR/SandboxIRValues.def"
  };

protected:
  Instruction(ClassID ID, Opcode Opc, llvm::Instruction *I,
              sandboxir::Context &SBCtx)
      : sandboxir::User(ID, I, SBCtx), Opc(Opc) {}

  Opcode Opc;

  /// A SandboxIR Instruction may map to multiple LLVM IR Instruction. This
  /// returns its topmost LLVM IR instruction.
  llvm::Instruction *getTopmostLLVMInstruction() const;
  friend class VAArgInst;          // For getTopmostLLVMInstruction().
  friend class FreezeInst;         // For getTopmostLLVMInstruction().
  friend class FenceInst;          // For getTopmostLLVMInstruction().
  friend class SelectInst;         // For getTopmostLLVMInstruction().
  friend class ExtractElementInst; // For getTopmostLLVMInstruction().
  friend class InsertElementInst;  // For getTopmostLLVMInstruction().
  friend class ShuffleVectorInst;  // For getTopmostLLVMInstruction().
  friend class ExtractValueInst;   // For getTopmostLLVMInstruction().
  friend class InsertValueInst;    // For getTopmostLLVMInstruction().
  friend class BranchInst;         // For getTopmostLLVMInstruction().
  friend class LoadInst;           // For getTopmostLLVMInstruction().
  friend class StoreInst;          // For getTopmostLLVMInstruction().
  friend class ReturnInst;         // For getTopmostLLVMInstruction().
  friend class CallInst;           // For getTopmostLLVMInstruction().
  friend class InvokeInst;         // For getTopmostLLVMInstruction().
  friend class CallBrInst;         // For getTopmostLLVMInstruction().
  friend class LandingPadInst;     // For getTopmostLLVMInstruction().
  friend class CatchPadInst;       // For getTopmostLLVMInstruction().
  friend class CleanupPadInst;     // For getTopmostLLVMInstruction().
  friend class CatchReturnInst;    // For getTopmostLLVMInstruction().
  friend class CleanupReturnInst;  // For getTopmostLLVMInstruction().
  friend class GetElementPtrInst;  // For getTopmostLLVMInstruction().
  friend class ResumeInst;         // For getTopmostLLVMInstruction().
  friend class CatchSwitchInst;    // For getTopmostLLVMInstruction().
  friend class SwitchInst;         // For getTopmostLLVMInstruction().
  friend class UnaryOperator;      // For getTopmostLLVMInstruction().
  friend class BinaryOperator;     // For getTopmostLLVMInstruction().
  friend class AtomicRMWInst;      // For getTopmostLLVMInstruction().
  friend class AtomicCmpXchgInst;  // For getTopmostLLVMInstruction().
  friend class AllocaInst;         // For getTopmostLLVMInstruction().
  friend class CastInst;           // For getTopmostLLVMInstruction().
  friend class PHINode;            // For getTopmostLLVMInstruction().
  friend class UnreachableInst;    // For getTopmostLLVMInstruction().
  friend class CmpInst;            // For getTopmostLLVMInstruction().

  /// \Returns the LLVM IR Instructions that this SandboxIR maps to in program
  /// order.
  virtual SmallVector<llvm::Instruction *, 1> getLLVMInstrs() const = 0;
  friend class EraseFromParent; // For getLLVMInstrs().

public:
  static const char *getOpcodeName(Opcode Opc);
  /// This is used by BasicBlock::iterator.
  virtual unsigned getNumOfIRInstrs() const = 0;
  /// \Returns a BasicBlock::iterator for this Instruction.
  BBIterator getIterator() const;
  /// \Returns the next sandboxir::Instruction in the block, or nullptr if at
  /// the end of the block.
  Instruction *getNextNode() const;
  /// \Returns the previous sandboxir::Instruction in the block, or nullptr if
  /// at the beginning of the block.
  Instruction *getPrevNode() const;
  /// \Returns this Instruction's opcode. Note that SandboxIR has its own opcode
  /// state to allow for new SandboxIR-specific instructions.
  Opcode getOpcode() const { return Opc; }
  /// Detach this from its parent BasicBlock without deleting it.
  void removeFromParent();
  /// Detach this Value from its parent and delete it.
  void eraseFromParent();
  /// Insert this detached instruction before \p BeforeI.
  void insertBefore(Instruction *BeforeI);
  /// Insert this detached instruction after \p AfterI.
  void insertAfter(Instruction *AfterI);
  /// Insert this detached instruction into \p BB at \p WhereIt.
  void insertInto(BasicBlock *BB, const BBIterator &WhereIt);
  /// Move this instruction to \p WhereIt.
  void moveBefore(BasicBlock &BB, const BBIterator &WhereIt);
  /// Move this instruction before \p Before.
  void moveBefore(Instruction *Before) {
    moveBefore(*Before->getParent(), Before->getIterator());
  }
  /// Move this instruction after \p After.
  void moveAfter(Instruction *After) {
    moveBefore(*After->getParent(), std::next(After->getIterator()));
  }
  /// \Returns the BasicBlock containing this Instruction, or null if it is
  /// detached.
  BasicBlock *getParent() const;
  /// For isa/dyn_cast.
  static bool classof(const sandboxir::Value *From);

  /// Determine whether the no signed wrap flag is set.
  bool hasNoUnsignedWrap() const {
    return cast<llvm::Instruction>(Val)->hasNoUnsignedWrap();
  }
  /// Set or clear the nuw flag on this instruction, which must be an operator
  /// which supports this flag. See LangRef.html for the meaning of this flag.
  void setHasNoUnsignedWrap(bool B = true);
  /// Determine whether the no signed wrap flag is set.
  bool hasNoSignedWrap() const {
    return cast<llvm::Instruction>(Val)->hasNoSignedWrap();
  }
  /// Set or clear the nsw flag on this instruction, which must be an operator
  /// which supports this flag. See LangRef.html for the meaning of this flag.
  void setHasNoSignedWrap(bool B = true);
  /// Determine whether all fast-math-flags are set.
  bool isFast() const { return cast<llvm::Instruction>(Val)->isFast(); }
  /// Set or clear all fast-math-flags on this instruction, which must be an
  /// operator which supports this flag. See LangRef.html for the meaning of
  /// this flag.
  void setFast(bool B);
  /// Determine whether the allow-reassociation flag is set.
  bool hasAllowReassoc() const {
    return cast<llvm::Instruction>(Val)->hasAllowReassoc();
  }
  /// Set or clear the reassociation flag on this instruction, which must be
  /// an operator which supports this flag. See LangRef.html for the meaning of
  /// this flag.
  void setHasAllowReassoc(bool B);
  /// Determine whether the exact flag is set.
  bool isExact() const { return cast<llvm::Instruction>(Val)->isExact(); }
  /// Set or clear the exact flag on this instruction, which must be an operator
  /// which supports this flag. See LangRef.html for the meaning of this flag.
  void setIsExact(bool B = true);
  /// Determine whether the no-NaNs flag is set.
  bool hasNoNaNs() const { return cast<llvm::Instruction>(Val)->hasNoNaNs(); }
  /// Set or clear the no-nans flag on this instruction, which must be an
  /// operator which supports this flag. See LangRef.html for the meaning of
  /// this flag.
  void setHasNoNaNs(bool B);
  /// Determine whether the no-infs flag is set.
  bool hasNoInfs() const { return cast<llvm::Instruction>(Val)->hasNoInfs(); }
  /// Set or clear the no-infs flag on this instruction, which must be an
  /// operator which supports this flag. See LangRef.html for the meaning of
  /// this flag.
  void setHasNoInfs(bool B);
  /// Determine whether the no-signed-zeros flag is set.
  bool hasNoSignedZeros() const {
    return cast<llvm::Instruction>(Val)->hasNoSignedZeros();
  }
  /// Set or clear the no-signed-zeros flag on this instruction, which must be
  /// an operator which supports this flag. See LangRef.html for the meaning of
  /// this flag.
  void setHasNoSignedZeros(bool B);
  /// Determine whether the allow-reciprocal flag is set.
  bool hasAllowReciprocal() const {
    return cast<llvm::Instruction>(Val)->hasAllowReciprocal();
  }
  /// Set or clear the allow-reciprocal flag on this instruction, which must be
  /// an operator which supports this flag. See LangRef.html for the meaning of
  /// this flag.
  void setHasAllowReciprocal(bool B);
  /// Determine whether the allow-contract flag is set.
  bool hasAllowContract() const {
    return cast<llvm::Instruction>(Val)->hasAllowContract();
  }
  /// Set or clear the allow-contract flag on this instruction, which must be
  /// an operator which supports this flag. See LangRef.html for the meaning of
  /// this flag.
  void setHasAllowContract(bool B);
  /// Determine whether the approximate-math-functions flag is set.
  bool hasApproxFunc() const {
    return cast<llvm::Instruction>(Val)->hasApproxFunc();
  }
  /// Set or clear the approximate-math-functions flag on this instruction,
  /// which must be an operator which supports this flag. See LangRef.html for
  /// the meaning of this flag.
  void setHasApproxFunc(bool B);
  /// Convenience function for getting all the fast-math flags, which must be an
  /// operator which supports these flags. See LangRef.html for the meaning of
  /// these flags.
  FastMathFlags getFastMathFlags() const {
    return cast<llvm::Instruction>(Val)->getFastMathFlags();
  }
  /// Convenience function for setting multiple fast-math flags on this
  /// instruction, which must be an operator which supports these flags. See
  /// LangRef.html for the meaning of these flags.
  void setFastMathFlags(FastMathFlags FMF);
  /// Convenience function for transferring all fast-math flag values to this
  /// instruction, which must be an operator which supports these flags. See
  /// LangRef.html for the meaning of these flags.
  void copyFastMathFlags(FastMathFlags FMF);

#ifndef NDEBUG
  void dumpOS(raw_ostream &OS) const override;
#endif
};

/// Instructions that contain a single LLVM Instruction can inherit from this.
template <typename LLVMT> class SingleLLVMInstructionImpl : public Instruction {
  SingleLLVMInstructionImpl(ClassID ID, Opcode Opc, llvm::Instruction *I,
                            sandboxir::Context &SBCtx)
      : Instruction(ID, Opc, I, SBCtx) {}

  // All instructions are friends with this so they can call the constructor.
#define DEF_INSTR(ID, OPC, CLASS) friend class CLASS;
#include "llvm/SandboxIR/SandboxIRValues.def"
  friend class UnaryInstruction;
  friend class CallBase;
  friend class FuncletPadInst;
  friend class CmpInst;

  Use getOperandUseInternal(unsigned OpIdx, bool Verify) const final {
    return getOperandUseDefault(OpIdx, Verify);
  }
  SmallVector<llvm::Instruction *, 1> getLLVMInstrs() const final {
    return {cast<llvm::Instruction>(Val)};
  }

public:
  unsigned getUseOperandNo(const Use &Use) const final {
    return getUseOperandNoDefault(Use);
  }
  unsigned getNumOfIRInstrs() const final { return 1u; }
#ifndef NDEBUG
  void verify() const final { assert(isa<LLVMT>(Val) && "Expected LLVMT!"); }
  void dumpOS(raw_ostream &OS) const override {
    dumpCommonPrefix(OS);
    dumpCommonSuffix(OS);
  }
#endif
};

class FenceInst : public SingleLLVMInstructionImpl<llvm::FenceInst> {
  FenceInst(llvm::FenceInst *FI, Context &Ctx)
      : SingleLLVMInstructionImpl(ClassID::Fence, Opcode::Fence, FI, Ctx) {}
  friend Context; // For constructor;

public:
  static FenceInst *create(AtomicOrdering Ordering, BBIterator WhereIt,
                           BasicBlock *WhereBB, Context &Ctx,
                           SyncScope::ID SSID = SyncScope::System);
  /// Returns the ordering constraint of this fence instruction.
  AtomicOrdering getOrdering() const {
    return cast<llvm::FenceInst>(Val)->getOrdering();
  }
  /// Sets the ordering constraint of this fence instruction.  May only be
  /// Acquire, Release, AcquireRelease, or SequentiallyConsistent.
  void setOrdering(AtomicOrdering Ordering);
  /// Returns the synchronization scope ID of this fence instruction.
  SyncScope::ID getSyncScopeID() const {
    return cast<llvm::FenceInst>(Val)->getSyncScopeID();
  }
  /// Sets the synchronization scope ID of this fence instruction.
  void setSyncScopeID(SyncScope::ID SSID);
  static bool classof(const Value *From) {
    return From->getSubclassID() == ClassID::Fence;
  }
};

class SelectInst : public SingleLLVMInstructionImpl<llvm::SelectInst> {
  /// Use Context::createSelectInst(). Don't call the
  /// constructor directly.
  SelectInst(llvm::SelectInst *CI, Context &Ctx)
      : SingleLLVMInstructionImpl(ClassID::Select, Opcode::Select, CI, Ctx) {}
  friend Context; // for SelectInst()
  static Value *createCommon(Value *Cond, Value *True, Value *False,
                             const Twine &Name, IRBuilder<> &Builder,
                             Context &Ctx);

public:
  static Value *create(Value *Cond, Value *True, Value *False,
                       Instruction *InsertBefore, Context &Ctx,
                       const Twine &Name = "");
  static Value *create(Value *Cond, Value *True, Value *False,
                       BasicBlock *InsertAtEnd, Context &Ctx,
                       const Twine &Name = "");

  const Value *getCondition() const { return getOperand(0); }
  const Value *getTrueValue() const { return getOperand(1); }
  const Value *getFalseValue() const { return getOperand(2); }
  Value *getCondition() { return getOperand(0); }
  Value *getTrueValue() { return getOperand(1); }
  Value *getFalseValue() { return getOperand(2); }

  void setCondition(Value *New) { setOperand(0, New); }
  void setTrueValue(Value *New) { setOperand(1, New); }
  void setFalseValue(Value *New) { setOperand(2, New); }
  void swapValues();

  /// Return a string if the specified operands are invalid for a select
  /// operation, otherwise return null.
  static const char *areInvalidOperands(Value *Cond, Value *True,
                                        Value *False) {
    return llvm::SelectInst::areInvalidOperands(Cond->Val, True->Val,
                                                False->Val);
  }

  /// For isa/dyn_cast.
  static bool classof(const Value *From);
};

class InsertElementInst final
    : public SingleLLVMInstructionImpl<llvm::InsertElementInst> {
  /// Use Context::createInsertElementInst() instead.
  InsertElementInst(llvm::Instruction *I, Context &Ctx)
      : SingleLLVMInstructionImpl(ClassID::InsertElement, Opcode::InsertElement,
                                  I, Ctx) {}
  friend class Context; // For accessing the constructor in create*()

public:
  static Value *create(Value *Vec, Value *NewElt, Value *Idx,
                       Instruction *InsertBefore, Context &Ctx,
                       const Twine &Name = "");
  static Value *create(Value *Vec, Value *NewElt, Value *Idx,
                       BasicBlock *InsertAtEnd, Context &Ctx,
                       const Twine &Name = "");
  static bool classof(const Value *From) {
    return From->getSubclassID() == ClassID::InsertElement;
  }
  static bool isValidOperands(const Value *Vec, const Value *NewElt,
                              const Value *Idx) {
    return llvm::InsertElementInst::isValidOperands(Vec->Val, NewElt->Val,
                                                    Idx->Val);
  }
};

class ExtractElementInst final
    : public SingleLLVMInstructionImpl<llvm::ExtractElementInst> {
  /// Use Context::createExtractElementInst() instead.
  ExtractElementInst(llvm::Instruction *I, Context &Ctx)
      : SingleLLVMInstructionImpl(ClassID::ExtractElement,
                                  Opcode::ExtractElement, I, Ctx) {}
  friend class Context; // For accessing the constructor in
                        // create*()

public:
  static Value *create(Value *Vec, Value *Idx, Instruction *InsertBefore,
                       Context &Ctx, const Twine &Name = "");
  static Value *create(Value *Vec, Value *Idx, BasicBlock *InsertAtEnd,
                       Context &Ctx, const Twine &Name = "");
  static bool classof(const Value *From) {
    return From->getSubclassID() == ClassID::ExtractElement;
  }

  static bool isValidOperands(const Value *Vec, const Value *Idx) {
    return llvm::ExtractElementInst::isValidOperands(Vec->Val, Idx->Val);
  }
  Value *getVectorOperand() { return getOperand(0); }
  Value *getIndexOperand() { return getOperand(1); }
  const Value *getVectorOperand() const { return getOperand(0); }
  const Value *getIndexOperand() const { return getOperand(1); }
  VectorType *getVectorOperandType() const;
};

class ShuffleVectorInst final
    : public SingleLLVMInstructionImpl<llvm::ShuffleVectorInst> {
  /// Use Context::createShuffleVectorInst() instead.
  ShuffleVectorInst(llvm::Instruction *I, Context &Ctx)
      : SingleLLVMInstructionImpl(ClassID::ShuffleVector, Opcode::ShuffleVector,
                                  I, Ctx) {}
  friend class Context; // For accessing the constructor in create*()

public:
  static Value *create(Value *V1, Value *V2, Value *Mask,
                       Instruction *InsertBefore, Context &Ctx,
                       const Twine &Name = "");
  static Value *create(Value *V1, Value *V2, Value *Mask,
                       BasicBlock *InsertAtEnd, Context &Ctx,
                       const Twine &Name = "");
  static Value *create(Value *V1, Value *V2, ArrayRef<int> Mask,
                       Instruction *InsertBefore, Context &Ctx,
                       const Twine &Name = "");
  static Value *create(Value *V1, Value *V2, ArrayRef<int> Mask,
                       BasicBlock *InsertAtEnd, Context &Ctx,
                       const Twine &Name = "");
  static bool classof(const Value *From) {
    return From->getSubclassID() == ClassID::ShuffleVector;
  }

  /// Swap the operands and adjust the mask to preserve the semantics of the
  /// instruction.
  void commute();

  /// Return true if a shufflevector instruction can be formed with the
  /// specified operands.
  static bool isValidOperands(const Value *V1, const Value *V2,
                              const Value *Mask) {
    return llvm::ShuffleVectorInst::isValidOperands(V1->Val, V2->Val,
                                                    Mask->Val);
  }
  static bool isValidOperands(const Value *V1, const Value *V2,
                              ArrayRef<int> Mask) {
    return llvm::ShuffleVectorInst::isValidOperands(V1->Val, V2->Val, Mask);
  }

  /// Overload to return most specific vector type.
  VectorType *getType() const;

  /// Return the shuffle mask value of this instruction for the given element
  /// index. Return PoisonMaskElem if the element is undef.
  int getMaskValue(unsigned Elt) const {
    return cast<llvm::ShuffleVectorInst>(Val)->getMaskValue(Elt);
  }

  /// Convert the input shuffle mask operand to a vector of integers. Undefined
  /// elements of the mask are returned as PoisonMaskElem.
  static void getShuffleMask(const Constant *Mask,
                             SmallVectorImpl<int> &Result) {
    llvm::ShuffleVectorInst::getShuffleMask(cast<llvm::Constant>(Mask->Val),
                                            Result);
  }

  /// Return the mask for this instruction as a vector of integers. Undefined
  /// elements of the mask are returned as PoisonMaskElem.
  void getShuffleMask(SmallVectorImpl<int> &Result) const {
    cast<llvm::ShuffleVectorInst>(Val)->getShuffleMask(Result);
  }

  /// Return the mask for this instruction, for use in bitcode.
  Constant *getShuffleMaskForBitcode() const;

  static Constant *convertShuffleMaskForBitcode(ArrayRef<int> Mask,
                                                Type *ResultTy);

  void setShuffleMask(ArrayRef<int> Mask);

  ArrayRef<int> getShuffleMask() const {
    return cast<llvm::ShuffleVectorInst>(Val)->getShuffleMask();
  }

  /// Return true if this shuffle returns a vector with a different number of
  /// elements than its source vectors.
  /// Examples: shufflevector <4 x n> A, <4 x n> B, <1,2,3>
  ///           shufflevector <4 x n> A, <4 x n> B, <1,2,3,4,5>
  bool changesLength() const {
    return cast<llvm::ShuffleVectorInst>(Val)->changesLength();
  }

  /// Return true if this shuffle returns a vector with a greater number of
  /// elements than its source vectors.
  /// Example: shufflevector <2 x n> A, <2 x n> B, <1,2,3>
  bool increasesLength() const {
    return cast<llvm::ShuffleVectorInst>(Val)->increasesLength();
  }

  /// Return true if this shuffle mask chooses elements from exactly one source
  /// vector.
  /// Example: <7,5,undef,7>
  /// This assumes that vector operands (of length \p NumSrcElts) are the same
  /// length as the mask.
  static bool isSingleSourceMask(ArrayRef<int> Mask, int NumSrcElts) {
    return llvm::ShuffleVectorInst::isSingleSourceMask(Mask, NumSrcElts);
  }
  static bool isSingleSourceMask(const Constant *Mask, int NumSrcElts) {
    return llvm::ShuffleVectorInst::isSingleSourceMask(
        cast<llvm::Constant>(Mask->Val), NumSrcElts);
  }

  /// Return true if this shuffle chooses elements from exactly one source
  /// vector without changing the length of that vector.
  /// Example: shufflevector <4 x n> A, <4 x n> B, <3,0,undef,3>
  bool isSingleSource() const {
    return cast<llvm::ShuffleVectorInst>(Val)->isSingleSource();
  }

  /// Return true if this shuffle mask chooses elements from exactly one source
  /// vector without lane crossings. A shuffle using this mask is not
  /// necessarily a no-op because it may change the number of elements from its
  /// input vectors or it may provide demanded bits knowledge via undef lanes.
  /// Example: <undef,undef,2,3>
  static bool isIdentityMask(ArrayRef<int> Mask, int NumSrcElts) {
    return llvm::ShuffleVectorInst::isIdentityMask(Mask, NumSrcElts);
  }
  static bool isIdentityMask(const Constant *Mask, int NumSrcElts) {
    return llvm::ShuffleVectorInst::isIdentityMask(
        cast<llvm::Constant>(Mask->Val), NumSrcElts);
  }

  /// Return true if this shuffle chooses elements from exactly one source
  /// vector without lane crossings and does not change the number of elements
  /// from its input vectors.
  /// Example: shufflevector <4 x n> A, <4 x n> B, <4,undef,6,undef>
  bool isIdentity() const {
    return cast<llvm::ShuffleVectorInst>(Val)->isIdentity();
  }

  /// Return true if this shuffle lengthens exactly one source vector with
  /// undefs in the high elements.
  bool isIdentityWithPadding() const {
    return cast<llvm::ShuffleVectorInst>(Val)->isIdentityWithPadding();
  }

  /// Return true if this shuffle extracts the first N elements of exactly one
  /// source vector.
  bool isIdentityWithExtract() const {
    return cast<llvm::ShuffleVectorInst>(Val)->isIdentityWithExtract();
  }

  /// Return true if this shuffle concatenates its 2 source vectors. This
  /// returns false if either input is undefined. In that case, the shuffle is
  /// is better classified as an identity with padding operation.
  bool isConcat() const {
    return cast<llvm::ShuffleVectorInst>(Val)->isConcat();
  }

  /// Return true if this shuffle mask chooses elements from its source vectors
  /// without lane crossings. A shuffle using this mask would be
  /// equivalent to a vector select with a constant condition operand.
  /// Example: <4,1,6,undef>
  /// This returns false if the mask does not choose from both input vectors.
  /// In that case, the shuffle is better classified as an identity shuffle.
  /// This assumes that vector operands are the same length as the mask
  /// (a length-changing shuffle can never be equivalent to a vector select).
  static bool isSelectMask(ArrayRef<int> Mask, int NumSrcElts) {
    return llvm::ShuffleVectorInst::isSelectMask(Mask, NumSrcElts);
  }
  static bool isSelectMask(const Constant *Mask, int NumSrcElts) {
    return llvm::ShuffleVectorInst::isSelectMask(
        cast<llvm::Constant>(Mask->Val), NumSrcElts);
  }

  /// Return true if this shuffle chooses elements from its source vectors
  /// without lane crossings and all operands have the same number of elements.
  /// In other words, this shuffle is equivalent to a vector select with a
  /// constant condition operand.
  /// Example: shufflevector <4 x n> A, <4 x n> B, <undef,1,6,3>
  /// This returns false if the mask does not choose from both input vectors.
  /// In that case, the shuffle is better classified as an identity shuffle.
  bool isSelect() const {
    return cast<llvm::ShuffleVectorInst>(Val)->isSelect();
  }

  /// Return true if this shuffle mask swaps the order of elements from exactly
  /// one source vector.
  /// Example: <7,6,undef,4>
  /// This assumes that vector operands (of length \p NumSrcElts) are the same
  /// length as the mask.
  static bool isReverseMask(ArrayRef<int> Mask, int NumSrcElts) {
    return llvm::ShuffleVectorInst::isReverseMask(Mask, NumSrcElts);
  }
  static bool isReverseMask(const Constant *Mask, int NumSrcElts) {
    return llvm::ShuffleVectorInst::isReverseMask(
        cast<llvm::Constant>(Mask->Val), NumSrcElts);
  }

  /// Return true if this shuffle swaps the order of elements from exactly
  /// one source vector.
  /// Example: shufflevector <4 x n> A, <4 x n> B, <3,undef,1,undef>
  bool isReverse() const {
    return cast<llvm::ShuffleVectorInst>(Val)->isReverse();
  }

  /// Return true if this shuffle mask chooses all elements with the same value
  /// as the first element of exactly one source vector.
  /// Example: <4,undef,undef,4>
  /// This assumes that vector operands (of length \p NumSrcElts) are the same
  /// length as the mask.
  static bool isZeroEltSplatMask(ArrayRef<int> Mask, int NumSrcElts) {
    return llvm::ShuffleVectorInst::isZeroEltSplatMask(Mask, NumSrcElts);
  }
  static bool isZeroEltSplatMask(const Constant *Mask, int NumSrcElts) {
    return llvm::ShuffleVectorInst::isZeroEltSplatMask(
        cast<llvm::Constant>(Mask->Val), NumSrcElts);
  }

  /// Return true if all elements of this shuffle are the same value as the
  /// first element of exactly one source vector without changing the length
  /// of that vector.
  /// Example: shufflevector <4 x n> A, <4 x n> B, <undef,0,undef,0>
  bool isZeroEltSplat() const {
    return cast<llvm::ShuffleVectorInst>(Val)->isZeroEltSplat();
  }

  /// Return true if this shuffle mask is a transpose mask.
  /// Transpose vector masks transpose a 2xn matrix. They read corresponding
  /// even- or odd-numbered vector elements from two n-dimensional source
  /// vectors and write each result into consecutive elements of an
  /// n-dimensional destination vector. Two shuffles are necessary to complete
  /// the transpose, one for the even elements and another for the odd elements.
  /// This description closely follows how the TRN1 and TRN2 AArch64
  /// instructions operate.
  ///
  /// For example, a simple 2x2 matrix can be transposed with:
  ///
  ///   ; Original matrix
  ///   m0 = < a, b >
  ///   m1 = < c, d >
  ///
  ///   ; Transposed matrix
  ///   t0 = < a, c > = shufflevector m0, m1, < 0, 2 >
  ///   t1 = < b, d > = shufflevector m0, m1, < 1, 3 >
  ///
  /// For matrices having greater than n columns, the resulting nx2 transposed
  /// matrix is stored in two result vectors such that one vector contains
  /// interleaved elements from all the even-numbered rows and the other vector
  /// contains interleaved elements from all the odd-numbered rows. For example,
  /// a 2x4 matrix can be transposed with:
  ///
  ///   ; Original matrix
  ///   m0 = < a, b, c, d >
  ///   m1 = < e, f, g, h >
  ///
  ///   ; Transposed matrix
  ///   t0 = < a, e, c, g > = shufflevector m0, m1 < 0, 4, 2, 6 >
  ///   t1 = < b, f, d, h > = shufflevector m0, m1 < 1, 5, 3, 7 >
  static bool isTransposeMask(ArrayRef<int> Mask, int NumSrcElts) {
    return llvm::ShuffleVectorInst::isTransposeMask(Mask, NumSrcElts);
  }
  static bool isTransposeMask(const Constant *Mask, int NumSrcElts) {
    return llvm::ShuffleVectorInst::isTransposeMask(
        cast<llvm::Constant>(Mask->Val), NumSrcElts);
  }

  /// Return true if this shuffle transposes the elements of its inputs without
  /// changing the length of the vectors. This operation may also be known as a
  /// merge or interleave. See the description for isTransposeMask() for the
  /// exact specification.
  /// Example: shufflevector <4 x n> A, <4 x n> B, <0,4,2,6>
  bool isTranspose() const {
    return cast<llvm::ShuffleVectorInst>(Val)->isTranspose();
  }

  /// Return true if this shuffle mask is a splice mask, concatenating the two
  /// inputs together and then extracts an original width vector starting from
  /// the splice index.
  /// Example: shufflevector <4 x n> A, <4 x n> B, <1,2,3,4>
  /// This assumes that vector operands (of length \p NumSrcElts) are the same
  /// length as the mask.
  static bool isSpliceMask(ArrayRef<int> Mask, int NumSrcElts, int &Index) {
    return llvm::ShuffleVectorInst::isSpliceMask(Mask, NumSrcElts, Index);
  }
  static bool isSpliceMask(const Constant *Mask, int NumSrcElts, int &Index) {
    return llvm::ShuffleVectorInst::isSpliceMask(
        cast<llvm::Constant>(Mask->Val), NumSrcElts, Index);
  }

  /// Return true if this shuffle splices two inputs without changing the length
  /// of the vectors. This operation concatenates the two inputs together and
  /// then extracts an original width vector starting from the splice index.
  /// Example: shufflevector <4 x n> A, <4 x n> B, <1,2,3,4>
  bool isSplice(int &Index) const {
    return cast<llvm::ShuffleVectorInst>(Val)->isSplice(Index);
  }

  /// Return true if this shuffle mask is an extract subvector mask.
  /// A valid extract subvector mask returns a smaller vector from a single
  /// source operand. The base extraction index is returned as well.
  static bool isExtractSubvectorMask(ArrayRef<int> Mask, int NumSrcElts,
                                     int &Index) {
    return llvm::ShuffleVectorInst::isExtractSubvectorMask(Mask, NumSrcElts,
                                                           Index);
  }
  static bool isExtractSubvectorMask(const Constant *Mask, int NumSrcElts,
                                     int &Index) {
    return llvm::ShuffleVectorInst::isExtractSubvectorMask(
        cast<llvm::Constant>(Mask->Val), NumSrcElts, Index);
  }

  /// Return true if this shuffle mask is an extract subvector mask.
  bool isExtractSubvectorMask(int &Index) const {
    return cast<llvm::ShuffleVectorInst>(Val)->isExtractSubvectorMask(Index);
  }

  /// Return true if this shuffle mask is an insert subvector mask.
  /// A valid insert subvector mask inserts the lowest elements of a second
  /// source operand into an in-place first source operand.
  /// Both the sub vector width and the insertion index is returned.
  static bool isInsertSubvectorMask(ArrayRef<int> Mask, int NumSrcElts,
                                    int &NumSubElts, int &Index) {
    return llvm::ShuffleVectorInst::isInsertSubvectorMask(Mask, NumSrcElts,
                                                          NumSubElts, Index);
  }
  static bool isInsertSubvectorMask(const Constant *Mask, int NumSrcElts,
                                    int &NumSubElts, int &Index) {
    return llvm::ShuffleVectorInst::isInsertSubvectorMask(
        cast<llvm::Constant>(Mask->Val), NumSrcElts, NumSubElts, Index);
  }

  /// Return true if this shuffle mask is an insert subvector mask.
  bool isInsertSubvectorMask(int &NumSubElts, int &Index) const {
    return cast<llvm::ShuffleVectorInst>(Val)->isInsertSubvectorMask(NumSubElts,
                                                                     Index);
  }

  /// Return true if this shuffle mask replicates each of the \p VF elements
  /// in a vector \p ReplicationFactor times.
  /// For example, the mask for \p ReplicationFactor=3 and \p VF=4 is:
  ///   <0,0,0,1,1,1,2,2,2,3,3,3>
  static bool isReplicationMask(ArrayRef<int> Mask, int &ReplicationFactor,
                                int &VF) {
    return llvm::ShuffleVectorInst::isReplicationMask(Mask, ReplicationFactor,
                                                      VF);
  }
  static bool isReplicationMask(const Constant *Mask, int &ReplicationFactor,
                                int &VF) {
    return llvm::ShuffleVectorInst::isReplicationMask(
        cast<llvm::Constant>(Mask->Val), ReplicationFactor, VF);
  }

  /// Return true if this shuffle mask is a replication mask.
  bool isReplicationMask(int &ReplicationFactor, int &VF) const {
    return cast<llvm::ShuffleVectorInst>(Val)->isReplicationMask(
        ReplicationFactor, VF);
  }

  /// Return true if this shuffle mask represents "clustered" mask of size VF,
  /// i.e. each index between [0..VF) is used exactly once in each submask of
  /// size VF.
  /// For example, the mask for \p VF=4 is:
  /// 0, 1, 2, 3, 3, 2, 0, 1 - "clustered", because each submask of size 4
  /// (0,1,2,3 and 3,2,0,1) uses indices [0..VF) exactly one time.
  /// 0, 1, 2, 3, 3, 3, 1, 0 - not "clustered", because
  ///                          element 3 is used twice in the second submask
  ///                          (3,3,1,0) and index 2 is not used at all.
  static bool isOneUseSingleSourceMask(ArrayRef<int> Mask, int VF) {
    return llvm::ShuffleVectorInst::isOneUseSingleSourceMask(Mask, VF);
  }

  /// Return true if this shuffle mask is a one-use-single-source("clustered")
  /// mask.
  bool isOneUseSingleSourceMask(int VF) const {
    return cast<llvm::ShuffleVectorInst>(Val)->isOneUseSingleSourceMask(VF);
  }

  /// Change values in a shuffle permute mask assuming the two vector operands
  /// of length InVecNumElts have swapped position.
  static void commuteShuffleMask(MutableArrayRef<int> Mask,
                                 unsigned InVecNumElts) {
    llvm::ShuffleVectorInst::commuteShuffleMask(Mask, InVecNumElts);
  }

  /// Return if this shuffle interleaves its two input vectors together.
  bool isInterleave(unsigned Factor) const {
    return cast<llvm::ShuffleVectorInst>(Val)->isInterleave(Factor);
  }

  /// Return true if the mask interleaves one or more input vectors together.
  ///
  /// I.e. <0, LaneLen, ... , LaneLen*(Factor - 1), 1, LaneLen + 1, ...>
  /// E.g. For a Factor of 2 (LaneLen=4):
  ///   <0, 4, 1, 5, 2, 6, 3, 7>
  /// E.g. For a Factor of 3 (LaneLen=4):
  ///   <4, 0, 9, 5, 1, 10, 6, 2, 11, 7, 3, 12>
  /// E.g. For a Factor of 4 (LaneLen=2):
  ///   <0, 2, 6, 4, 1, 3, 7, 5>
  ///
  /// NumInputElts is the total number of elements in the input vectors.
  ///
  /// StartIndexes are the first indexes of each vector being interleaved,
  /// substituting any indexes that were undef
  /// E.g. <4, -1, 2, 5, 1, 3> (Factor=3): StartIndexes=<4, 0, 2>
  ///
  /// Note that this does not check if the input vectors are consecutive:
  /// It will return true for masks such as
  /// <0, 4, 6, 1, 5, 7> (Factor=3, LaneLen=2)
  static bool isInterleaveMask(ArrayRef<int> Mask, unsigned Factor,
                               unsigned NumInputElts,
                               SmallVectorImpl<unsigned> &StartIndexes) {
    return llvm::ShuffleVectorInst::isInterleaveMask(Mask, Factor, NumInputElts,
                                                     StartIndexes);
  }
  static bool isInterleaveMask(ArrayRef<int> Mask, unsigned Factor,
                               unsigned NumInputElts) {
    return llvm::ShuffleVectorInst::isInterleaveMask(Mask, Factor,
                                                     NumInputElts);
  }

  /// Check if the mask is a DE-interleave mask of the given factor
  /// \p Factor like:
  ///     <Index, Index+Factor, ..., Index+(NumElts-1)*Factor>
  static bool isDeInterleaveMaskOfFactor(ArrayRef<int> Mask, unsigned Factor,
                                         unsigned &Index) {
    return llvm::ShuffleVectorInst::isDeInterleaveMaskOfFactor(Mask, Factor,
                                                               Index);
  }
  static bool isDeInterleaveMaskOfFactor(ArrayRef<int> Mask, unsigned Factor) {
    return llvm::ShuffleVectorInst::isDeInterleaveMaskOfFactor(Mask, Factor);
  }

  /// Checks if the shuffle is a bit rotation of the first operand across
  /// multiple subelements, e.g:
  ///
  /// shuffle <8 x i8> %a, <8 x i8> poison, <8 x i32> <1, 0, 3, 2, 5, 4, 7, 6>
  ///
  /// could be expressed as
  ///
  /// rotl <4 x i16> %a, 8
  ///
  /// If it can be expressed as a rotation, returns the number of subelements to
  /// group by in NumSubElts and the number of bits to rotate left in RotateAmt.
  static bool isBitRotateMask(ArrayRef<int> Mask, unsigned EltSizeInBits,
                              unsigned MinSubElts, unsigned MaxSubElts,
                              unsigned &NumSubElts, unsigned &RotateAmt) {
    return llvm::ShuffleVectorInst::isBitRotateMask(
        Mask, EltSizeInBits, MinSubElts, MaxSubElts, NumSubElts, RotateAmt);
  }
};

class InsertValueInst
    : public SingleLLVMInstructionImpl<llvm::InsertValueInst> {
  /// Use Context::createInsertValueInst(). Don't call the constructor directly.
  InsertValueInst(llvm::InsertValueInst *IVI, Context &Ctx)
      : SingleLLVMInstructionImpl(ClassID::InsertValue, Opcode::InsertValue,
                                  IVI, Ctx) {}
  friend Context; // for InsertValueInst()

public:
  static Value *create(Value *Agg, Value *Val, ArrayRef<unsigned> Idxs,
                       BBIterator WhereIt, BasicBlock *WhereBB, Context &Ctx,
                       const Twine &Name = "");

  static bool classof(const Value *From) {
    return From->getSubclassID() == ClassID::InsertValue;
  }

  using idx_iterator = llvm::InsertValueInst::idx_iterator;
  inline idx_iterator idx_begin() const {
    return cast<llvm::InsertValueInst>(Val)->idx_begin();
  }
  inline idx_iterator idx_end() const {
    return cast<llvm::InsertValueInst>(Val)->idx_end();
  }
  inline iterator_range<idx_iterator> indices() const {
    return cast<llvm::InsertValueInst>(Val)->indices();
  }

  Value *getAggregateOperand() {
    return getOperand(getAggregateOperandIndex());
  }
  const Value *getAggregateOperand() const {
    return getOperand(getAggregateOperandIndex());
  }
  static unsigned getAggregateOperandIndex() {
    return llvm::InsertValueInst::getAggregateOperandIndex();
  }

  Value *getInsertedValueOperand() {
    return getOperand(getInsertedValueOperandIndex());
  }
  const Value *getInsertedValueOperand() const {
    return getOperand(getInsertedValueOperandIndex());
  }
  static unsigned getInsertedValueOperandIndex() {
    return llvm::InsertValueInst::getInsertedValueOperandIndex();
  }

  ArrayRef<unsigned> getIndices() const {
    return cast<llvm::InsertValueInst>(Val)->getIndices();
  }

  unsigned getNumIndices() const {
    return cast<llvm::InsertValueInst>(Val)->getNumIndices();
  }

  unsigned hasIndices() const {
    return cast<llvm::InsertValueInst>(Val)->hasIndices();
  }
};

class BranchInst : public SingleLLVMInstructionImpl<llvm::BranchInst> {
  /// Use Context::createBranchInst(). Don't call the constructor directly.
  BranchInst(llvm::BranchInst *BI, Context &Ctx)
      : SingleLLVMInstructionImpl(ClassID::Br, Opcode::Br, BI, Ctx) {}
  friend Context; // for BranchInst()

public:
  static BranchInst *create(BasicBlock *IfTrue, Instruction *InsertBefore,
                            Context &Ctx);
  static BranchInst *create(BasicBlock *IfTrue, BasicBlock *InsertAtEnd,
                            Context &Ctx);
  static BranchInst *create(BasicBlock *IfTrue, BasicBlock *IfFalse,
                            Value *Cond, Instruction *InsertBefore,
                            Context &Ctx);
  static BranchInst *create(BasicBlock *IfTrue, BasicBlock *IfFalse,
                            Value *Cond, BasicBlock *InsertAtEnd, Context &Ctx);
  /// For isa/dyn_cast.
  static bool classof(const Value *From);
  bool isUnconditional() const {
    return cast<llvm::BranchInst>(Val)->isUnconditional();
  }
  bool isConditional() const {
    return cast<llvm::BranchInst>(Val)->isConditional();
  }
  Value *getCondition() const;
  void setCondition(Value *V) { setOperand(0, V); }
  unsigned getNumSuccessors() const { return 1 + isConditional(); }
  BasicBlock *getSuccessor(unsigned SuccIdx) const;
  void setSuccessor(unsigned Idx, BasicBlock *NewSucc);
  void swapSuccessors() { swapOperandsInternal(1, 2); }

private:
  struct LLVMBBToSBBB {
    Context &Ctx;
    LLVMBBToSBBB(Context &Ctx) : Ctx(Ctx) {}
    BasicBlock *operator()(llvm::BasicBlock *BB) const;
  };

  struct ConstLLVMBBToSBBB {
    Context &Ctx;
    ConstLLVMBBToSBBB(Context &Ctx) : Ctx(Ctx) {}
    const BasicBlock *operator()(const llvm::BasicBlock *BB) const;
  };

public:
  using sb_succ_op_iterator =
      mapped_iterator<llvm::BranchInst::succ_op_iterator, LLVMBBToSBBB>;
  iterator_range<sb_succ_op_iterator> successors() {
    iterator_range<llvm::BranchInst::succ_op_iterator> LLVMRange =
        cast<llvm::BranchInst>(Val)->successors();
    LLVMBBToSBBB BBMap(Ctx);
    sb_succ_op_iterator MappedBegin = map_iterator(LLVMRange.begin(), BBMap);
    sb_succ_op_iterator MappedEnd = map_iterator(LLVMRange.end(), BBMap);
    return make_range(MappedBegin, MappedEnd);
  }

  using const_sb_succ_op_iterator =
      mapped_iterator<llvm::BranchInst::const_succ_op_iterator,
                      ConstLLVMBBToSBBB>;
  iterator_range<const_sb_succ_op_iterator> successors() const {
    iterator_range<llvm::BranchInst::const_succ_op_iterator> ConstLLVMRange =
        static_cast<const llvm::BranchInst *>(cast<llvm::BranchInst>(Val))
            ->successors();
    ConstLLVMBBToSBBB ConstBBMap(Ctx);
    const_sb_succ_op_iterator ConstMappedBegin =
        map_iterator(ConstLLVMRange.begin(), ConstBBMap);
    const_sb_succ_op_iterator ConstMappedEnd =
        map_iterator(ConstLLVMRange.end(), ConstBBMap);
    return make_range(ConstMappedBegin, ConstMappedEnd);
  }
};

/// An abstract class, parent of unary instructions.
class UnaryInstruction
    : public SingleLLVMInstructionImpl<llvm::UnaryInstruction> {
protected:
  UnaryInstruction(ClassID ID, Opcode Opc, llvm::Instruction *LLVMI,
                   Context &Ctx)
      : SingleLLVMInstructionImpl(ID, Opc, LLVMI, Ctx) {}

public:
  static bool classof(const Instruction *I) {
    return isa<LoadInst>(I) || isa<CastInst>(I) || isa<FreezeInst>(I);
  }
  static bool classof(const Value *V) {
    return isa<Instruction>(V) && classof(cast<Instruction>(V));
  }
};

class ExtractValueInst : public UnaryInstruction {
  /// Use Context::createExtractValueInst() instead.
  ExtractValueInst(llvm::ExtractValueInst *EVI, Context &Ctx)
      : UnaryInstruction(ClassID::ExtractValue, Opcode::ExtractValue, EVI,
                         Ctx) {}
  friend Context; // for ExtractValueInst()

public:
  static Value *create(Value *Agg, ArrayRef<unsigned> Idxs, BBIterator WhereIt,
                       BasicBlock *WhereBB, Context &Ctx,
                       const Twine &Name = "");

  static bool classof(const Value *From) {
    return From->getSubclassID() == ClassID::ExtractValue;
  }

  /// Returns the type of the element that would be extracted
  /// with an extractvalue instruction with the specified parameters.
  ///
  /// Null is returned if the indices are invalid for the specified type.
  static Type *getIndexedType(Type *Agg, ArrayRef<unsigned> Idxs);

  using idx_iterator = llvm::ExtractValueInst::idx_iterator;

  inline idx_iterator idx_begin() const {
    return cast<llvm::ExtractValueInst>(Val)->idx_begin();
  }
  inline idx_iterator idx_end() const {
    return cast<llvm::ExtractValueInst>(Val)->idx_end();
  }
  inline iterator_range<idx_iterator> indices() const {
    return cast<llvm::ExtractValueInst>(Val)->indices();
  }

  Value *getAggregateOperand() {
    return getOperand(getAggregateOperandIndex());
  }
  const Value *getAggregateOperand() const {
    return getOperand(getAggregateOperandIndex());
  }
  static unsigned getAggregateOperandIndex() {
    return llvm::ExtractValueInst::getAggregateOperandIndex();
  }

  ArrayRef<unsigned> getIndices() const {
    return cast<llvm::ExtractValueInst>(Val)->getIndices();
  }

  unsigned getNumIndices() const {
    return cast<llvm::ExtractValueInst>(Val)->getNumIndices();
  }

  unsigned hasIndices() const {
    return cast<llvm::ExtractValueInst>(Val)->hasIndices();
  }
};

class VAArgInst : public UnaryInstruction {
  VAArgInst(llvm::VAArgInst *FI, Context &Ctx)
      : UnaryInstruction(ClassID::VAArg, Opcode::VAArg, FI, Ctx) {}
  friend Context; // For constructor;

public:
  static VAArgInst *create(Value *List, Type *Ty, BBIterator WhereIt,
                           BasicBlock *WhereBB, Context &Ctx,
                           const Twine &Name = "");
  Value *getPointerOperand();
  const Value *getPointerOperand() const {
    return const_cast<VAArgInst *>(this)->getPointerOperand();
  }
  static unsigned getPointerOperandIndex() {
    return llvm::VAArgInst::getPointerOperandIndex();
  }
  static bool classof(const Value *From) {
    return From->getSubclassID() == ClassID::VAArg;
  }
};

class FreezeInst : public UnaryInstruction {
  FreezeInst(llvm::FreezeInst *FI, Context &Ctx)
      : UnaryInstruction(ClassID::Freeze, Opcode::Freeze, FI, Ctx) {}
  friend Context; // For constructor;

public:
  static FreezeInst *create(Value *V, BBIterator WhereIt, BasicBlock *WhereBB,
                            Context &Ctx, const Twine &Name = "");
  static bool classof(const Value *From) {
    return From->getSubclassID() == ClassID::Freeze;
  }
};

class LoadInst final : public UnaryInstruction {
  /// Use LoadInst::create() instead of calling the constructor.
  LoadInst(llvm::LoadInst *LI, Context &Ctx)
      : UnaryInstruction(ClassID::Load, Opcode::Load, LI, Ctx) {}
  friend Context; // for LoadInst()

public:
  /// Return true if this is a load from a volatile memory location.
  bool isVolatile() const { return cast<llvm::LoadInst>(Val)->isVolatile(); }
  /// Specify whether this is a volatile load or not.
  void setVolatile(bool V);

  static LoadInst *create(Type *Ty, Value *Ptr, MaybeAlign Align,
                          Instruction *InsertBefore, Context &Ctx,
                          const Twine &Name = "");
  static LoadInst *create(Type *Ty, Value *Ptr, MaybeAlign Align,
                          Instruction *InsertBefore, bool IsVolatile,
                          Context &Ctx, const Twine &Name = "");
  static LoadInst *create(Type *Ty, Value *Ptr, MaybeAlign Align,
                          BasicBlock *InsertAtEnd, Context &Ctx,
                          const Twine &Name = "");
  static LoadInst *create(Type *Ty, Value *Ptr, MaybeAlign Align,
                          BasicBlock *InsertAtEnd, bool IsVolatile,
                          Context &Ctx, const Twine &Name = "");

  /// For isa/dyn_cast.
  static bool classof(const Value *From);
  Value *getPointerOperand() const;
  Align getAlign() const { return cast<llvm::LoadInst>(Val)->getAlign(); }
  bool isUnordered() const { return cast<llvm::LoadInst>(Val)->isUnordered(); }
  bool isSimple() const { return cast<llvm::LoadInst>(Val)->isSimple(); }
};

class StoreInst final : public SingleLLVMInstructionImpl<llvm::StoreInst> {
  /// Use StoreInst::create().
  StoreInst(llvm::StoreInst *SI, Context &Ctx)
      : SingleLLVMInstructionImpl(ClassID::Store, Opcode::Store, SI, Ctx) {}
  friend Context; // for StoreInst()

public:
  /// Return true if this is a store from a volatile memory location.
  bool isVolatile() const { return cast<llvm::StoreInst>(Val)->isVolatile(); }
  /// Specify whether this is a volatile store or not.
  void setVolatile(bool V);

  static StoreInst *create(Value *V, Value *Ptr, MaybeAlign Align,
                           Instruction *InsertBefore, Context &Ctx);
  static StoreInst *create(Value *V, Value *Ptr, MaybeAlign Align,
                           Instruction *InsertBefore, bool IsVolatile,
                           Context &Ctx);
  static StoreInst *create(Value *V, Value *Ptr, MaybeAlign Align,
                           BasicBlock *InsertAtEnd, Context &Ctx);
  static StoreInst *create(Value *V, Value *Ptr, MaybeAlign Align,
                           BasicBlock *InsertAtEnd, bool IsVolatile,
                           Context &Ctx);
  /// For isa/dyn_cast.
  static bool classof(const Value *From);
  Value *getValueOperand() const;
  Value *getPointerOperand() const;
  Align getAlign() const { return cast<llvm::StoreInst>(Val)->getAlign(); }
  bool isSimple() const { return cast<llvm::StoreInst>(Val)->isSimple(); }
  bool isUnordered() const { return cast<llvm::StoreInst>(Val)->isUnordered(); }
};

class UnreachableInst final : public Instruction {
  /// Use UnreachableInst::create() instead of calling the constructor.
  UnreachableInst(llvm::UnreachableInst *I, Context &Ctx)
      : Instruction(ClassID::Unreachable, Opcode::Unreachable, I, Ctx) {}
  friend Context;
  Use getOperandUseInternal(unsigned OpIdx, bool Verify) const final {
    return getOperandUseDefault(OpIdx, Verify);
  }
  SmallVector<llvm::Instruction *, 1> getLLVMInstrs() const final {
    return {cast<llvm::Instruction>(Val)};
  }

public:
  static UnreachableInst *create(Instruction *InsertBefore, Context &Ctx);
  static UnreachableInst *create(BasicBlock *InsertAtEnd, Context &Ctx);
  static bool classof(const Value *From);
  unsigned getNumSuccessors() const { return 0; }
  unsigned getUseOperandNo(const Use &Use) const final {
    llvm_unreachable("UnreachableInst has no operands!");
  }
  unsigned getNumOfIRInstrs() const final { return 1u; }
};

class ReturnInst final : public SingleLLVMInstructionImpl<llvm::ReturnInst> {
  /// Use ReturnInst::create() instead of calling the constructor.
  ReturnInst(llvm::Instruction *I, Context &Ctx)
      : SingleLLVMInstructionImpl(ClassID::Ret, Opcode::Ret, I, Ctx) {}
  ReturnInst(ClassID SubclassID, llvm::Instruction *I, Context &Ctx)
      : SingleLLVMInstructionImpl(SubclassID, Opcode::Ret, I, Ctx) {}
  friend class Context; // For accessing the constructor in create*()
  static ReturnInst *createCommon(Value *RetVal, IRBuilder<> &Builder,
                                  Context &Ctx);

public:
  static ReturnInst *create(Value *RetVal, Instruction *InsertBefore,
                            Context &Ctx);
  static ReturnInst *create(Value *RetVal, BasicBlock *InsertAtEnd,
                            Context &Ctx);
  static bool classof(const Value *From) {
    return From->getSubclassID() == ClassID::Ret;
  }
  /// \Returns null if there is no return value.
  Value *getReturnValue() const;
};

class CallBase : public SingleLLVMInstructionImpl<llvm::CallBase> {
  CallBase(ClassID ID, Opcode Opc, llvm::Instruction *I, Context &Ctx)
      : SingleLLVMInstructionImpl(ID, Opc, I, Ctx) {}
  friend class CallInst;   // For constructor.
  friend class InvokeInst; // For constructor.
  friend class CallBrInst; // For constructor.

public:
  static bool classof(const Value *From) {
    auto Opc = From->getSubclassID();
    return Opc == Instruction::ClassID::Call ||
           Opc == Instruction::ClassID::Invoke ||
           Opc == Instruction::ClassID::CallBr;
  }

  FunctionType *getFunctionType() const;

  op_iterator data_operands_begin() { return op_begin(); }
  const_op_iterator data_operands_begin() const {
    return const_cast<CallBase *>(this)->data_operands_begin();
  }
  op_iterator data_operands_end() {
    auto *LLVMCB = cast<llvm::CallBase>(Val);
    auto Dist = LLVMCB->data_operands_end() - LLVMCB->data_operands_begin();
    return op_begin() + Dist;
  }
  const_op_iterator data_operands_end() const {
    auto *LLVMCB = cast<llvm::CallBase>(Val);
    auto Dist = LLVMCB->data_operands_end() - LLVMCB->data_operands_begin();
    return op_begin() + Dist;
  }
  iterator_range<op_iterator> data_ops() {
    return make_range(data_operands_begin(), data_operands_end());
  }
  iterator_range<const_op_iterator> data_ops() const {
    return make_range(data_operands_begin(), data_operands_end());
  }
  bool data_operands_empty() const {
    return data_operands_end() == data_operands_begin();
  }
  unsigned data_operands_size() const {
    return std::distance(data_operands_begin(), data_operands_end());
  }
  bool isDataOperand(Use U) const {
    assert(this == U.getUser() &&
           "Only valid to query with a use of this instruction!");
    return cast<llvm::CallBase>(Val)->isDataOperand(U.LLVMUse);
  }
  unsigned getDataOperandNo(Use U) const {
    assert(isDataOperand(U) && "Data operand # out of range!");
    return cast<llvm::CallBase>(Val)->getDataOperandNo(U.LLVMUse);
  }

  /// Return the total number operands (not operand bundles) used by
  /// every operand bundle in this OperandBundleUser.
  unsigned getNumTotalBundleOperands() const {
    return cast<llvm::CallBase>(Val)->getNumTotalBundleOperands();
  }

  op_iterator arg_begin() { return op_begin(); }
  const_op_iterator arg_begin() const { return op_begin(); }
  op_iterator arg_end() {
    return data_operands_end() - getNumTotalBundleOperands();
  }
  const_op_iterator arg_end() const {
    return const_cast<CallBase *>(this)->arg_end();
  }
  iterator_range<op_iterator> args() {
    return make_range(arg_begin(), arg_end());
  }
  iterator_range<const_op_iterator> args() const {
    return make_range(arg_begin(), arg_end());
  }
  bool arg_empty() const { return arg_end() == arg_begin(); }
  unsigned arg_size() const { return arg_end() - arg_begin(); }

  Value *getArgOperand(unsigned OpIdx) const {
    assert(OpIdx < arg_size() && "Out of bounds!");
    return getOperand(OpIdx);
  }
  void setArgOperand(unsigned OpIdx, Value *NewOp) {
    assert(OpIdx < arg_size() && "Out of bounds!");
    setOperand(OpIdx, NewOp);
  }

  Use getArgOperandUse(unsigned Idx) const {
    assert(Idx < arg_size() && "Out of bounds!");
    return getOperandUse(Idx);
  }
  Use getArgOperandUse(unsigned Idx) {
    assert(Idx < arg_size() && "Out of bounds!");
    return getOperandUse(Idx);
  }

  bool isArgOperand(Use U) const {
    return cast<llvm::CallBase>(Val)->isArgOperand(U.LLVMUse);
  }
  unsigned getArgOperandNo(Use U) const {
    return cast<llvm::CallBase>(Val)->getArgOperandNo(U.LLVMUse);
  }
  bool hasArgument(const Value *V) const { return is_contained(args(), V); }

  Value *getCalledOperand() const;
  Use getCalledOperandUse() const;

  Function *getCalledFunction() const;
  bool isIndirectCall() const {
    return cast<llvm::CallBase>(Val)->isIndirectCall();
  }
  bool isCallee(Use U) const {
    return cast<llvm::CallBase>(Val)->isCallee(U.LLVMUse);
  }
  Function *getCaller();
  const Function *getCaller() const {
    return const_cast<CallBase *>(this)->getCaller();
  }
  bool isMustTailCall() const {
    return cast<llvm::CallBase>(Val)->isMustTailCall();
  }
  bool isTailCall() const { return cast<llvm::CallBase>(Val)->isTailCall(); }
  Intrinsic::ID getIntrinsicID() const {
    return cast<llvm::CallBase>(Val)->getIntrinsicID();
  }
  void setCalledOperand(Value *V) { getCalledOperandUse().set(V); }
  void setCalledFunction(Function *F);
  CallingConv::ID getCallingConv() const {
    return cast<llvm::CallBase>(Val)->getCallingConv();
  }
  bool isInlineAsm() const { return cast<llvm::CallBase>(Val)->isInlineAsm(); }
};

class CallInst final : public CallBase {
  /// Use Context::createCallInst(). Don't call the
  /// constructor directly.
  CallInst(llvm::Instruction *I, Context &Ctx)
      : CallBase(ClassID::Call, Opcode::Call, I, Ctx) {}
  friend class Context; // For accessing the constructor in
                        // create*()

public:
  static CallInst *create(FunctionType *FTy, Value *Func,
                          ArrayRef<Value *> Args, BBIterator WhereIt,
                          BasicBlock *WhereBB, Context &Ctx,
                          const Twine &NameStr = "");
  static CallInst *create(FunctionType *FTy, Value *Func,
                          ArrayRef<Value *> Args, Instruction *InsertBefore,
                          Context &Ctx, const Twine &NameStr = "");
  static CallInst *create(FunctionType *FTy, Value *Func,
                          ArrayRef<Value *> Args, BasicBlock *InsertAtEnd,
                          Context &Ctx, const Twine &NameStr = "");

  static bool classof(const Value *From) {
    return From->getSubclassID() == ClassID::Call;
  }
};

class InvokeInst final : public CallBase {
  /// Use Context::createInvokeInst(). Don't call the
  /// constructor directly.
  InvokeInst(llvm::Instruction *I, Context &Ctx)
      : CallBase(ClassID::Invoke, Opcode::Invoke, I, Ctx) {}
  friend class Context; // For accessing the constructor in
                        // create*()

public:
  static InvokeInst *create(FunctionType *FTy, Value *Func,
                            BasicBlock *IfNormal, BasicBlock *IfException,
                            ArrayRef<Value *> Args, BBIterator WhereIt,
                            BasicBlock *WhereBB, Context &Ctx,
                            const Twine &NameStr = "");
  static InvokeInst *create(FunctionType *FTy, Value *Func,
                            BasicBlock *IfNormal, BasicBlock *IfException,
                            ArrayRef<Value *> Args, Instruction *InsertBefore,
                            Context &Ctx, const Twine &NameStr = "");
  static InvokeInst *create(FunctionType *FTy, Value *Func,
                            BasicBlock *IfNormal, BasicBlock *IfException,
                            ArrayRef<Value *> Args, BasicBlock *InsertAtEnd,
                            Context &Ctx, const Twine &NameStr = "");

  static bool classof(const Value *From) {
    return From->getSubclassID() == ClassID::Invoke;
  }
  BasicBlock *getNormalDest() const;
  BasicBlock *getUnwindDest() const;
  void setNormalDest(BasicBlock *BB);
  void setUnwindDest(BasicBlock *BB);
  LandingPadInst *getLandingPadInst() const;
  BasicBlock *getSuccessor(unsigned SuccIdx) const;
  void setSuccessor(unsigned SuccIdx, BasicBlock *NewSucc) {
    assert(SuccIdx < 2 && "Successor # out of range for invoke!");
    if (SuccIdx == 0)
      setNormalDest(NewSucc);
    else
      setUnwindDest(NewSucc);
  }
  unsigned getNumSuccessors() const {
    return cast<llvm::InvokeInst>(Val)->getNumSuccessors();
  }
};

class CallBrInst final : public CallBase {
  /// Use Context::createCallBrInst(). Don't call the
  /// constructor directly.
  CallBrInst(llvm::Instruction *I, Context &Ctx)
      : CallBase(ClassID::CallBr, Opcode::CallBr, I, Ctx) {}
  friend class Context; // For accessing the constructor in
                        // create*()

public:
  static CallBrInst *create(FunctionType *FTy, Value *Func,
                            BasicBlock *DefaultDest,
                            ArrayRef<BasicBlock *> IndirectDests,
                            ArrayRef<Value *> Args, BBIterator WhereIt,
                            BasicBlock *WhereBB, Context &Ctx,
                            const Twine &NameStr = "");
  static CallBrInst *create(FunctionType *FTy, Value *Func,
                            BasicBlock *DefaultDest,
                            ArrayRef<BasicBlock *> IndirectDests,
                            ArrayRef<Value *> Args, Instruction *InsertBefore,
                            Context &Ctx, const Twine &NameStr = "");
  static CallBrInst *create(FunctionType *FTy, Value *Func,
                            BasicBlock *DefaultDest,
                            ArrayRef<BasicBlock *> IndirectDests,
                            ArrayRef<Value *> Args, BasicBlock *InsertAtEnd,
                            Context &Ctx, const Twine &NameStr = "");
  static bool classof(const Value *From) {
    return From->getSubclassID() == ClassID::CallBr;
  }
  unsigned getNumIndirectDests() const {
    return cast<llvm::CallBrInst>(Val)->getNumIndirectDests();
  }
  Value *getIndirectDestLabel(unsigned Idx) const;
  Value *getIndirectDestLabelUse(unsigned Idx) const;
  BasicBlock *getDefaultDest() const;
  BasicBlock *getIndirectDest(unsigned Idx) const;
  SmallVector<BasicBlock *, 16> getIndirectDests() const;
  void setDefaultDest(BasicBlock *BB);
  void setIndirectDest(unsigned Idx, BasicBlock *BB);
  BasicBlock *getSuccessor(unsigned Idx) const;
  unsigned getNumSuccessors() const {
    return cast<llvm::CallBrInst>(Val)->getNumSuccessors();
  }
};

class LandingPadInst : public SingleLLVMInstructionImpl<llvm::LandingPadInst> {
  LandingPadInst(llvm::LandingPadInst *LP, Context &Ctx)
      : SingleLLVMInstructionImpl(ClassID::LandingPad, Opcode::LandingPad, LP,
                                  Ctx) {}
  friend class Context; // For constructor.

public:
  static LandingPadInst *create(Type *RetTy, unsigned NumReservedClauses,
                                BBIterator WhereIt, BasicBlock *WhereBB,
                                Context &Ctx, const Twine &Name = "");
  /// Return 'true' if this landingpad instruction is a
  /// cleanup. I.e., it should be run when unwinding even if its landing pad
  /// doesn't catch the exception.
  bool isCleanup() const {
    return cast<llvm::LandingPadInst>(Val)->isCleanup();
  }
  /// Indicate that this landingpad instruction is a cleanup.
  void setCleanup(bool V);

  // TODO: We are not implementing addClause() because we have no way to revert
  // it for now.

  /// Get the value of the clause at index Idx. Use isCatch/isFilter to
  /// determine what type of clause this is.
  Constant *getClause(unsigned Idx) const;

  /// Return 'true' if the clause and index Idx is a catch clause.
  bool isCatch(unsigned Idx) const {
    return cast<llvm::LandingPadInst>(Val)->isCatch(Idx);
  }
  /// Return 'true' if the clause and index Idx is a filter clause.
  bool isFilter(unsigned Idx) const {
    return cast<llvm::LandingPadInst>(Val)->isFilter(Idx);
  }
  /// Get the number of clauses for this landing pad.
  unsigned getNumClauses() const {
    return cast<llvm::LandingPadInst>(Val)->getNumOperands();
  }
  // TODO: We are not implementing reserveClauses() because we can't revert it.
  static bool classof(const Value *From) {
    return From->getSubclassID() == ClassID::LandingPad;
  }
};

class FuncletPadInst : public SingleLLVMInstructionImpl<llvm::FuncletPadInst> {
  FuncletPadInst(ClassID SubclassID, Opcode Opc, llvm::Instruction *I,
                 Context &Ctx)
      : SingleLLVMInstructionImpl(SubclassID, Opc, I, Ctx) {}
  friend class CatchPadInst;   // For constructor.
  friend class CleanupPadInst; // For constructor.

public:
  /// Return the number of funcletpad arguments.
  unsigned arg_size() const {
    return cast<llvm::FuncletPadInst>(Val)->arg_size();
  }
  /// Return the outer EH-pad this funclet is nested within.
  ///
  /// Note: This returns the associated CatchSwitchInst if this FuncletPadInst
  /// is a CatchPadInst.
  Value *getParentPad() const;
  void setParentPad(Value *ParentPad);
  /// Return the Idx-th funcletpad argument.
  Value *getArgOperand(unsigned Idx) const;
  /// Set the Idx-th funcletpad argument.
  void setArgOperand(unsigned Idx, Value *V);

  // TODO: Implement missing functions: arg_operands().
  static bool classof(const Value *From) {
    return From->getSubclassID() == ClassID::CatchPad ||
           From->getSubclassID() == ClassID::CleanupPad;
  }
};

class CatchPadInst : public FuncletPadInst {
  CatchPadInst(llvm::CatchPadInst *CPI, Context &Ctx)
      : FuncletPadInst(ClassID::CatchPad, Opcode::CatchPad, CPI, Ctx) {}
  friend class Context; // For constructor.

public:
  CatchSwitchInst *getCatchSwitch() const;
  // TODO: We have not implemented setCatchSwitch() because we can't revert it
  // for now, as there is no CatchPadInst member function that can undo it.

  static CatchPadInst *create(Value *ParentPad, ArrayRef<Value *> Args,
                              BBIterator WhereIt, BasicBlock *WhereBB,
                              Context &Ctx, const Twine &Name = "");
  static bool classof(const Value *From) {
    return From->getSubclassID() == ClassID::CatchPad;
  }
};

class CleanupPadInst : public FuncletPadInst {
  CleanupPadInst(llvm::CleanupPadInst *CPI, Context &Ctx)
      : FuncletPadInst(ClassID::CleanupPad, Opcode::CleanupPad, CPI, Ctx) {}
  friend class Context; // For constructor.

public:
  static CleanupPadInst *create(Value *ParentPad, ArrayRef<Value *> Args,
                                BBIterator WhereIt, BasicBlock *WhereBB,
                                Context &Ctx, const Twine &Name = "");
  static bool classof(const Value *From) {
    return From->getSubclassID() == ClassID::CleanupPad;
  }
};

class CatchReturnInst
    : public SingleLLVMInstructionImpl<llvm::CatchReturnInst> {
  CatchReturnInst(llvm::CatchReturnInst *CRI, Context &Ctx)
      : SingleLLVMInstructionImpl(ClassID::CatchRet, Opcode::CatchRet, CRI,
                                  Ctx) {}
  friend class Context; // For constructor.

public:
  static CatchReturnInst *create(CatchPadInst *CatchPad, BasicBlock *BB,
                                 BBIterator WhereIt, BasicBlock *WhereBB,
                                 Context &Ctx);
  CatchPadInst *getCatchPad() const;
  void setCatchPad(CatchPadInst *CatchPad);
  BasicBlock *getSuccessor() const;
  void setSuccessor(BasicBlock *NewSucc);
  unsigned getNumSuccessors() {
    return cast<llvm::CatchReturnInst>(Val)->getNumSuccessors();
  }
  Value *getCatchSwitchParentPad() const;
  static bool classof(const Value *From) {
    return From->getSubclassID() == ClassID::CatchRet;
  }
};

class CleanupReturnInst
    : public SingleLLVMInstructionImpl<llvm::CleanupReturnInst> {
  CleanupReturnInst(llvm::CleanupReturnInst *CRI, Context &Ctx)
      : SingleLLVMInstructionImpl(ClassID::CleanupRet, Opcode::CleanupRet, CRI,
                                  Ctx) {}
  friend class Context; // For constructor.

public:
  static CleanupReturnInst *create(CleanupPadInst *CleanupPad,
                                   BasicBlock *UnwindBB, BBIterator WhereIt,
                                   BasicBlock *WhereBB, Context &Ctx);
  bool hasUnwindDest() const {
    return cast<llvm::CleanupReturnInst>(Val)->hasUnwindDest();
  }
  bool unwindsToCaller() const {
    return cast<llvm::CleanupReturnInst>(Val)->unwindsToCaller();
  }
  CleanupPadInst *getCleanupPad() const;
  void setCleanupPad(CleanupPadInst *CleanupPad);
  unsigned getNumSuccessors() const {
    return cast<llvm::CleanupReturnInst>(Val)->getNumSuccessors();
  }
  BasicBlock *getUnwindDest() const;
  void setUnwindDest(BasicBlock *NewDest);

  static bool classof(const Value *From) {
    return From->getSubclassID() == ClassID::CleanupRet;
  }
};

class GetElementPtrInst final
    : public SingleLLVMInstructionImpl<llvm::GetElementPtrInst> {
  /// Use Context::createGetElementPtrInst(). Don't call
  /// the constructor directly.
  GetElementPtrInst(llvm::Instruction *I, Context &Ctx)
      : SingleLLVMInstructionImpl(ClassID::GetElementPtr, Opcode::GetElementPtr,
                                  I, Ctx) {}
  GetElementPtrInst(ClassID SubclassID, llvm::Instruction *I, Context &Ctx)
      : SingleLLVMInstructionImpl(SubclassID, Opcode::GetElementPtr, I, Ctx) {}
  friend class Context; // For accessing the constructor in
                        // create*()

public:
  static Value *create(Type *Ty, Value *Ptr, ArrayRef<Value *> IdxList,
                       BBIterator WhereIt, BasicBlock *WhereBB, Context &Ctx,
                       const Twine &NameStr = "");
  static Value *create(Type *Ty, Value *Ptr, ArrayRef<Value *> IdxList,
                       Instruction *InsertBefore, Context &Ctx,
                       const Twine &NameStr = "");
  static Value *create(Type *Ty, Value *Ptr, ArrayRef<Value *> IdxList,
                       BasicBlock *InsertAtEnd, Context &Ctx,
                       const Twine &NameStr = "");

  static bool classof(const Value *From) {
    return From->getSubclassID() == ClassID::GetElementPtr;
  }

  Type *getSourceElementType() const;
  Type *getResultElementType() const;
  unsigned getAddressSpace() const {
    return cast<llvm::GetElementPtrInst>(Val)->getAddressSpace();
  }

  inline op_iterator idx_begin() { return op_begin() + 1; }
  inline const_op_iterator idx_begin() const {
    return const_cast<GetElementPtrInst *>(this)->idx_begin();
  }
  inline op_iterator idx_end() { return op_end(); }
  inline const_op_iterator idx_end() const {
    return const_cast<GetElementPtrInst *>(this)->idx_end();
  }
  inline iterator_range<op_iterator> indices() {
    return make_range(idx_begin(), idx_end());
  }
  inline iterator_range<const_op_iterator> indices() const {
    return const_cast<GetElementPtrInst *>(this)->indices();
  }

  Value *getPointerOperand() const;
  static unsigned getPointerOperandIndex() {
    return llvm::GetElementPtrInst::getPointerOperandIndex();
  }
  Type *getPointerOperandType() const;
  unsigned getPointerAddressSpace() const {
    return cast<llvm::GetElementPtrInst>(Val)->getPointerAddressSpace();
  }
  unsigned getNumIndices() const {
    return cast<llvm::GetElementPtrInst>(Val)->getNumIndices();
  }
  bool hasIndices() const {
    return cast<llvm::GetElementPtrInst>(Val)->hasIndices();
  }
  bool hasAllConstantIndices() const {
    return cast<llvm::GetElementPtrInst>(Val)->hasAllConstantIndices();
  }
  GEPNoWrapFlags getNoWrapFlags() const {
    return cast<llvm::GetElementPtrInst>(Val)->getNoWrapFlags();
  }
  bool isInBounds() const {
    return cast<llvm::GetElementPtrInst>(Val)->isInBounds();
  }
  bool hasNoUnsignedSignedWrap() const {
    return cast<llvm::GetElementPtrInst>(Val)->hasNoUnsignedSignedWrap();
  }
  bool hasNoUnsignedWrap() const {
    return cast<llvm::GetElementPtrInst>(Val)->hasNoUnsignedWrap();
  }
  bool accumulateConstantOffset(const DataLayout &DL, APInt &Offset) const {
    return cast<llvm::GetElementPtrInst>(Val)->accumulateConstantOffset(DL,
                                                                        Offset);
  }
  // TODO: Add missing member functions.
};

class CatchSwitchInst
    : public SingleLLVMInstructionImpl<llvm::CatchSwitchInst> {
public:
  CatchSwitchInst(llvm::CatchSwitchInst *CSI, Context &Ctx)
      : SingleLLVMInstructionImpl(ClassID::CatchSwitch, Opcode::CatchSwitch,
                                  CSI, Ctx) {}

  static CatchSwitchInst *create(Value *ParentPad, BasicBlock *UnwindBB,
                                 unsigned NumHandlers, BBIterator WhereIt,
                                 BasicBlock *WhereBB, Context &Ctx,
                                 const Twine &Name = "");

  Value *getParentPad() const;
  void setParentPad(Value *ParentPad);

  bool hasUnwindDest() const {
    return cast<llvm::CatchSwitchInst>(Val)->hasUnwindDest();
  }
  bool unwindsToCaller() const {
    return cast<llvm::CatchSwitchInst>(Val)->unwindsToCaller();
  }
  BasicBlock *getUnwindDest() const;
  void setUnwindDest(BasicBlock *UnwindDest);

  unsigned getNumHandlers() const {
    return cast<llvm::CatchSwitchInst>(Val)->getNumHandlers();
  }

private:
  static BasicBlock *handler_helper(Value *V) { return cast<BasicBlock>(V); }
  static const BasicBlock *handler_helper(const Value *V) {
    return cast<BasicBlock>(V);
  }

public:
  using DerefFnTy = BasicBlock *(*)(Value *);
  using handler_iterator = mapped_iterator<op_iterator, DerefFnTy>;
  using handler_range = iterator_range<handler_iterator>;
  using ConstDerefFnTy = const BasicBlock *(*)(const Value *);
  using const_handler_iterator =
      mapped_iterator<const_op_iterator, ConstDerefFnTy>;
  using const_handler_range = iterator_range<const_handler_iterator>;

  handler_iterator handler_begin() {
    op_iterator It = op_begin() + 1;
    if (hasUnwindDest())
      ++It;
    return handler_iterator(It, DerefFnTy(handler_helper));
  }
  const_handler_iterator handler_begin() const {
    const_op_iterator It = op_begin() + 1;
    if (hasUnwindDest())
      ++It;
    return const_handler_iterator(It, ConstDerefFnTy(handler_helper));
  }
  handler_iterator handler_end() {
    return handler_iterator(op_end(), DerefFnTy(handler_helper));
  }
  const_handler_iterator handler_end() const {
    return const_handler_iterator(op_end(), ConstDerefFnTy(handler_helper));
  }
  handler_range handlers() {
    return make_range(handler_begin(), handler_end());
  }
  const_handler_range handlers() const {
    return make_range(handler_begin(), handler_end());
  }

  void addHandler(BasicBlock *Dest);

  // TODO: removeHandler() cannot be reverted because there is no equivalent
  // addHandler() with a handler_iterator to specify the position. So we can't
  // implement it for now.

  unsigned getNumSuccessors() const { return getNumOperands() - 1; }
  BasicBlock *getSuccessor(unsigned Idx) const {
    assert(Idx < getNumSuccessors() &&
           "Successor # out of range for catchswitch!");
    return cast<BasicBlock>(getOperand(Idx + 1));
  }
  void setSuccessor(unsigned Idx, BasicBlock *NewSucc) {
    assert(Idx < getNumSuccessors() &&
           "Successor # out of range for catchswitch!");
    setOperand(Idx + 1, NewSucc);
  }

  static bool classof(const Value *From) {
    return From->getSubclassID() == ClassID::CatchSwitch;
  }
};

class ResumeInst : public SingleLLVMInstructionImpl<llvm::ResumeInst> {
public:
  ResumeInst(llvm::ResumeInst *CSI, Context &Ctx)
      : SingleLLVMInstructionImpl(ClassID::Resume, Opcode::Resume, CSI, Ctx) {}

  static ResumeInst *create(Value *Exn, BBIterator WhereIt, BasicBlock *WhereBB,
                            Context &Ctx);
  Value *getValue() const;
  unsigned getNumSuccessors() const {
    return cast<llvm::ResumeInst>(Val)->getNumSuccessors();
  }
  static bool classof(const Value *From) {
    return From->getSubclassID() == ClassID::Resume;
  }
};

class SwitchInst : public SingleLLVMInstructionImpl<llvm::SwitchInst> {
public:
  SwitchInst(llvm::SwitchInst *SI, Context &Ctx)
      : SingleLLVMInstructionImpl(ClassID::Switch, Opcode::Switch, SI, Ctx) {}

  static constexpr const unsigned DefaultPseudoIndex =
      llvm::SwitchInst::DefaultPseudoIndex;

  static SwitchInst *create(Value *V, BasicBlock *Dest, unsigned NumCases,
                            BasicBlock::iterator WhereIt, BasicBlock *WhereBB,
                            Context &Ctx, const Twine &Name = "");

  Value *getCondition() const;
  void setCondition(Value *V);
  BasicBlock *getDefaultDest() const;
  bool defaultDestUndefined() const {
    return cast<llvm::SwitchInst>(Val)->defaultDestUndefined();
  }
  void setDefaultDest(BasicBlock *DefaultCase);
  unsigned getNumCases() const {
    return cast<llvm::SwitchInst>(Val)->getNumCases();
  }

  using CaseHandle =
      llvm::SwitchInst::CaseHandleImpl<SwitchInst, ConstantInt, BasicBlock>;
  using ConstCaseHandle =
      llvm::SwitchInst::CaseHandleImpl<const SwitchInst, const ConstantInt,
                                       const BasicBlock>;
  using CaseIt = llvm::SwitchInst::CaseIteratorImpl<CaseHandle>;
  using ConstCaseIt = llvm::SwitchInst::CaseIteratorImpl<ConstCaseHandle>;

  /// Returns a read/write iterator that points to the first case in the
  /// SwitchInst.
  CaseIt case_begin() { return CaseIt(this, 0); }
  ConstCaseIt case_begin() const { return ConstCaseIt(this, 0); }
  /// Returns a read/write iterator that points one past the last in the
  /// SwitchInst.
  CaseIt case_end() { return CaseIt(this, getNumCases()); }
  ConstCaseIt case_end() const { return ConstCaseIt(this, getNumCases()); }
  /// Iteration adapter for range-for loops.
  iterator_range<CaseIt> cases() {
    return make_range(case_begin(), case_end());
  }
  iterator_range<ConstCaseIt> cases() const {
    return make_range(case_begin(), case_end());
  }
  CaseIt case_default() { return CaseIt(this, DefaultPseudoIndex); }
  ConstCaseIt case_default() const {
    return ConstCaseIt(this, DefaultPseudoIndex);
  }
  CaseIt findCaseValue(const ConstantInt *C) {
    return CaseIt(
        this,
        const_cast<const SwitchInst *>(this)->findCaseValue(C)->getCaseIndex());
  }
  ConstCaseIt findCaseValue(const ConstantInt *C) const {
    ConstCaseIt I = llvm::find_if(cases(), [C](const ConstCaseHandle &Case) {
      return Case.getCaseValue() == C;
    });
    if (I != case_end())
      return I;
    return case_default();
  }
  ConstantInt *findCaseDest(BasicBlock *BB);

  void addCase(ConstantInt *OnVal, BasicBlock *Dest);
  /// This method removes the specified case and its successor from the switch
  /// instruction. Note that this operation may reorder the remaining cases at
  /// index idx and above.
  /// Note:
  /// This action invalidates iterators for all cases following the one removed,
  /// including the case_end() iterator. It returns an iterator for the next
  /// case.
  CaseIt removeCase(CaseIt It);

  unsigned getNumSuccessors() const {
    return cast<llvm::SwitchInst>(Val)->getNumSuccessors();
  }
  BasicBlock *getSuccessor(unsigned Idx) const;
  void setSuccessor(unsigned Idx, BasicBlock *NewSucc);
  static bool classof(const Value *From) {
    return From->getSubclassID() == ClassID::Switch;
  }
};

class UnaryOperator : public UnaryInstruction {
  static Opcode getUnaryOpcode(llvm::Instruction::UnaryOps UnOp) {
    switch (UnOp) {
    case llvm::Instruction::FNeg:
      return Opcode::FNeg;
    case llvm::Instruction::UnaryOpsEnd:
      llvm_unreachable("Bad UnOp!");
    }
    llvm_unreachable("Unhandled UnOp!");
  }
  UnaryOperator(llvm::UnaryOperator *UO, Context &Ctx)
      : UnaryInstruction(ClassID::UnOp, getUnaryOpcode(UO->getOpcode()), UO,
                         Ctx) {}
  friend Context; // for constructor.
public:
  static Value *create(Instruction::Opcode Op, Value *OpV, BBIterator WhereIt,
                       BasicBlock *WhereBB, Context &Ctx,
                       const Twine &Name = "");
  static Value *create(Instruction::Opcode Op, Value *OpV,
                       Instruction *InsertBefore, Context &Ctx,
                       const Twine &Name = "");
  static Value *create(Instruction::Opcode Op, Value *OpV,
                       BasicBlock *InsertAtEnd, Context &Ctx,
                       const Twine &Name = "");
  static Value *createWithCopiedFlags(Instruction::Opcode Op, Value *OpV,
                                      Value *CopyFrom, BBIterator WhereIt,
                                      BasicBlock *WhereBB, Context &Ctx,
                                      const Twine &Name = "");
  static Value *createWithCopiedFlags(Instruction::Opcode Op, Value *OpV,
                                      Value *CopyFrom,
                                      Instruction *InsertBefore, Context &Ctx,
                                      const Twine &Name = "");
  static Value *createWithCopiedFlags(Instruction::Opcode Op, Value *OpV,
                                      Value *CopyFrom, BasicBlock *InsertAtEnd,
                                      Context &Ctx, const Twine &Name = "");
  /// For isa/dyn_cast.
  static bool classof(const Value *From) {
    return From->getSubclassID() == ClassID::UnOp;
  }
};

class BinaryOperator : public SingleLLVMInstructionImpl<llvm::BinaryOperator> {
protected:
  static Opcode getBinOpOpcode(llvm::Instruction::BinaryOps BinOp) {
    switch (BinOp) {
    case llvm::Instruction::Add:
      return Opcode::Add;
    case llvm::Instruction::FAdd:
      return Opcode::FAdd;
    case llvm::Instruction::Sub:
      return Opcode::Sub;
    case llvm::Instruction::FSub:
      return Opcode::FSub;
    case llvm::Instruction::Mul:
      return Opcode::Mul;
    case llvm::Instruction::FMul:
      return Opcode::FMul;
    case llvm::Instruction::UDiv:
      return Opcode::UDiv;
    case llvm::Instruction::SDiv:
      return Opcode::SDiv;
    case llvm::Instruction::FDiv:
      return Opcode::FDiv;
    case llvm::Instruction::URem:
      return Opcode::URem;
    case llvm::Instruction::SRem:
      return Opcode::SRem;
    case llvm::Instruction::FRem:
      return Opcode::FRem;
    case llvm::Instruction::Shl:
      return Opcode::Shl;
    case llvm::Instruction::LShr:
      return Opcode::LShr;
    case llvm::Instruction::AShr:
      return Opcode::AShr;
    case llvm::Instruction::And:
      return Opcode::And;
    case llvm::Instruction::Or:
      return Opcode::Or;
    case llvm::Instruction::Xor:
      return Opcode::Xor;
    case llvm::Instruction::BinaryOpsEnd:
      llvm_unreachable("Bad BinOp!");
    }
    llvm_unreachable("Unhandled BinOp!");
  }
  BinaryOperator(llvm::BinaryOperator *BinOp, Context &Ctx)
      : SingleLLVMInstructionImpl(ClassID::BinaryOperator,
                                  getBinOpOpcode(BinOp->getOpcode()), BinOp,
                                  Ctx) {}
  friend class Context; // For constructor.

public:
  static Value *create(Instruction::Opcode Op, Value *LHS, Value *RHS,
                       BBIterator WhereIt, BasicBlock *WhereBB, Context &Ctx,
                       const Twine &Name = "");
  static Value *create(Instruction::Opcode Op, Value *LHS, Value *RHS,
                       Instruction *InsertBefore, Context &Ctx,
                       const Twine &Name = "");
  static Value *create(Instruction::Opcode Op, Value *LHS, Value *RHS,
                       BasicBlock *InsertAtEnd, Context &Ctx,
                       const Twine &Name = "");

  static Value *createWithCopiedFlags(Instruction::Opcode Op, Value *LHS,
                                      Value *RHS, Value *CopyFrom,
                                      BBIterator WhereIt, BasicBlock *WhereBB,
                                      Context &Ctx, const Twine &Name = "");
  static Value *createWithCopiedFlags(Instruction::Opcode Op, Value *LHS,
                                      Value *RHS, Value *CopyFrom,
                                      Instruction *InsertBefore, Context &Ctx,
                                      const Twine &Name = "");
  static Value *createWithCopiedFlags(Instruction::Opcode Op, Value *LHS,
                                      Value *RHS, Value *CopyFrom,
                                      BasicBlock *InsertAtEnd, Context &Ctx,
                                      const Twine &Name = "");
  /// For isa/dyn_cast.
  static bool classof(const Value *From) {
    return From->getSubclassID() == ClassID::BinaryOperator;
  }
  void swapOperands() { swapOperandsInternal(0, 1); }
};

/// An or instruction, which can be marked as "disjoint", indicating that the
/// inputs don't have a 1 in the same bit position. Meaning this instruction
/// can also be treated as an add.
class PossiblyDisjointInst : public BinaryOperator {
public:
  void setIsDisjoint(bool B);
  bool isDisjoint() const {
    return cast<llvm::PossiblyDisjointInst>(Val)->isDisjoint();
  }
  /// For isa/dyn_cast.
  static bool classof(const Value *From) {
    return isa<Instruction>(From) &&
           cast<Instruction>(From)->getOpcode() == Opcode::Or;
  }
};

class AtomicRMWInst : public SingleLLVMInstructionImpl<llvm::AtomicRMWInst> {
  AtomicRMWInst(llvm::AtomicRMWInst *Atomic, Context &Ctx)
      : SingleLLVMInstructionImpl(ClassID::AtomicRMW,
                                  Instruction::Opcode::AtomicRMW, Atomic, Ctx) {
  }
  friend class Context; // For constructor.

public:
  using BinOp = llvm::AtomicRMWInst::BinOp;
  BinOp getOperation() const {
    return cast<llvm::AtomicRMWInst>(Val)->getOperation();
  }
  static StringRef getOperationName(BinOp Op) {
    return llvm::AtomicRMWInst::getOperationName(Op);
  }
  static bool isFPOperation(BinOp Op) {
    return llvm::AtomicRMWInst::isFPOperation(Op);
  }
  void setOperation(BinOp Op) {
    cast<llvm::AtomicRMWInst>(Val)->setOperation(Op);
  }
  Align getAlign() const { return cast<llvm::AtomicRMWInst>(Val)->getAlign(); }
  void setAlignment(Align Align);
  bool isVolatile() const {
    return cast<llvm::AtomicRMWInst>(Val)->isVolatile();
  }
  void setVolatile(bool V);
  AtomicOrdering getOrdering() const {
    return cast<llvm::AtomicRMWInst>(Val)->getOrdering();
  }
  void setOrdering(AtomicOrdering Ordering);
  SyncScope::ID getSyncScopeID() const {
    return cast<llvm::AtomicRMWInst>(Val)->getSyncScopeID();
  }
  void setSyncScopeID(SyncScope::ID SSID);
  Value *getPointerOperand();
  const Value *getPointerOperand() const {
    return const_cast<AtomicRMWInst *>(this)->getPointerOperand();
  }
  Value *getValOperand();
  const Value *getValOperand() const {
    return const_cast<AtomicRMWInst *>(this)->getValOperand();
  }
  unsigned getPointerAddressSpace() const {
    return cast<llvm::AtomicRMWInst>(Val)->getPointerAddressSpace();
  }
  bool isFloatingPointOperation() const {
    return cast<llvm::AtomicRMWInst>(Val)->isFloatingPointOperation();
  }
  static bool classof(const Value *From) {
    return From->getSubclassID() == ClassID::AtomicRMW;
  }

  static AtomicRMWInst *create(BinOp Op, Value *Ptr, Value *Val,
                               MaybeAlign Align, AtomicOrdering Ordering,
                               BBIterator WhereIt, BasicBlock *WhereBB,
                               Context &Ctx,
                               SyncScope::ID SSID = SyncScope::System,
                               const Twine &Name = "");
  static AtomicRMWInst *create(BinOp Op, Value *Ptr, Value *Val,
                               MaybeAlign Align, AtomicOrdering Ordering,
                               Instruction *InsertBefore, Context &Ctx,
                               SyncScope::ID SSID = SyncScope::System,
                               const Twine &Name = "");
  static AtomicRMWInst *create(BinOp Op, Value *Ptr, Value *Val,
                               MaybeAlign Align, AtomicOrdering Ordering,
                               BasicBlock *InsertAtEnd, Context &Ctx,
                               SyncScope::ID SSID = SyncScope::System,
                               const Twine &Name = "");
};

class AtomicCmpXchgInst
    : public SingleLLVMInstructionImpl<llvm::AtomicCmpXchgInst> {
  AtomicCmpXchgInst(llvm::AtomicCmpXchgInst *Atomic, Context &Ctx)
      : SingleLLVMInstructionImpl(ClassID::AtomicCmpXchg,
                                  Instruction::Opcode::AtomicCmpXchg, Atomic,
                                  Ctx) {}
  friend class Context; // For constructor.

public:
  /// Return the alignment of the memory that is being allocated by the
  /// instruction.
  Align getAlign() const {
    return cast<llvm::AtomicCmpXchgInst>(Val)->getAlign();
  }

  void setAlignment(Align Align);
  /// Return true if this is a cmpxchg from a volatile memory
  /// location.
  bool isVolatile() const {
    return cast<llvm::AtomicCmpXchgInst>(Val)->isVolatile();
  }
  /// Specify whether this is a volatile cmpxchg.
  void setVolatile(bool V);
  /// Return true if this cmpxchg may spuriously fail.
  bool isWeak() const { return cast<llvm::AtomicCmpXchgInst>(Val)->isWeak(); }
  void setWeak(bool IsWeak);
  static bool isValidSuccessOrdering(AtomicOrdering Ordering) {
    return llvm::AtomicCmpXchgInst::isValidSuccessOrdering(Ordering);
  }
  static bool isValidFailureOrdering(AtomicOrdering Ordering) {
    return llvm::AtomicCmpXchgInst::isValidFailureOrdering(Ordering);
  }
  AtomicOrdering getSuccessOrdering() const {
    return cast<llvm::AtomicCmpXchgInst>(Val)->getSuccessOrdering();
  }
  void setSuccessOrdering(AtomicOrdering Ordering);

  AtomicOrdering getFailureOrdering() const {
    return cast<llvm::AtomicCmpXchgInst>(Val)->getFailureOrdering();
  }
  void setFailureOrdering(AtomicOrdering Ordering);
  AtomicOrdering getMergedOrdering() const {
    return cast<llvm::AtomicCmpXchgInst>(Val)->getMergedOrdering();
  }
  SyncScope::ID getSyncScopeID() const {
    return cast<llvm::AtomicCmpXchgInst>(Val)->getSyncScopeID();
  }
  void setSyncScopeID(SyncScope::ID SSID);
  Value *getPointerOperand();
  const Value *getPointerOperand() const {
    return const_cast<AtomicCmpXchgInst *>(this)->getPointerOperand();
  }

  Value *getCompareOperand();
  const Value *getCompareOperand() const {
    return const_cast<AtomicCmpXchgInst *>(this)->getCompareOperand();
  }

  Value *getNewValOperand();
  const Value *getNewValOperand() const {
    return const_cast<AtomicCmpXchgInst *>(this)->getNewValOperand();
  }

  /// Returns the address space of the pointer operand.
  unsigned getPointerAddressSpace() const {
    return cast<llvm::AtomicCmpXchgInst>(Val)->getPointerAddressSpace();
  }

  static AtomicCmpXchgInst *
  create(Value *Ptr, Value *Cmp, Value *New, MaybeAlign Align,
         AtomicOrdering SuccessOrdering, AtomicOrdering FailureOrdering,
         BBIterator WhereIt, BasicBlock *WhereBB, Context &Ctx,
         SyncScope::ID SSID = SyncScope::System, const Twine &Name = "");
  static AtomicCmpXchgInst *
  create(Value *Ptr, Value *Cmp, Value *New, MaybeAlign Align,
         AtomicOrdering SuccessOrdering, AtomicOrdering FailureOrdering,
         Instruction *InsertBefore, Context &Ctx,
         SyncScope::ID SSID = SyncScope::System, const Twine &Name = "");
  static AtomicCmpXchgInst *
  create(Value *Ptr, Value *Cmp, Value *New, MaybeAlign Align,
         AtomicOrdering SuccessOrdering, AtomicOrdering FailureOrdering,
         BasicBlock *InsertAtEnd, Context &Ctx,
         SyncScope::ID SSID = SyncScope::System, const Twine &Name = "");

  static bool classof(const Value *From) {
    return From->getSubclassID() == ClassID::AtomicCmpXchg;
  }
};

class AllocaInst final : public UnaryInstruction {
  AllocaInst(llvm::AllocaInst *AI, Context &Ctx)
      : UnaryInstruction(ClassID::Alloca, Instruction::Opcode::Alloca, AI,
                         Ctx) {}
  friend class Context; // For constructor.

public:
  static AllocaInst *create(Type *Ty, unsigned AddrSpace, BBIterator WhereIt,
                            BasicBlock *WhereBB, Context &Ctx,
                            Value *ArraySize = nullptr, const Twine &Name = "");
  static AllocaInst *create(Type *Ty, unsigned AddrSpace,
                            Instruction *InsertBefore, Context &Ctx,
                            Value *ArraySize = nullptr, const Twine &Name = "");
  static AllocaInst *create(Type *Ty, unsigned AddrSpace,
                            BasicBlock *InsertAtEnd, Context &Ctx,
                            Value *ArraySize = nullptr, const Twine &Name = "");

  /// Return true if there is an allocation size parameter to the allocation
  /// instruction that is not 1.
  bool isArrayAllocation() const {
    return cast<llvm::AllocaInst>(Val)->isArrayAllocation();
  }
  /// Get the number of elements allocated. For a simple allocation of a single
  /// element, this will return a constant 1 value.
  Value *getArraySize();
  const Value *getArraySize() const {
    return const_cast<AllocaInst *>(this)->getArraySize();
  }
  /// Overload to return most specific pointer type.
  PointerType *getType() const;
  /// Return the address space for the allocation.
  unsigned getAddressSpace() const {
    return cast<llvm::AllocaInst>(Val)->getAddressSpace();
  }
  /// Get allocation size in bytes. Returns std::nullopt if size can't be
  /// determined, e.g. in case of a VLA.
  std::optional<TypeSize> getAllocationSize(const DataLayout &DL) const {
    return cast<llvm::AllocaInst>(Val)->getAllocationSize(DL);
  }
  /// Get allocation size in bits. Returns std::nullopt if size can't be
  /// determined, e.g. in case of a VLA.
  std::optional<TypeSize> getAllocationSizeInBits(const DataLayout &DL) const {
    return cast<llvm::AllocaInst>(Val)->getAllocationSizeInBits(DL);
  }
  /// Return the type that is being allocated by the instruction.
  Type *getAllocatedType() const;
  /// for use only in special circumstances that need to generically
  /// transform a whole instruction (eg: IR linking and vectorization).
  void setAllocatedType(Type *Ty);
  /// Return the alignment of the memory that is being allocated by the
  /// instruction.
  Align getAlign() const { return cast<llvm::AllocaInst>(Val)->getAlign(); }
  void setAlignment(Align Align);
  /// Return true if this alloca is in the entry block of the function and is a
  /// constant size. If so, the code generator will fold it into the
  /// prolog/epilog code, so it is basically free.
  bool isStaticAlloca() const {
    return cast<llvm::AllocaInst>(Val)->isStaticAlloca();
  }
  /// Return true if this alloca is used as an inalloca argument to a call. Such
  /// allocas are never considered static even if they are in the entry block.
  bool isUsedWithInAlloca() const {
    return cast<llvm::AllocaInst>(Val)->isUsedWithInAlloca();
  }
  /// Specify whether this alloca is used to represent the arguments to a call.
  void setUsedWithInAlloca(bool V);

  static bool classof(const Value *From) {
    if (auto *I = dyn_cast<Instruction>(From))
      return I->getSubclassID() == Instruction::ClassID::Alloca;
    return false;
  }
};

class CastInst : public UnaryInstruction {
  static Opcode getCastOpcode(llvm::Instruction::CastOps CastOp) {
    switch (CastOp) {
    case llvm::Instruction::ZExt:
      return Opcode::ZExt;
    case llvm::Instruction::SExt:
      return Opcode::SExt;
    case llvm::Instruction::FPToUI:
      return Opcode::FPToUI;
    case llvm::Instruction::FPToSI:
      return Opcode::FPToSI;
    case llvm::Instruction::FPExt:
      return Opcode::FPExt;
    case llvm::Instruction::PtrToInt:
      return Opcode::PtrToInt;
    case llvm::Instruction::IntToPtr:
      return Opcode::IntToPtr;
    case llvm::Instruction::SIToFP:
      return Opcode::SIToFP;
    case llvm::Instruction::UIToFP:
      return Opcode::UIToFP;
    case llvm::Instruction::Trunc:
      return Opcode::Trunc;
    case llvm::Instruction::FPTrunc:
      return Opcode::FPTrunc;
    case llvm::Instruction::BitCast:
      return Opcode::BitCast;
    case llvm::Instruction::AddrSpaceCast:
      return Opcode::AddrSpaceCast;
    case llvm::Instruction::CastOpsEnd:
      llvm_unreachable("Bad CastOp!");
    }
    llvm_unreachable("Unhandled CastOp!");
  }
  /// Use Context::createCastInst(). Don't call the
  /// constructor directly.
  CastInst(llvm::CastInst *CI, Context &Ctx)
      : UnaryInstruction(ClassID::Cast, getCastOpcode(CI->getOpcode()), CI,
                         Ctx) {}
  friend Context; // for SBCastInstruction()

public:
  static Value *create(Type *DestTy, Opcode Op, Value *Operand,
                       BBIterator WhereIt, BasicBlock *WhereBB, Context &Ctx,
                       const Twine &Name = "");
  static Value *create(Type *DestTy, Opcode Op, Value *Operand,
                       Instruction *InsertBefore, Context &Ctx,
                       const Twine &Name = "");
  static Value *create(Type *DestTy, Opcode Op, Value *Operand,
                       BasicBlock *InsertAtEnd, Context &Ctx,
                       const Twine &Name = "");
  /// For isa/dyn_cast.
  static bool classof(const Value *From);
  Type *getSrcTy() const;
  Type *getDestTy() const;
};

/// Instruction that can have a nneg flag (zext/uitofp).
class PossiblyNonNegInst : public CastInst {
public:
  bool hasNonNeg() const {
    return cast<llvm::PossiblyNonNegInst>(Val)->hasNonNeg();
  }
  void setNonNeg(bool B);
  /// For isa/dyn_cast.
  static bool classof(const Value *From) {
    if (auto *I = dyn_cast<Instruction>(From)) {
      switch (I->getOpcode()) {
      case Opcode::ZExt:
      case Opcode::UIToFP:
        return true;
      default:
        return false;
      }
    }
    return false;
  }
};

// Helper class to simplify stamping out CastInst subclasses.
template <Instruction::Opcode Op> class CastInstImpl : public CastInst {
public:
  static Value *create(Value *Src, Type *DestTy, BBIterator WhereIt,
                       BasicBlock *WhereBB, Context &Ctx,
                       const Twine &Name = "") {
    return CastInst::create(DestTy, Op, Src, WhereIt, WhereBB, Ctx, Name);
  }
  static Value *create(Value *Src, Type *DestTy, Instruction *InsertBefore,
                       Context &Ctx, const Twine &Name = "") {
    return create(Src, DestTy, InsertBefore->getIterator(),
                  InsertBefore->getParent(), Ctx, Name);
  }
  static Value *create(Value *Src, Type *DestTy, BasicBlock *InsertAtEnd,
                       Context &Ctx, const Twine &Name = "") {
    return create(Src, DestTy, InsertAtEnd->end(), InsertAtEnd, Ctx, Name);
  }

  static bool classof(const Value *From) {
    if (auto *I = dyn_cast<Instruction>(From))
      return I->getOpcode() == Op;
    return false;
  }
};

class TruncInst final : public CastInstImpl<Instruction::Opcode::Trunc> {};
class ZExtInst final : public CastInstImpl<Instruction::Opcode::ZExt> {};
class SExtInst final : public CastInstImpl<Instruction::Opcode::SExt> {};
class FPTruncInst final : public CastInstImpl<Instruction::Opcode::FPTrunc> {};
class FPExtInst final : public CastInstImpl<Instruction::Opcode::FPExt> {};
class UIToFPInst final : public CastInstImpl<Instruction::Opcode::UIToFP> {};
class SIToFPInst final : public CastInstImpl<Instruction::Opcode::SIToFP> {};
class FPToUIInst final : public CastInstImpl<Instruction::Opcode::FPToUI> {};
class FPToSIInst final : public CastInstImpl<Instruction::Opcode::FPToSI> {};
class IntToPtrInst final : public CastInstImpl<Instruction::Opcode::IntToPtr> {
};
class PtrToIntInst final : public CastInstImpl<Instruction::Opcode::PtrToInt> {
};
class BitCastInst final : public CastInstImpl<Instruction::Opcode::BitCast> {};
class AddrSpaceCastInst final
    : public CastInstImpl<Instruction::Opcode::AddrSpaceCast> {
public:
  /// \Returns the pointer operand.
  Value *getPointerOperand() { return getOperand(0); }
  /// \Returns the pointer operand.
  const Value *getPointerOperand() const {
    return const_cast<AddrSpaceCastInst *>(this)->getPointerOperand();
  }
  /// \Returns the operand index of the pointer operand.
  static unsigned getPointerOperandIndex() { return 0u; }
  /// \Returns the address space of the pointer operand.
  unsigned getSrcAddressSpace() const {
    return getPointerOperand()->getType()->getPointerAddressSpace();
  }
  /// \Returns the address space of the result.
  unsigned getDestAddressSpace() const {
    return getType()->getPointerAddressSpace();
  }
};

class PHINode final : public SingleLLVMInstructionImpl<llvm::PHINode> {
  /// Use Context::createPHINode(). Don't call the constructor directly.
  PHINode(llvm::PHINode *PHI, Context &Ctx)
      : SingleLLVMInstructionImpl(ClassID::PHI, Opcode::PHI, PHI, Ctx) {}
  friend Context; // for PHINode()
  /// Helper for mapped_iterator.
  struct LLVMBBToBB {
    Context &Ctx;
    LLVMBBToBB(Context &Ctx) : Ctx(Ctx) {}
    BasicBlock *operator()(llvm::BasicBlock *LLVMBB) const;
  };

public:
  static PHINode *create(Type *Ty, unsigned NumReservedValues,
                         Instruction *InsertBefore, Context &Ctx,
                         const Twine &Name = "");
  /// For isa/dyn_cast.
  static bool classof(const Value *From);

  using const_block_iterator =
      mapped_iterator<llvm::PHINode::const_block_iterator, LLVMBBToBB>;

  const_block_iterator block_begin() const {
    LLVMBBToBB BBGetter(Ctx);
    return const_block_iterator(cast<llvm::PHINode>(Val)->block_begin(),
                                BBGetter);
  }
  const_block_iterator block_end() const {
    LLVMBBToBB BBGetter(Ctx);
    return const_block_iterator(cast<llvm::PHINode>(Val)->block_end(),
                                BBGetter);
  }
  iterator_range<const_block_iterator> blocks() const {
    return make_range(block_begin(), block_end());
  }

  op_range incoming_values() { return operands(); }

  const_op_range incoming_values() const { return operands(); }

  unsigned getNumIncomingValues() const {
    return cast<llvm::PHINode>(Val)->getNumIncomingValues();
  }
  Value *getIncomingValue(unsigned Idx) const;
  void setIncomingValue(unsigned Idx, Value *V);
  static unsigned getOperandNumForIncomingValue(unsigned Idx) {
    return llvm::PHINode::getOperandNumForIncomingValue(Idx);
  }
  static unsigned getIncomingValueNumForOperand(unsigned Idx) {
    return llvm::PHINode::getIncomingValueNumForOperand(Idx);
  }
  BasicBlock *getIncomingBlock(unsigned Idx) const;
  BasicBlock *getIncomingBlock(const Use &U) const;

  void setIncomingBlock(unsigned Idx, BasicBlock *BB);

  void addIncoming(Value *V, BasicBlock *BB);

  Value *removeIncomingValue(unsigned Idx);
  Value *removeIncomingValue(BasicBlock *BB);

  int getBasicBlockIndex(const BasicBlock *BB) const;
  Value *getIncomingValueForBlock(const BasicBlock *BB) const;

  Value *hasConstantValue() const;

  bool hasConstantOrUndefValue() const {
    return cast<llvm::PHINode>(Val)->hasConstantOrUndefValue();
  }
  bool isComplete() const { return cast<llvm::PHINode>(Val)->isComplete(); }
  void replaceIncomingBlockWith(const BasicBlock *Old, BasicBlock *New);
  void removeIncomingValueIf(function_ref<bool(unsigned)> Predicate);
  // TODO: Implement
  // void copyIncomingBlocks(iterator_range<const_block_iterator> BBRange,
  //                         uint32_t ToIdx = 0)
};

// Wraps a static function that takes a single Predicate parameter
// LLVMValType should be the type of the wrapped class
#define WRAP_STATIC_PREDICATE(FunctionName)                                    \
  static auto FunctionName(Predicate P) { return LLVMValType::FunctionName(P); }
// Wraps a member function that takes no parameters
// LLVMValType should be the type of the wrapped class
#define WRAP_MEMBER(FunctionName)                                              \
  auto FunctionName() const { return cast<LLVMValType>(Val)->FunctionName(); }
// Wraps both--a common idiom in the CmpInst classes
#define WRAP_BOTH(FunctionName)                                                \
  WRAP_STATIC_PREDICATE(FunctionName)                                          \
  WRAP_MEMBER(FunctionName)

class CmpInst : public SingleLLVMInstructionImpl<llvm::CmpInst> {
protected:
  using LLVMValType = llvm::CmpInst;
  /// Use Context::createCmpInst(). Don't call the constructor directly.
  CmpInst(llvm::CmpInst *CI, Context &Ctx, ClassID Id, Opcode Opc)
      : SingleLLVMInstructionImpl(Id, Opc, CI, Ctx) {}
  friend Context; // for CmpInst()
  static Value *createCommon(Value *Cond, Value *True, Value *False,
                             const Twine &Name, IRBuilder<> &Builder,
                             Context &Ctx);

public:
  using Predicate = llvm::CmpInst::Predicate;

  static CmpInst *create(Predicate Pred, Value *S1, Value *S2,
                         Instruction *InsertBefore, Context &Ctx,
                         const Twine &Name = "");
  static CmpInst *createWithCopiedFlags(Predicate Pred, Value *S1, Value *S2,
                                        const Instruction *FlagsSource,
                                        Instruction *InsertBefore, Context &Ctx,
                                        const Twine &Name = "");
  void setPredicate(Predicate P);
  void swapOperands();

  WRAP_MEMBER(getPredicate);
  WRAP_BOTH(isFPPredicate);
  WRAP_BOTH(isIntPredicate);
  WRAP_STATIC_PREDICATE(getPredicateName);
  WRAP_BOTH(getInversePredicate);
  WRAP_BOTH(getOrderedPredicate);
  WRAP_BOTH(getUnorderedPredicate);
  WRAP_BOTH(getSwappedPredicate);
  WRAP_BOTH(isStrictPredicate);
  WRAP_BOTH(isNonStrictPredicate);
  WRAP_BOTH(getStrictPredicate);
  WRAP_BOTH(getNonStrictPredicate);
  WRAP_BOTH(getFlippedStrictnessPredicate);
  WRAP_MEMBER(isCommutative);
  WRAP_BOTH(isEquality);
  WRAP_BOTH(isRelational);
  WRAP_BOTH(isSigned);
  WRAP_BOTH(getSignedPredicate);
  WRAP_BOTH(getUnsignedPredicate);
  WRAP_BOTH(getFlippedSignednessPredicate);
  WRAP_BOTH(isTrueWhenEqual);
  WRAP_BOTH(isFalseWhenEqual);
  WRAP_BOTH(isUnsigned);
  WRAP_STATIC_PREDICATE(isOrdered);
  WRAP_STATIC_PREDICATE(isUnordered);

  static bool isImpliedTrueByMatchingCmp(Predicate Pred1, Predicate Pred2) {
    return llvm::CmpInst::isImpliedTrueByMatchingCmp(Pred1, Pred2);
  }
  static bool isImpliedFalseByMatchingCmp(Predicate Pred1, Predicate Pred2) {
    return llvm::CmpInst::isImpliedFalseByMatchingCmp(Pred1, Pred2);
  }

  /// Method for support type inquiry through isa, cast, and dyn_cast:
  static bool classof(const Value *From) {
    return From->getSubclassID() == ClassID::ICmp ||
           From->getSubclassID() == ClassID::FCmp;
  }

  /// Create a result type for fcmp/icmp
  static Type *makeCmpResultType(Type *OpndType);

#ifndef NDEBUG
  void dumpOS(raw_ostream &OS) const override;
  LLVM_DUMP_METHOD void dump() const;
#endif
};

class ICmpInst : public CmpInst {
  /// Use Context::createICmpInst(). Don't call the constructor directly.
  ICmpInst(llvm::ICmpInst *CI, Context &Ctx)
      : CmpInst(CI, Ctx, ClassID::ICmp, Opcode::ICmp) {}
  friend class Context; // For constructor.
  using LLVMValType = llvm::ICmpInst;

public:
  void swapOperands();

  WRAP_BOTH(getSignedPredicate);
  WRAP_BOTH(getUnsignedPredicate);
  WRAP_BOTH(isEquality);
  WRAP_MEMBER(isCommutative);
  WRAP_MEMBER(isRelational);
  WRAP_STATIC_PREDICATE(isGT);
  WRAP_STATIC_PREDICATE(isLT);
  WRAP_STATIC_PREDICATE(isGE);
  WRAP_STATIC_PREDICATE(isLE);

  static auto predicates() { return llvm::ICmpInst::predicates(); }
  static bool compare(const APInt &LHS, const APInt &RHS,
                      ICmpInst::Predicate Pred) {
    return llvm::ICmpInst::compare(LHS, RHS, Pred);
  }

  static bool classof(const Value *From) {
    return From->getSubclassID() == ClassID::ICmp;
  }
};

class FCmpInst : public CmpInst {
  /// Use Context::createFCmpInst(). Don't call the constructor directly.
  FCmpInst(llvm::FCmpInst *CI, Context &Ctx)
      : CmpInst(CI, Ctx, ClassID::FCmp, Opcode::FCmp) {}
  friend class Context; // For constructor.
  using LLVMValType = llvm::FCmpInst;

public:
  void swapOperands();

  WRAP_BOTH(isEquality);
  WRAP_MEMBER(isCommutative);
  WRAP_MEMBER(isRelational);

  static auto predicates() { return llvm::FCmpInst::predicates(); }
  static bool compare(const APFloat &LHS, const APFloat &RHS,
                      FCmpInst::Predicate Pred) {
    return llvm::FCmpInst::compare(LHS, RHS, Pred);
  }

  static bool classof(const Value *From) {
    return From->getSubclassID() == ClassID::FCmp;
  }
};

#undef WRAP_STATIC_PREDICATE
#undef WRAP_MEMBER
#undef WRAP_BOTH

/// An LLLVM Instruction that has no SandboxIR equivalent class gets mapped to
/// an OpaqueInstr.
class OpaqueInst : public SingleLLVMInstructionImpl<llvm::Instruction> {
  OpaqueInst(llvm::Instruction *I, sandboxir::Context &Ctx)
      : SingleLLVMInstructionImpl(ClassID::Opaque, Opcode::Opaque, I, Ctx) {}
  OpaqueInst(ClassID SubclassID, llvm::Instruction *I, sandboxir::Context &Ctx)
      : SingleLLVMInstructionImpl(SubclassID, Opcode::Opaque, I, Ctx) {}
  friend class Context; // For constructor.

public:
  static bool classof(const sandboxir::Value *From) {
    return From->getSubclassID() == ClassID::Opaque;
  }
};

class Context {
protected:
  LLVMContext &LLVMCtx;
  friend class Type;        // For LLVMCtx.
  friend class PointerType; // For LLVMCtx.
  friend class CmpInst; // For LLVMCtx. TODO: cleanup when sandboxir::VectorType
                        // is complete
  friend class IntegerType;   // For LLVMCtx.
  friend class StructType;    // For LLVMCtx.
  friend class TargetExtType; // For LLVMCtx.
  Tracker IRTracker;

  /// Maps LLVM Value to the corresponding sandboxir::Value. Owns all
  /// SandboxIR objects.
  DenseMap<llvm::Value *, std::unique_ptr<sandboxir::Value>>
      LLVMValueToValueMap;

  /// Type has a protected destructor to prohibit the user from managing the
  /// lifetime of the Type objects. Context is friend of Type, and this custom
  /// deleter can destroy Type.
  struct TypeDeleter {
    void operator()(Type *Ty) { delete Ty; }
  };
  /// Maps LLVM Type to the corresonding sandboxir::Type. Owns all Sandbox IR
  /// Type objects.
  DenseMap<llvm::Type *, std::unique_ptr<Type, TypeDeleter>> LLVMTypeToTypeMap;

  /// Remove \p V from the maps and returns the unique_ptr.
  std::unique_ptr<Value> detachLLVMValue(llvm::Value *V);
  /// Remove \p SBV from all SandboxIR maps and stop owning it. This effectively
  /// detaches \p V from the underlying IR.
  std::unique_ptr<Value> detach(Value *V);
  friend void Instruction::eraseFromParent(); // For detach().
  /// Take ownership of VPtr and store it in `LLVMValueToValueMap`.
  Value *registerValue(std::unique_ptr<Value> &&VPtr);
  friend class EraseFromParent; // For registerValue().
  /// This is the actual function that creates sandboxir values for \p V,
  /// and among others handles all instruction types.
  Value *getOrCreateValueInternal(llvm::Value *V, llvm::User *U = nullptr);
  /// Get or create a sandboxir::Argument for an existing LLVM IR \p LLVMArg.
  Argument *getOrCreateArgument(llvm::Argument *LLVMArg) {
    auto Pair = LLVMValueToValueMap.insert({LLVMArg, nullptr});
    auto It = Pair.first;
    if (Pair.second) {
      It->second = std::unique_ptr<Argument>(new Argument(LLVMArg, *this));
      return cast<Argument>(It->second.get());
    }
    return cast<Argument>(It->second.get());
  }
  /// Get or create a sandboxir::Value for an existing LLVM IR \p LLVMV.
  Value *getOrCreateValue(llvm::Value *LLVMV) {
    return getOrCreateValueInternal(LLVMV, 0);
  }
  /// Get or create a sandboxir::Constant from an existing LLVM IR \p LLVMC.
  Constant *getOrCreateConstant(llvm::Constant *LLVMC) {
    return cast<Constant>(getOrCreateValueInternal(LLVMC, 0));
  }
  // Friends for getOrCreateConstant().
#define DEF_CONST(ID, CLASS) friend class CLASS;
#include "llvm/SandboxIR/SandboxIRValues.def"

  /// Create a sandboxir::BasicBlock for an existing LLVM IR \p BB. This will
  /// also create all contents of the block.
  BasicBlock *createBasicBlock(llvm::BasicBlock *BB);
  friend class BasicBlock; // For getOrCreateValue().

  IRBuilder<ConstantFolder> LLVMIRBuilder;
  auto &getLLVMIRBuilder() { return LLVMIRBuilder; }

  VAArgInst *createVAArgInst(llvm::VAArgInst *SI);
  friend VAArgInst; // For createVAArgInst()
  FreezeInst *createFreezeInst(llvm::FreezeInst *SI);
  friend FreezeInst; // For createFreezeInst()
  FenceInst *createFenceInst(llvm::FenceInst *SI);
  friend FenceInst; // For createFenceInst()
  SelectInst *createSelectInst(llvm::SelectInst *SI);
  friend SelectInst; // For createSelectInst()
  InsertElementInst *createInsertElementInst(llvm::InsertElementInst *IEI);
  friend InsertElementInst; // For createInsertElementInst()
  ExtractElementInst *createExtractElementInst(llvm::ExtractElementInst *EEI);
  friend ExtractElementInst; // For createExtractElementInst()
  ShuffleVectorInst *createShuffleVectorInst(llvm::ShuffleVectorInst *SVI);
  friend ShuffleVectorInst; // For createShuffleVectorInst()
  ExtractValueInst *createExtractValueInst(llvm::ExtractValueInst *IVI);
  friend ExtractValueInst; // For createExtractValueInst()
  InsertValueInst *createInsertValueInst(llvm::InsertValueInst *IVI);
  friend InsertValueInst; // For createInsertValueInst()
  BranchInst *createBranchInst(llvm::BranchInst *I);
  friend BranchInst; // For createBranchInst()
  LoadInst *createLoadInst(llvm::LoadInst *LI);
  friend LoadInst; // For createLoadInst()
  StoreInst *createStoreInst(llvm::StoreInst *SI);
  friend StoreInst; // For createStoreInst()
  ReturnInst *createReturnInst(llvm::ReturnInst *I);
  friend ReturnInst; // For createReturnInst()
  CallInst *createCallInst(llvm::CallInst *I);
  friend CallInst; // For createCallInst()
  InvokeInst *createInvokeInst(llvm::InvokeInst *I);
  friend InvokeInst; // For createInvokeInst()
  CallBrInst *createCallBrInst(llvm::CallBrInst *I);
  friend CallBrInst; // For createCallBrInst()
  LandingPadInst *createLandingPadInst(llvm::LandingPadInst *I);
  friend LandingPadInst; // For createLandingPadInst()
  CatchPadInst *createCatchPadInst(llvm::CatchPadInst *I);
  friend CatchPadInst; // For createCatchPadInst()
  CleanupPadInst *createCleanupPadInst(llvm::CleanupPadInst *I);
  friend CleanupPadInst; // For createCleanupPadInst()
  CatchReturnInst *createCatchReturnInst(llvm::CatchReturnInst *I);
  friend CatchReturnInst; // For createCatchReturnInst()
  CleanupReturnInst *createCleanupReturnInst(llvm::CleanupReturnInst *I);
  friend CleanupReturnInst; // For createCleanupReturnInst()
  GetElementPtrInst *createGetElementPtrInst(llvm::GetElementPtrInst *I);
  friend GetElementPtrInst; // For createGetElementPtrInst()
  CatchSwitchInst *createCatchSwitchInst(llvm::CatchSwitchInst *I);
  friend CatchSwitchInst; // For createCatchSwitchInst()
  ResumeInst *createResumeInst(llvm::ResumeInst *I);
  friend ResumeInst; // For createResumeInst()
  SwitchInst *createSwitchInst(llvm::SwitchInst *I);
  friend SwitchInst; // For createSwitchInst()
  UnaryOperator *createUnaryOperator(llvm::UnaryOperator *I);
  friend UnaryOperator; // For createUnaryOperator()
  BinaryOperator *createBinaryOperator(llvm::BinaryOperator *I);
  friend BinaryOperator; // For createBinaryOperator()
  AtomicRMWInst *createAtomicRMWInst(llvm::AtomicRMWInst *I);
  friend AtomicRMWInst; // For createAtomicRMWInst()
  AtomicCmpXchgInst *createAtomicCmpXchgInst(llvm::AtomicCmpXchgInst *I);
  friend AtomicCmpXchgInst; // For createAtomicCmpXchgInst()
  AllocaInst *createAllocaInst(llvm::AllocaInst *I);
  friend AllocaInst; // For createAllocaInst()
  CastInst *createCastInst(llvm::CastInst *I);
  friend CastInst; // For createCastInst()
  PHINode *createPHINode(llvm::PHINode *I);
  friend PHINode; // For createPHINode()
  UnreachableInst *createUnreachableInst(llvm::UnreachableInst *UI);
  friend UnreachableInst; // For createUnreachableInst()
  CmpInst *createCmpInst(llvm::CmpInst *I);
  friend CmpInst; // For createCmpInst()
  ICmpInst *createICmpInst(llvm::ICmpInst *I);
  friend ICmpInst; // For createICmpInst()
  FCmpInst *createFCmpInst(llvm::FCmpInst *I);
  friend FCmpInst; // For createFCmpInst()

public:
  Context(LLVMContext &LLVMCtx)
      : LLVMCtx(LLVMCtx), IRTracker(*this),
        LLVMIRBuilder(LLVMCtx, ConstantFolder()) {}

  Tracker &getTracker() { return IRTracker; }
  /// Convenience function for `getTracker().save()`
  void save() { IRTracker.save(); }
  /// Convenience function for `getTracker().revert()`
  void revert() { IRTracker.revert(); }
  /// Convenience function for `getTracker().accept()`
  void accept() { IRTracker.accept(); }

  sandboxir::Value *getValue(llvm::Value *V) const;
  const sandboxir::Value *getValue(const llvm::Value *V) const {
    return getValue(const_cast<llvm::Value *>(V));
  }

  Type *getType(llvm::Type *LLVMTy) {
    if (LLVMTy == nullptr)
      return nullptr;
    auto Pair = LLVMTypeToTypeMap.insert({LLVMTy, nullptr});
    auto It = Pair.first;
    if (Pair.second)
      It->second = std::unique_ptr<Type, TypeDeleter>(new Type(LLVMTy, *this));
    return It->second.get();
  }

  /// Create a sandboxir::Function for an existing LLVM IR \p F, including all
  /// blocks and instructions.
  /// This is the main API function for creating Sandbox IR.
  Function *createFunction(llvm::Function *F);

  /// \Returns the number of values registered with Context.
  size_t getNumValues() const { return LLVMValueToValueMap.size(); }
};

class Function : public Constant {
  /// Helper for mapped_iterator.
  struct LLVMBBToBB {
    Context &Ctx;
    LLVMBBToBB(Context &Ctx) : Ctx(Ctx) {}
    BasicBlock &operator()(llvm::BasicBlock &LLVMBB) const {
      return *cast<BasicBlock>(Ctx.getValue(&LLVMBB));
    }
  };
  /// Use Context::createFunction() instead.
  Function(llvm::Function *F, sandboxir::Context &Ctx)
      : Constant(ClassID::Function, F, Ctx) {}
  friend class Context; // For constructor.

public:
  /// For isa/dyn_cast.
  static bool classof(const sandboxir::Value *From) {
    return From->getSubclassID() == ClassID::Function;
  }

  Argument *getArg(unsigned Idx) const {
    llvm::Argument *Arg = cast<llvm::Function>(Val)->getArg(Idx);
    return cast<Argument>(Ctx.getValue(Arg));
  }

  size_t arg_size() const { return cast<llvm::Function>(Val)->arg_size(); }
  bool arg_empty() const { return cast<llvm::Function>(Val)->arg_empty(); }

  using iterator = mapped_iterator<llvm::Function::iterator, LLVMBBToBB>;
  iterator begin() const {
    LLVMBBToBB BBGetter(Ctx);
    return iterator(cast<llvm::Function>(Val)->begin(), BBGetter);
  }
  iterator end() const {
    LLVMBBToBB BBGetter(Ctx);
    return iterator(cast<llvm::Function>(Val)->end(), BBGetter);
  }
  FunctionType *getFunctionType() const;

#ifndef NDEBUG
  void verify() const final {
    assert(isa<llvm::Function>(Val) && "Expected Function!");
  }
  void dumpNameAndArgs(raw_ostream &OS) const;
  void dumpOS(raw_ostream &OS) const final;
#endif
};

} // namespace sandboxir
} // namespace llvm

#endif // LLVM_SANDBOXIR_SANDBOXIR_H<|MERGE_RESOLUTION|>--- conflicted
+++ resolved
@@ -125,10 +125,7 @@
 class PoisonValue;
 class BlockAddress;
 class ConstantTokenNone;
-<<<<<<< HEAD
-=======
 class GlobalValue;
->>>>>>> 70ef5eb6
 class Context;
 class Function;
 class Instruction;
