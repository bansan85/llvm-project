--- conflicted
+++ resolved
@@ -2908,11 +2908,7 @@
   /// \param Dependencies A vector of DependData objects that carry
   // dependency information as passed in the depend clause
   // \param HasNowait Whether the target construct has a `nowait` clause or not.
-<<<<<<< HEAD
-  InsertPointTy createTarget(
-=======
   InsertPointOrErrorTy createTarget(
->>>>>>> f791cfc8
       const LocationDescription &Loc, bool IsOffloadEntry,
       OpenMPIRBuilder::InsertPointTy AllocaIP,
       OpenMPIRBuilder::InsertPointTy CodeGenIP,
