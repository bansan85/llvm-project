; NOTE: Assertions have been autogenerated by utils/update_llc_test_checks.py
; RUN: llc -mtriple=riscv32 -verify-machineinstrs < %s \
; RUN:   | FileCheck %s -check-prefix=RV32I
; RUN: llc -mtriple=riscv64 -verify-machineinstrs < %s \
; RUN:   | FileCheck %s -check-prefix=RV64I

; Basic shift support is tested as part of ALU.ll. This file ensures that
; shifts which may not be supported natively are lowered properly.

declare i64 @llvm.fshr.i64(i64, i64, i64)
declare i128 @llvm.fshr.i128(i128, i128, i128)

define i64 @lshr64(i64 %a, i64 %b) nounwind {
; RV32I-LABEL: lshr64:
; RV32I:       # %bb.0:
; RV32I-NEXT:    addi a4, a2, -32
; RV32I-NEXT:    srl a3, a1, a2
; RV32I-NEXT:    bltz a4, .LBB0_2
; RV32I-NEXT:  # %bb.1:
; RV32I-NEXT:    mv a0, a3
; RV32I-NEXT:    j .LBB0_3
; RV32I-NEXT:  .LBB0_2:
; RV32I-NEXT:    srl a0, a0, a2
; RV32I-NEXT:    not a2, a2
; RV32I-NEXT:    slli a1, a1, 1
; RV32I-NEXT:    sll a1, a1, a2
; RV32I-NEXT:    or a0, a0, a1
; RV32I-NEXT:  .LBB0_3:
; RV32I-NEXT:    srai a1, a4, 31
; RV32I-NEXT:    and a1, a1, a3
; RV32I-NEXT:    ret
;
; RV64I-LABEL: lshr64:
; RV64I:       # %bb.0:
; RV64I-NEXT:    srl a0, a0, a1
; RV64I-NEXT:    ret
  %1 = lshr i64 %a, %b
  ret i64 %1
}

define i64 @lshr64_minsize(i64 %a, i64 %b) minsize nounwind {
; RV32I-LABEL: lshr64_minsize:
; RV32I:       # %bb.0:
; RV32I-NEXT:    addi sp, sp, -16
; RV32I-NEXT:    sw ra, 12(sp) # 4-byte Folded Spill
; RV32I-NEXT:    call __lshrdi3
; RV32I-NEXT:    lw ra, 12(sp) # 4-byte Folded Reload
; RV32I-NEXT:    addi sp, sp, 16
; RV32I-NEXT:    ret
;
; RV64I-LABEL: lshr64_minsize:
; RV64I:       # %bb.0:
; RV64I-NEXT:    srl a0, a0, a1
; RV64I-NEXT:    ret
  %1 = lshr i64 %a, %b
  ret i64 %1
}

define i64 @ashr64(i64 %a, i64 %b) nounwind {
; RV32I-LABEL: ashr64:
; RV32I:       # %bb.0:
; RV32I-NEXT:    mv a3, a1
; RV32I-NEXT:    addi a4, a2, -32
; RV32I-NEXT:    sra a1, a1, a2
; RV32I-NEXT:    bltz a4, .LBB2_2
; RV32I-NEXT:  # %bb.1:
; RV32I-NEXT:    srai a3, a3, 31
; RV32I-NEXT:    mv a0, a1
; RV32I-NEXT:    mv a1, a3
; RV32I-NEXT:    ret
; RV32I-NEXT:  .LBB2_2:
; RV32I-NEXT:    srl a0, a0, a2
; RV32I-NEXT:    not a2, a2
; RV32I-NEXT:    slli a3, a3, 1
; RV32I-NEXT:    sll a2, a3, a2
; RV32I-NEXT:    or a0, a0, a2
; RV32I-NEXT:    ret
;
; RV64I-LABEL: ashr64:
; RV64I:       # %bb.0:
; RV64I-NEXT:    sra a0, a0, a1
; RV64I-NEXT:    ret
  %1 = ashr i64 %a, %b
  ret i64 %1
}

define i64 @ashr64_minsize(i64 %a, i64 %b) minsize nounwind {
; RV32I-LABEL: ashr64_minsize:
; RV32I:       # %bb.0:
; RV32I-NEXT:    addi sp, sp, -16
; RV32I-NEXT:    sw ra, 12(sp) # 4-byte Folded Spill
; RV32I-NEXT:    call __ashrdi3
; RV32I-NEXT:    lw ra, 12(sp) # 4-byte Folded Reload
; RV32I-NEXT:    addi sp, sp, 16
; RV32I-NEXT:    ret
;
; RV64I-LABEL: ashr64_minsize:
; RV64I:       # %bb.0:
; RV64I-NEXT:    sra a0, a0, a1
; RV64I-NEXT:    ret
  %1 = ashr i64 %a, %b
  ret i64 %1
}

define i64 @shl64(i64 %a, i64 %b) nounwind {
; RV32I-LABEL: shl64:
; RV32I:       # %bb.0:
; RV32I-NEXT:    addi a4, a2, -32
; RV32I-NEXT:    sll a3, a0, a2
; RV32I-NEXT:    bltz a4, .LBB4_2
; RV32I-NEXT:  # %bb.1:
; RV32I-NEXT:    mv a1, a3
; RV32I-NEXT:    j .LBB4_3
; RV32I-NEXT:  .LBB4_2:
; RV32I-NEXT:    sll a1, a1, a2
; RV32I-NEXT:    not a2, a2
; RV32I-NEXT:    srli a0, a0, 1
; RV32I-NEXT:    srl a0, a0, a2
; RV32I-NEXT:    or a1, a1, a0
; RV32I-NEXT:  .LBB4_3:
; RV32I-NEXT:    srai a0, a4, 31
; RV32I-NEXT:    and a0, a0, a3
; RV32I-NEXT:    ret
;
; RV64I-LABEL: shl64:
; RV64I:       # %bb.0:
; RV64I-NEXT:    sll a0, a0, a1
; RV64I-NEXT:    ret
  %1 = shl i64 %a, %b
  ret i64 %1
}

define i64 @shl64_minsize(i64 %a, i64 %b) minsize nounwind {
; RV32I-LABEL: shl64_minsize:
; RV32I:       # %bb.0:
; RV32I-NEXT:    addi sp, sp, -16
; RV32I-NEXT:    sw ra, 12(sp) # 4-byte Folded Spill
; RV32I-NEXT:    call __ashldi3
; RV32I-NEXT:    lw ra, 12(sp) # 4-byte Folded Reload
; RV32I-NEXT:    addi sp, sp, 16
; RV32I-NEXT:    ret
;
; RV64I-LABEL: shl64_minsize:
; RV64I:       # %bb.0:
; RV64I-NEXT:    sll a0, a0, a1
; RV64I-NEXT:    ret
  %1 = shl i64 %a, %b
  ret i64 %1
}

define i128 @lshr128(i128 %a, i128 %b) nounwind {
; RV32I-LABEL: lshr128:
; RV32I:       # %bb.0:
; RV32I-NEXT:    addi sp, sp, -32
; RV32I-NEXT:    lw a2, 0(a2)
; RV32I-NEXT:    lw a3, 0(a1)
; RV32I-NEXT:    lw a4, 4(a1)
; RV32I-NEXT:    lw a5, 8(a1)
; RV32I-NEXT:    lw a1, 12(a1)
<<<<<<< HEAD
; RV32I-NEXT:    sw zero, 28(sp)
; RV32I-NEXT:    sw zero, 24(sp)
; RV32I-NEXT:    sw zero, 20(sp)
; RV32I-NEXT:    sw zero, 16(sp)
; RV32I-NEXT:    sw a1, 12(sp)
; RV32I-NEXT:    sw a5, 8(sp)
; RV32I-NEXT:    sw a4, 4(sp)
; RV32I-NEXT:    sw a3, 0(sp)
=======
; RV32I-NEXT:    sw zero, 16(sp)
; RV32I-NEXT:    sw zero, 20(sp)
; RV32I-NEXT:    sw zero, 24(sp)
; RV32I-NEXT:    sw zero, 28(sp)
; RV32I-NEXT:    sw a3, 0(sp)
; RV32I-NEXT:    sw a4, 4(sp)
; RV32I-NEXT:    sw a5, 8(sp)
; RV32I-NEXT:    sw a1, 12(sp)
>>>>>>> dd326b12
; RV32I-NEXT:    srli a1, a2, 3
; RV32I-NEXT:    andi a1, a1, 12
; RV32I-NEXT:    mv a3, sp
; RV32I-NEXT:    add a1, a3, a1
; RV32I-NEXT:    lw a3, 0(a1)
; RV32I-NEXT:    lw a4, 4(a1)
; RV32I-NEXT:    lw a5, 8(a1)
; RV32I-NEXT:    lw a1, 12(a1)
; RV32I-NEXT:    srl a3, a3, a2
; RV32I-NEXT:    slli a6, a4, 1
; RV32I-NEXT:    andi a7, a2, 31
; RV32I-NEXT:    xori a7, a7, 31
; RV32I-NEXT:    sll a6, a6, a7
; RV32I-NEXT:    or a3, a3, a6
; RV32I-NEXT:    srl a4, a4, a2
; RV32I-NEXT:    slli a6, a5, 1
; RV32I-NEXT:    sll a6, a6, a7
; RV32I-NEXT:    or a4, a4, a6
; RV32I-NEXT:    srl a5, a5, a2
; RV32I-NEXT:    slli a6, a1, 1
; RV32I-NEXT:    sll a6, a6, a7
; RV32I-NEXT:    or a5, a5, a6
; RV32I-NEXT:    srl a1, a1, a2
; RV32I-NEXT:    sw a3, 0(a0)
; RV32I-NEXT:    sw a4, 4(a0)
; RV32I-NEXT:    sw a5, 8(a0)
; RV32I-NEXT:    sw a1, 12(a0)
; RV32I-NEXT:    addi sp, sp, 32
; RV32I-NEXT:    ret
;
; RV64I-LABEL: lshr128:
; RV64I:       # %bb.0:
; RV64I-NEXT:    addi a4, a2, -64
; RV64I-NEXT:    srl a3, a1, a2
; RV64I-NEXT:    bltz a4, .LBB6_2
; RV64I-NEXT:  # %bb.1:
; RV64I-NEXT:    mv a0, a3
; RV64I-NEXT:    j .LBB6_3
; RV64I-NEXT:  .LBB6_2:
; RV64I-NEXT:    srl a0, a0, a2
; RV64I-NEXT:    not a2, a2
; RV64I-NEXT:    slli a1, a1, 1
; RV64I-NEXT:    sll a1, a1, a2
; RV64I-NEXT:    or a0, a0, a1
; RV64I-NEXT:  .LBB6_3:
; RV64I-NEXT:    srai a1, a4, 63
; RV64I-NEXT:    and a1, a1, a3
; RV64I-NEXT:    ret
  %1 = lshr i128 %a, %b
  ret i128 %1
}

define i128 @ashr128(i128 %a, i128 %b) nounwind {
; RV32I-LABEL: ashr128:
; RV32I:       # %bb.0:
; RV32I-NEXT:    addi sp, sp, -32
; RV32I-NEXT:    lw a3, 8(a1)
; RV32I-NEXT:    lw a4, 12(a1)
; RV32I-NEXT:    lw a5, 0(a1)
; RV32I-NEXT:    lw a1, 4(a1)
; RV32I-NEXT:    lw a2, 0(a2)
<<<<<<< HEAD
; RV32I-NEXT:    sw a4, 12(sp)
; RV32I-NEXT:    sw a3, 8(sp)
; RV32I-NEXT:    sw a1, 4(sp)
; RV32I-NEXT:    sw a5, 0(sp)
; RV32I-NEXT:    srai a4, a4, 31
; RV32I-NEXT:    sw a4, 28(sp)
; RV32I-NEXT:    sw a4, 24(sp)
; RV32I-NEXT:    sw a4, 20(sp)
; RV32I-NEXT:    sw a4, 16(sp)
=======
; RV32I-NEXT:    lw a3, 0(a1)
; RV32I-NEXT:    lw a4, 4(a1)
; RV32I-NEXT:    lw a5, 8(a1)
; RV32I-NEXT:    lw a1, 12(a1)
; RV32I-NEXT:    sw a3, 0(sp)
; RV32I-NEXT:    sw a4, 4(sp)
; RV32I-NEXT:    sw a5, 8(sp)
; RV32I-NEXT:    sw a1, 12(sp)
; RV32I-NEXT:    srai a1, a1, 31
; RV32I-NEXT:    sw a1, 16(sp)
; RV32I-NEXT:    sw a1, 20(sp)
; RV32I-NEXT:    sw a1, 24(sp)
; RV32I-NEXT:    sw a1, 28(sp)
>>>>>>> dd326b12
; RV32I-NEXT:    srli a1, a2, 3
; RV32I-NEXT:    andi a1, a1, 12
; RV32I-NEXT:    mv a3, sp
; RV32I-NEXT:    add a1, a3, a1
; RV32I-NEXT:    lw a3, 0(a1)
; RV32I-NEXT:    lw a4, 4(a1)
; RV32I-NEXT:    lw a5, 8(a1)
; RV32I-NEXT:    lw a1, 12(a1)
; RV32I-NEXT:    srl a3, a3, a2
; RV32I-NEXT:    slli a6, a4, 1
; RV32I-NEXT:    andi a7, a2, 31
; RV32I-NEXT:    xori a7, a7, 31
; RV32I-NEXT:    sll a6, a6, a7
; RV32I-NEXT:    or a3, a3, a6
; RV32I-NEXT:    srl a4, a4, a2
; RV32I-NEXT:    slli a6, a5, 1
; RV32I-NEXT:    sll a6, a6, a7
; RV32I-NEXT:    or a4, a4, a6
; RV32I-NEXT:    srl a5, a5, a2
; RV32I-NEXT:    slli a6, a1, 1
; RV32I-NEXT:    sll a6, a6, a7
; RV32I-NEXT:    or a5, a5, a6
; RV32I-NEXT:    sra a1, a1, a2
; RV32I-NEXT:    sw a3, 0(a0)
; RV32I-NEXT:    sw a4, 4(a0)
; RV32I-NEXT:    sw a5, 8(a0)
; RV32I-NEXT:    sw a1, 12(a0)
; RV32I-NEXT:    addi sp, sp, 32
; RV32I-NEXT:    ret
;
; RV64I-LABEL: ashr128:
; RV64I:       # %bb.0:
; RV64I-NEXT:    mv a3, a1
; RV64I-NEXT:    addi a4, a2, -64
; RV64I-NEXT:    sra a1, a1, a2
; RV64I-NEXT:    bltz a4, .LBB7_2
; RV64I-NEXT:  # %bb.1:
; RV64I-NEXT:    srai a3, a3, 63
; RV64I-NEXT:    mv a0, a1
; RV64I-NEXT:    mv a1, a3
; RV64I-NEXT:    ret
; RV64I-NEXT:  .LBB7_2:
; RV64I-NEXT:    srl a0, a0, a2
; RV64I-NEXT:    not a2, a2
; RV64I-NEXT:    slli a3, a3, 1
; RV64I-NEXT:    sll a2, a3, a2
; RV64I-NEXT:    or a0, a0, a2
; RV64I-NEXT:    ret
  %1 = ashr i128 %a, %b
  ret i128 %1
}

define i128 @shl128(i128 %a, i128 %b) nounwind {
; RV32I-LABEL: shl128:
; RV32I:       # %bb.0:
; RV32I-NEXT:    addi sp, sp, -32
; RV32I-NEXT:    lw a2, 0(a2)
; RV32I-NEXT:    lw a3, 0(a1)
; RV32I-NEXT:    lw a4, 4(a1)
; RV32I-NEXT:    lw a5, 8(a1)
; RV32I-NEXT:    lw a1, 12(a1)
<<<<<<< HEAD
; RV32I-NEXT:    sw zero, 12(sp)
; RV32I-NEXT:    sw zero, 8(sp)
; RV32I-NEXT:    sw zero, 4(sp)
; RV32I-NEXT:    sw zero, 0(sp)
; RV32I-NEXT:    sw a1, 28(sp)
; RV32I-NEXT:    sw a5, 24(sp)
; RV32I-NEXT:    sw a4, 20(sp)
; RV32I-NEXT:    sw a3, 16(sp)
=======
; RV32I-NEXT:    sw zero, 0(sp)
; RV32I-NEXT:    sw zero, 4(sp)
; RV32I-NEXT:    sw zero, 8(sp)
; RV32I-NEXT:    sw zero, 12(sp)
; RV32I-NEXT:    sw a3, 16(sp)
; RV32I-NEXT:    sw a4, 20(sp)
; RV32I-NEXT:    sw a5, 24(sp)
; RV32I-NEXT:    sw a1, 28(sp)
>>>>>>> dd326b12
; RV32I-NEXT:    srli a1, a2, 3
; RV32I-NEXT:    andi a1, a1, 12
; RV32I-NEXT:    addi a3, sp, 16
; RV32I-NEXT:    sub a3, a3, a1
; RV32I-NEXT:    lw a1, 4(a3)
; RV32I-NEXT:    lw a4, 0(a3)
; RV32I-NEXT:    lw a5, 8(a3)
; RV32I-NEXT:    lw a3, 12(a3)
; RV32I-NEXT:    sll a6, a1, a2
; RV32I-NEXT:    srli a7, a4, 1
; RV32I-NEXT:    andi t0, a2, 31
; RV32I-NEXT:    xori t0, t0, 31
; RV32I-NEXT:    srl a7, a7, t0
; RV32I-NEXT:    or a6, a6, a7
; RV32I-NEXT:    sll a7, a5, a2
; RV32I-NEXT:    srli a1, a1, 1
; RV32I-NEXT:    srl a1, a1, t0
; RV32I-NEXT:    or a1, a7, a1
; RV32I-NEXT:    sll a3, a3, a2
; RV32I-NEXT:    srli a5, a5, 1
; RV32I-NEXT:    srl a5, a5, t0
; RV32I-NEXT:    or a3, a3, a5
; RV32I-NEXT:    sll a2, a4, a2
; RV32I-NEXT:    sw a2, 0(a0)
<<<<<<< HEAD
; RV32I-NEXT:    sw a3, 12(a0)
; RV32I-NEXT:    sw a1, 8(a0)
; RV32I-NEXT:    sw a6, 4(a0)
=======
; RV32I-NEXT:    sw a6, 4(a0)
; RV32I-NEXT:    sw a1, 8(a0)
; RV32I-NEXT:    sw a3, 12(a0)
>>>>>>> dd326b12
; RV32I-NEXT:    addi sp, sp, 32
; RV32I-NEXT:    ret
;
; RV64I-LABEL: shl128:
; RV64I:       # %bb.0:
; RV64I-NEXT:    addi a4, a2, -64
; RV64I-NEXT:    sll a3, a0, a2
; RV64I-NEXT:    bltz a4, .LBB8_2
; RV64I-NEXT:  # %bb.1:
; RV64I-NEXT:    mv a1, a3
; RV64I-NEXT:    j .LBB8_3
; RV64I-NEXT:  .LBB8_2:
; RV64I-NEXT:    sll a1, a1, a2
; RV64I-NEXT:    not a2, a2
; RV64I-NEXT:    srli a0, a0, 1
; RV64I-NEXT:    srl a0, a0, a2
; RV64I-NEXT:    or a1, a1, a0
; RV64I-NEXT:  .LBB8_3:
; RV64I-NEXT:    srai a0, a4, 63
; RV64I-NEXT:    and a0, a0, a3
; RV64I-NEXT:    ret
  %1 = shl i128 %a, %b
  ret i128 %1
}

define i64 @fshr64_minsize(i64 %a, i64 %b) minsize nounwind {
; RV32I-LABEL: fshr64_minsize:
; RV32I:       # %bb.0:
; RV32I-NEXT:    andi a4, a2, 32
; RV32I-NEXT:    mv a3, a0
; RV32I-NEXT:    beqz a4, .LBB9_2
; RV32I-NEXT:  # %bb.1:
; RV32I-NEXT:    mv a3, a1
; RV32I-NEXT:  .LBB9_2:
; RV32I-NEXT:    srl a5, a3, a2
; RV32I-NEXT:    beqz a4, .LBB9_4
; RV32I-NEXT:  # %bb.3:
; RV32I-NEXT:    mv a1, a0
; RV32I-NEXT:  .LBB9_4:
; RV32I-NEXT:    slli a0, a1, 1
; RV32I-NEXT:    not a4, a2
; RV32I-NEXT:    sll a0, a0, a4
; RV32I-NEXT:    or a0, a0, a5
; RV32I-NEXT:    srl a1, a1, a2
; RV32I-NEXT:    slli a3, a3, 1
; RV32I-NEXT:    sll a2, a3, a4
; RV32I-NEXT:    or a1, a2, a1
; RV32I-NEXT:    ret
;
; RV64I-LABEL: fshr64_minsize:
; RV64I:       # %bb.0:
; RV64I-NEXT:    srl a2, a0, a1
; RV64I-NEXT:    negw a1, a1
; RV64I-NEXT:    sll a0, a0, a1
; RV64I-NEXT:    or a0, a2, a0
; RV64I-NEXT:    ret
  %res = tail call i64 @llvm.fshr.i64(i64 %a, i64 %a, i64 %b)
  ret i64 %res
}

define i128 @fshr128_minsize(i128 %a, i128 %b) minsize nounwind {
; RV32I-LABEL: fshr128_minsize:
; RV32I:       # %bb.0:
; RV32I-NEXT:    lw a2, 0(a2)
; RV32I-NEXT:    lw t2, 0(a1)
; RV32I-NEXT:    lw a7, 4(a1)
; RV32I-NEXT:    lw a3, 8(a1)
; RV32I-NEXT:    lw a1, 12(a1)
; RV32I-NEXT:    andi t1, a2, 64
; RV32I-NEXT:    mv t0, a7
; RV32I-NEXT:    mv a4, t2
; RV32I-NEXT:    beqz t1, .LBB10_2
; RV32I-NEXT:  # %bb.1:
; RV32I-NEXT:    mv t0, a1
; RV32I-NEXT:    mv a4, a3
; RV32I-NEXT:  .LBB10_2:
; RV32I-NEXT:    andi a6, a2, 32
; RV32I-NEXT:    mv a5, a4
; RV32I-NEXT:    bnez a6, .LBB10_13
; RV32I-NEXT:  # %bb.3:
; RV32I-NEXT:    bnez t1, .LBB10_14
; RV32I-NEXT:  .LBB10_4:
; RV32I-NEXT:    beqz a6, .LBB10_6
; RV32I-NEXT:  .LBB10_5:
; RV32I-NEXT:    mv t0, a3
; RV32I-NEXT:  .LBB10_6:
; RV32I-NEXT:    slli t3, t0, 1
; RV32I-NEXT:    not t2, a2
; RV32I-NEXT:    beqz t1, .LBB10_8
; RV32I-NEXT:  # %bb.7:
; RV32I-NEXT:    mv a1, a7
; RV32I-NEXT:  .LBB10_8:
; RV32I-NEXT:    srl a7, a5, a2
; RV32I-NEXT:    sll t1, t3, t2
; RV32I-NEXT:    srl t0, t0, a2
; RV32I-NEXT:    beqz a6, .LBB10_10
; RV32I-NEXT:  # %bb.9:
; RV32I-NEXT:    mv a3, a1
; RV32I-NEXT:  .LBB10_10:
; RV32I-NEXT:    or a7, t1, a7
; RV32I-NEXT:    slli t1, a3, 1
; RV32I-NEXT:    sll t1, t1, t2
; RV32I-NEXT:    or t0, t1, t0
; RV32I-NEXT:    srl a3, a3, a2
; RV32I-NEXT:    beqz a6, .LBB10_12
; RV32I-NEXT:  # %bb.11:
; RV32I-NEXT:    mv a1, a4
; RV32I-NEXT:  .LBB10_12:
; RV32I-NEXT:    slli a4, a1, 1
; RV32I-NEXT:    sll a4, a4, t2
; RV32I-NEXT:    or a3, a4, a3
; RV32I-NEXT:    srl a1, a1, a2
; RV32I-NEXT:    slli a5, a5, 1
; RV32I-NEXT:    sll a2, a5, t2
; RV32I-NEXT:    or a1, a2, a1
; RV32I-NEXT:    sw a7, 0(a0)
; RV32I-NEXT:    sw t0, 4(a0)
; RV32I-NEXT:    sw a3, 8(a0)
; RV32I-NEXT:    sw a1, 12(a0)
; RV32I-NEXT:    ret
; RV32I-NEXT:  .LBB10_13:
; RV32I-NEXT:    mv a5, t0
; RV32I-NEXT:    beqz t1, .LBB10_4
; RV32I-NEXT:  .LBB10_14:
; RV32I-NEXT:    mv a3, t2
; RV32I-NEXT:    bnez a6, .LBB10_5
; RV32I-NEXT:    j .LBB10_6
;
; RV64I-LABEL: fshr128_minsize:
; RV64I:       # %bb.0:
; RV64I-NEXT:    andi a4, a2, 64
; RV64I-NEXT:    mv a3, a0
; RV64I-NEXT:    beqz a4, .LBB10_2
; RV64I-NEXT:  # %bb.1:
; RV64I-NEXT:    mv a3, a1
; RV64I-NEXT:  .LBB10_2:
; RV64I-NEXT:    srl a5, a3, a2
; RV64I-NEXT:    beqz a4, .LBB10_4
; RV64I-NEXT:  # %bb.3:
; RV64I-NEXT:    mv a1, a0
; RV64I-NEXT:  .LBB10_4:
; RV64I-NEXT:    slli a0, a1, 1
; RV64I-NEXT:    not a4, a2
; RV64I-NEXT:    sll a0, a0, a4
; RV64I-NEXT:    or a0, a0, a5
; RV64I-NEXT:    srl a1, a1, a2
; RV64I-NEXT:    slli a3, a3, 1
; RV64I-NEXT:    sll a2, a3, a4
; RV64I-NEXT:    or a1, a2, a1
; RV64I-NEXT:    ret
  %res = tail call i128 @llvm.fshr.i128(i128 %a, i128 %a, i128 %b)
  ret i128 %res
}<|MERGE_RESOLUTION|>--- conflicted
+++ resolved
@@ -157,16 +157,6 @@
 ; RV32I-NEXT:    lw a4, 4(a1)
 ; RV32I-NEXT:    lw a5, 8(a1)
 ; RV32I-NEXT:    lw a1, 12(a1)
-<<<<<<< HEAD
-; RV32I-NEXT:    sw zero, 28(sp)
-; RV32I-NEXT:    sw zero, 24(sp)
-; RV32I-NEXT:    sw zero, 20(sp)
-; RV32I-NEXT:    sw zero, 16(sp)
-; RV32I-NEXT:    sw a1, 12(sp)
-; RV32I-NEXT:    sw a5, 8(sp)
-; RV32I-NEXT:    sw a4, 4(sp)
-; RV32I-NEXT:    sw a3, 0(sp)
-=======
 ; RV32I-NEXT:    sw zero, 16(sp)
 ; RV32I-NEXT:    sw zero, 20(sp)
 ; RV32I-NEXT:    sw zero, 24(sp)
@@ -175,7 +165,6 @@
 ; RV32I-NEXT:    sw a4, 4(sp)
 ; RV32I-NEXT:    sw a5, 8(sp)
 ; RV32I-NEXT:    sw a1, 12(sp)
->>>>>>> dd326b12
 ; RV32I-NEXT:    srli a1, a2, 3
 ; RV32I-NEXT:    andi a1, a1, 12
 ; RV32I-NEXT:    mv a3, sp
@@ -232,22 +221,7 @@
 ; RV32I-LABEL: ashr128:
 ; RV32I:       # %bb.0:
 ; RV32I-NEXT:    addi sp, sp, -32
-; RV32I-NEXT:    lw a3, 8(a1)
-; RV32I-NEXT:    lw a4, 12(a1)
-; RV32I-NEXT:    lw a5, 0(a1)
-; RV32I-NEXT:    lw a1, 4(a1)
 ; RV32I-NEXT:    lw a2, 0(a2)
-<<<<<<< HEAD
-; RV32I-NEXT:    sw a4, 12(sp)
-; RV32I-NEXT:    sw a3, 8(sp)
-; RV32I-NEXT:    sw a1, 4(sp)
-; RV32I-NEXT:    sw a5, 0(sp)
-; RV32I-NEXT:    srai a4, a4, 31
-; RV32I-NEXT:    sw a4, 28(sp)
-; RV32I-NEXT:    sw a4, 24(sp)
-; RV32I-NEXT:    sw a4, 20(sp)
-; RV32I-NEXT:    sw a4, 16(sp)
-=======
 ; RV32I-NEXT:    lw a3, 0(a1)
 ; RV32I-NEXT:    lw a4, 4(a1)
 ; RV32I-NEXT:    lw a5, 8(a1)
@@ -261,7 +235,6 @@
 ; RV32I-NEXT:    sw a1, 20(sp)
 ; RV32I-NEXT:    sw a1, 24(sp)
 ; RV32I-NEXT:    sw a1, 28(sp)
->>>>>>> dd326b12
 ; RV32I-NEXT:    srli a1, a2, 3
 ; RV32I-NEXT:    andi a1, a1, 12
 ; RV32I-NEXT:    mv a3, sp
@@ -323,16 +296,6 @@
 ; RV32I-NEXT:    lw a4, 4(a1)
 ; RV32I-NEXT:    lw a5, 8(a1)
 ; RV32I-NEXT:    lw a1, 12(a1)
-<<<<<<< HEAD
-; RV32I-NEXT:    sw zero, 12(sp)
-; RV32I-NEXT:    sw zero, 8(sp)
-; RV32I-NEXT:    sw zero, 4(sp)
-; RV32I-NEXT:    sw zero, 0(sp)
-; RV32I-NEXT:    sw a1, 28(sp)
-; RV32I-NEXT:    sw a5, 24(sp)
-; RV32I-NEXT:    sw a4, 20(sp)
-; RV32I-NEXT:    sw a3, 16(sp)
-=======
 ; RV32I-NEXT:    sw zero, 0(sp)
 ; RV32I-NEXT:    sw zero, 4(sp)
 ; RV32I-NEXT:    sw zero, 8(sp)
@@ -341,7 +304,6 @@
 ; RV32I-NEXT:    sw a4, 20(sp)
 ; RV32I-NEXT:    sw a5, 24(sp)
 ; RV32I-NEXT:    sw a1, 28(sp)
->>>>>>> dd326b12
 ; RV32I-NEXT:    srli a1, a2, 3
 ; RV32I-NEXT:    andi a1, a1, 12
 ; RV32I-NEXT:    addi a3, sp, 16
@@ -366,15 +328,9 @@
 ; RV32I-NEXT:    or a3, a3, a5
 ; RV32I-NEXT:    sll a2, a4, a2
 ; RV32I-NEXT:    sw a2, 0(a0)
-<<<<<<< HEAD
-; RV32I-NEXT:    sw a3, 12(a0)
-; RV32I-NEXT:    sw a1, 8(a0)
-; RV32I-NEXT:    sw a6, 4(a0)
-=======
 ; RV32I-NEXT:    sw a6, 4(a0)
 ; RV32I-NEXT:    sw a1, 8(a0)
 ; RV32I-NEXT:    sw a3, 12(a0)
->>>>>>> dd326b12
 ; RV32I-NEXT:    addi sp, sp, 32
 ; RV32I-NEXT:    ret
 ;
