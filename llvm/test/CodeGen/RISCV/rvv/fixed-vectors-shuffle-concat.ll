--- conflicted
+++ resolved
@@ -33,13 +33,8 @@
 ; VLS-LABEL: concat_4xv2i32:
 ; VLS:       # %bb.0:
 ; VLS-NEXT:    vmv1r.v v13, v10
-<<<<<<< HEAD
-; VLS-NEXT:    vsetivli zero, 4, e32, m1, ta, ma
 ; VLS-NEXT:    vmv1r.v v12, v8
-=======
-; VLS-NEXT:    vmv1r.v v12, v8
-; VLS-NEXT:    vsetivli zero, 4, e32, m1, ta, ma
->>>>>>> 97025bd9
+; VLS-NEXT:    vsetivli zero, 4, e32, m1, ta, ma
 ; VLS-NEXT:    vslideup.vi v13, v11, 2
 ; VLS-NEXT:    vslideup.vi v12, v9, 2
 ; VLS-NEXT:    vmv2r.v v8, v12
@@ -152,13 +147,8 @@
 ; VLS-NEXT:    vmv1r.v v19, v14
 ; VLS-NEXT:    vmv1r.v v18, v12
 ; VLS-NEXT:    vmv1r.v v17, v10
-<<<<<<< HEAD
-; VLS-NEXT:    vsetivli zero, 4, e32, m1, ta, ma
 ; VLS-NEXT:    vmv1r.v v16, v8
-=======
-; VLS-NEXT:    vmv1r.v v16, v8
-; VLS-NEXT:    vsetivli zero, 4, e32, m1, ta, ma
->>>>>>> 97025bd9
+; VLS-NEXT:    vsetivli zero, 4, e32, m1, ta, ma
 ; VLS-NEXT:    vslideup.vi v19, v15, 2
 ; VLS-NEXT:    vslideup.vi v18, v13, 2
 ; VLS-NEXT:    vslideup.vi v17, v11, 2
