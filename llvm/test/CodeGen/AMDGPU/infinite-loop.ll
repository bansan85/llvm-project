--- conflicted
+++ resolved
@@ -24,14 +24,10 @@
 ; IR-NEXT:    br label [[LOOP:%.*]]
 ; IR:       loop:
 ; IR-NEXT:    store volatile i32 999, ptr addrspace(1) [[OUT:%.*]], align 4
-<<<<<<< HEAD
-; IR-NEXT:    br label [[LOOP]]
-=======
 ; IR-NEXT:    br i1 true, label [[LOOP]], label [[DUMMYRETURNBLOCK:%.*]]
 ; IR:       DummyReturnBlock:
 ; IR-NEXT:    ret void
 ;
->>>>>>> e1acf65b
 entry:
   br label %loop
 
