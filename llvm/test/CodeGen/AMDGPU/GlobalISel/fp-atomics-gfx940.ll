--- conflicted
+++ resolved
@@ -154,59 +154,6 @@
   ret <2 x i16> %ret
 }
 
-<<<<<<< HEAD
-define amdgpu_kernel void @local_atomic_fadd_v2f16_noret(ptr addrspace(3) %ptr, <2 x half> %data) {
-; GFX940-LABEL: local_atomic_fadd_v2f16_noret:
-; GFX940:       ; %bb.0:
-; GFX940-NEXT:    s_load_dwordx2 s[0:1], s[0:1], 0x24
-; GFX940-NEXT:    s_waitcnt lgkmcnt(0)
-; GFX940-NEXT:    v_mov_b32_e32 v0, s0
-; GFX940-NEXT:    v_mov_b32_e32 v1, s1
-; GFX940-NEXT:    ds_pk_add_f16 v0, v1
-; GFX940-NEXT:    s_endpgm
-  %ret = call <2 x half> @llvm.amdgcn.ds.fadd.v2f16(ptr addrspace(3) %ptr, <2 x half> %data, i32 0, i32 0, i1 0)
-  ret void
-}
-
-define <2 x half> @local_atomic_fadd_v2f16_rtn(ptr addrspace(3) %ptr, <2 x half> %data) {
-; GFX940-LABEL: local_atomic_fadd_v2f16_rtn:
-; GFX940:       ; %bb.0:
-; GFX940-NEXT:    s_waitcnt vmcnt(0) expcnt(0) lgkmcnt(0)
-; GFX940-NEXT:    ds_pk_add_rtn_f16 v0, v0, v1
-; GFX940-NEXT:    s_waitcnt lgkmcnt(0)
-; GFX940-NEXT:    s_setpc_b64 s[30:31]
-  %ret = call <2 x half> @llvm.amdgcn.ds.fadd.v2f16(ptr addrspace(3) %ptr, <2 x half> %data, i32 0, i32 0, i1 0)
-  ret <2 x half> %ret
-}
-
-define amdgpu_kernel void @local_atomic_fadd_v2bf16_noret(ptr addrspace(3) %ptr, <2 x i16> %data) {
-; GFX940-LABEL: local_atomic_fadd_v2bf16_noret:
-; GFX940:       ; %bb.0:
-; GFX940-NEXT:    s_load_dwordx2 s[0:1], s[0:1], 0x24
-; GFX940-NEXT:    s_waitcnt lgkmcnt(0)
-; GFX940-NEXT:    v_mov_b32_e32 v0, s1
-; GFX940-NEXT:    v_mov_b32_e32 v1, s0
-; GFX940-NEXT:    buffer_wbl2 sc0 sc1
-; GFX940-NEXT:    ds_pk_add_bf16 v1, v0
-; GFX940-NEXT:    s_waitcnt lgkmcnt(0)
-; GFX940-NEXT:    buffer_inv sc0 sc1
-; GFX940-NEXT:    s_endpgm
-  %ret = call <2 x i16> @llvm.amdgcn.ds.fadd.v2bf16(ptr addrspace(3) %ptr, <2 x i16> %data)
-  ret void
-}
-
-define <2 x i16> @local_atomic_fadd_v2bf16_rtn(ptr addrspace(3) %ptr, <2 x i16> %data) {
-; GFX940-LABEL: local_atomic_fadd_v2bf16_rtn:
-; GFX940:       ; %bb.0:
-; GFX940-NEXT:    s_waitcnt vmcnt(0) expcnt(0) lgkmcnt(0)
-; GFX940-NEXT:    buffer_wbl2 sc0 sc1
-; GFX940-NEXT:    ds_pk_add_rtn_bf16 v0, v0, v1
-; GFX940-NEXT:    s_waitcnt lgkmcnt(0)
-; GFX940-NEXT:    buffer_inv sc0 sc1
-; GFX940-NEXT:    s_setpc_b64 s[30:31]
-  %ret = call <2 x i16> @llvm.amdgcn.ds.fadd.v2bf16(ptr addrspace(3) %ptr, <2 x i16> %data)
-  ret <2 x i16> %ret
-=======
 define <2 x half> @local_atomic_fadd_ret_v2f16_offset(ptr addrspace(3) %ptr, <2 x half> %val) {
 ; GFX940-LABEL: local_atomic_fadd_ret_v2f16_offset:
 ; GFX940:       ; %bb.0:
@@ -285,7 +232,6 @@
   %gep = getelementptr <2 x half>, ptr %ptr, i32 256
   %unused = atomicrmw fadd ptr %gep, <2 x half> %val syncscope("agent") seq_cst
   ret void
->>>>>>> 4ae23bcc
 }
 
 attributes #0 = { "denormal-fp-math-f32"="ieee,ieee" }