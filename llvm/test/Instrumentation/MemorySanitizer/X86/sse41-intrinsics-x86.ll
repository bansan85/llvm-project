; NOTE: Assertions have been autogenerated by utils/update_test_checks.py UTC_ARGS: --scrub-attributes
; RUN: opt %s -S -passes=msan 2>&1 | FileCheck %s

target datalayout = "e-m:o-p270:32:32-p271:32:32-p272:64:64-i64:64-f80:128-n8:16:32:64-S128"
target triple = "x86_64-unknown-linux-gnu"

define <2 x double> @test_x86_sse41_blendvpd(<2 x double> %a0, <2 x double> %a1, <2 x double> %a2) #0 {
; CHECK-LABEL: @test_x86_sse41_blendvpd(
; CHECK-NEXT:    [[TMP1:%.*]] = load <2 x i64>, ptr @__msan_param_tls, align 8
; CHECK-NEXT:    [[TMP2:%.*]] = load <2 x i64>, ptr inttoptr (i64 add (i64 ptrtoint (ptr @__msan_param_tls to i64), i64 16) to ptr), align 8
; CHECK-NEXT:    [[TMP3:%.*]] = load <2 x i64>, ptr inttoptr (i64 add (i64 ptrtoint (ptr @__msan_param_tls to i64), i64 32) to ptr), align 8
; CHECK-NEXT:    call void @llvm.donothing()
; CHECK-NEXT:    [[_MSPROP:%.*]] = or <2 x i64> [[TMP1]], [[TMP2]]
; CHECK-NEXT:    [[_MSPROP1:%.*]] = or <2 x i64> [[_MSPROP]], [[TMP3]]
; CHECK-NEXT:    [[RES:%.*]] = call <2 x double> @llvm.x86.sse41.blendvpd(<2 x double> [[A0:%.*]], <2 x double> [[A1:%.*]], <2 x double> [[A2:%.*]])
; CHECK-NEXT:    store <2 x i64> [[_MSPROP1]], ptr @__msan_retval_tls, align 8
; CHECK-NEXT:    ret <2 x double> [[RES]]
;
  %res = call <2 x double> @llvm.x86.sse41.blendvpd(<2 x double> %a0, <2 x double> %a1, <2 x double> %a2) ; <<2 x double>> [#uses=1]
  ret <2 x double> %res
}
declare <2 x double> @llvm.x86.sse41.blendvpd(<2 x double>, <2 x double>, <2 x double>) nounwind readnone


define <4 x float> @test_x86_sse41_blendvps(<4 x float> %a0, <4 x float> %a1, <4 x float> %a2) #0 {
; CHECK-LABEL: @test_x86_sse41_blendvps(
; CHECK-NEXT:    [[TMP1:%.*]] = load <4 x i32>, ptr @__msan_param_tls, align 8
; CHECK-NEXT:    [[TMP2:%.*]] = load <4 x i32>, ptr inttoptr (i64 add (i64 ptrtoint (ptr @__msan_param_tls to i64), i64 16) to ptr), align 8
; CHECK-NEXT:    [[TMP3:%.*]] = load <4 x i32>, ptr inttoptr (i64 add (i64 ptrtoint (ptr @__msan_param_tls to i64), i64 32) to ptr), align 8
; CHECK-NEXT:    call void @llvm.donothing()
; CHECK-NEXT:    [[_MSPROP:%.*]] = or <4 x i32> [[TMP1]], [[TMP2]]
; CHECK-NEXT:    [[_MSPROP1:%.*]] = or <4 x i32> [[_MSPROP]], [[TMP3]]
; CHECK-NEXT:    [[RES:%.*]] = call <4 x float> @llvm.x86.sse41.blendvps(<4 x float> [[A0:%.*]], <4 x float> [[A1:%.*]], <4 x float> [[A2:%.*]])
; CHECK-NEXT:    store <4 x i32> [[_MSPROP1]], ptr @__msan_retval_tls, align 8
; CHECK-NEXT:    ret <4 x float> [[RES]]
;
  %res = call <4 x float> @llvm.x86.sse41.blendvps(<4 x float> %a0, <4 x float> %a1, <4 x float> %a2) ; <<4 x float>> [#uses=1]
  ret <4 x float> %res
}
declare <4 x float> @llvm.x86.sse41.blendvps(<4 x float>, <4 x float>, <4 x float>) nounwind readnone


define <2 x double> @test_x86_sse41_dppd(<2 x double> %a0, <2 x double> %a1) #0 {
; CHECK-LABEL: @test_x86_sse41_dppd(
; CHECK-NEXT:    [[TMP1:%.*]] = load <2 x i64>, ptr @__msan_param_tls, align 8
; CHECK-NEXT:    [[TMP2:%.*]] = load <2 x i64>, ptr inttoptr (i64 add (i64 ptrtoint (ptr @__msan_param_tls to i64), i64 16) to ptr), align 8
; CHECK-NEXT:    call void @llvm.donothing()
<<<<<<< HEAD
; CHECK-NEXT:    [[TMP3:%.*]] = or <2 x i64> [[TMP1]], [[TMP2]]
; CHECK-NEXT:    [[TMP4:%.*]] = select <2 x i1> <i1 false, i1 true>, <2 x i64> [[TMP3]], <2 x i64> zeroinitializer
; CHECK-NEXT:    [[TMP5:%.*]] = call i64 @llvm.vector.reduce.or.v2i64(<2 x i64> [[TMP4]])
; CHECK-NEXT:    [[_MSDPP:%.*]] = icmp eq i64 [[TMP5]], 0
; CHECK-NEXT:    [[TMP6:%.*]] = select i1 [[_MSDPP]], <2 x i1> zeroinitializer, <2 x i1> <i1 false, i1 true>
; CHECK-NEXT:    [[_MSDPP1:%.*]] = sext <2 x i1> [[TMP6]] to <2 x i64>
; CHECK-NEXT:    [[RES:%.*]] = call <2 x double> @llvm.x86.sse41.dppd(<2 x double> [[A0:%.*]], <2 x double> [[A1:%.*]], i8 -18)
; CHECK-NEXT:    store <2 x i64> [[_MSDPP1]], ptr @__msan_retval_tls, align 8
=======
; CHECK-NEXT:    [[TMP3:%.*]] = bitcast <2 x i64> [[TMP1]] to i128
; CHECK-NEXT:    [[_MSCMP:%.*]] = icmp ne i128 [[TMP3]], 0
; CHECK-NEXT:    [[TMP4:%.*]] = bitcast <2 x i64> [[TMP2]] to i128
; CHECK-NEXT:    [[_MSCMP1:%.*]] = icmp ne i128 [[TMP4]], 0
; CHECK-NEXT:    [[_MSOR:%.*]] = or i1 [[_MSCMP]], [[_MSCMP1]]
; CHECK-NEXT:    br i1 [[_MSOR]], label [[TMP5:%.*]], label [[TMP6:%.*]], !prof [[PROF0:![0-9]+]]
; CHECK:       5:
; CHECK-NEXT:    call void @__msan_warning_noreturn()
; CHECK-NEXT:    unreachable
; CHECK:       6:
; CHECK-NEXT:    [[RES:%.*]] = call <2 x double> @llvm.x86.sse41.dppd(<2 x double> [[A0:%.*]], <2 x double> [[A1:%.*]], i8 -18)
; CHECK-NEXT:    store <2 x i64> zeroinitializer, ptr @__msan_retval_tls, align 8
>>>>>>> 2cddf720
; CHECK-NEXT:    ret <2 x double> [[RES]]
;
  %res = call <2 x double> @llvm.x86.sse41.dppd(<2 x double> %a0, <2 x double> %a1, i8 -18) ; <<2 x double>> [#uses=1]
  ret <2 x double> %res
}
declare <2 x double> @llvm.x86.sse41.dppd(<2 x double>, <2 x double>, i8) nounwind readnone


define <4 x float> @test_x86_sse41_dpps(<4 x float> %a0, <4 x float> %a1) #0 {
; CHECK-LABEL: @test_x86_sse41_dpps(
; CHECK-NEXT:    [[TMP1:%.*]] = load <4 x i32>, ptr @__msan_param_tls, align 8
; CHECK-NEXT:    [[TMP2:%.*]] = load <4 x i32>, ptr inttoptr (i64 add (i64 ptrtoint (ptr @__msan_param_tls to i64), i64 16) to ptr), align 8
; CHECK-NEXT:    call void @llvm.donothing()
<<<<<<< HEAD
; CHECK-NEXT:    [[TMP3:%.*]] = or <4 x i32> [[TMP1]], [[TMP2]]
; CHECK-NEXT:    [[TMP4:%.*]] = select <4 x i1> <i1 false, i1 true, i1 true, i1 true>, <4 x i32> [[TMP3]], <4 x i32> zeroinitializer
; CHECK-NEXT:    [[TMP5:%.*]] = call i32 @llvm.vector.reduce.or.v4i32(<4 x i32> [[TMP4]])
; CHECK-NEXT:    [[_MSDPP:%.*]] = icmp eq i32 [[TMP5]], 0
; CHECK-NEXT:    [[TMP6:%.*]] = select i1 [[_MSDPP]], <4 x i1> zeroinitializer, <4 x i1> <i1 false, i1 true, i1 true, i1 true>
; CHECK-NEXT:    [[_MSDPP1:%.*]] = sext <4 x i1> [[TMP6]] to <4 x i32>
; CHECK-NEXT:    [[RES:%.*]] = call <4 x float> @llvm.x86.sse41.dpps(<4 x float> [[A0:%.*]], <4 x float> [[A1:%.*]], i8 -18)
; CHECK-NEXT:    store <4 x i32> [[_MSDPP1]], ptr @__msan_retval_tls, align 8
=======
; CHECK-NEXT:    [[TMP3:%.*]] = bitcast <4 x i32> [[TMP1]] to i128
; CHECK-NEXT:    [[_MSCMP:%.*]] = icmp ne i128 [[TMP3]], 0
; CHECK-NEXT:    [[TMP4:%.*]] = bitcast <4 x i32> [[TMP2]] to i128
; CHECK-NEXT:    [[_MSCMP1:%.*]] = icmp ne i128 [[TMP4]], 0
; CHECK-NEXT:    [[_MSOR:%.*]] = or i1 [[_MSCMP]], [[_MSCMP1]]
; CHECK-NEXT:    br i1 [[_MSOR]], label [[TMP5:%.*]], label [[TMP6:%.*]], !prof [[PROF0]]
; CHECK:       5:
; CHECK-NEXT:    call void @__msan_warning_noreturn()
; CHECK-NEXT:    unreachable
; CHECK:       6:
; CHECK-NEXT:    [[RES:%.*]] = call <4 x float> @llvm.x86.sse41.dpps(<4 x float> [[A0:%.*]], <4 x float> [[A1:%.*]], i8 -18)
; CHECK-NEXT:    store <4 x i32> zeroinitializer, ptr @__msan_retval_tls, align 8
>>>>>>> 2cddf720
; CHECK-NEXT:    ret <4 x float> [[RES]]
;
  %res = call <4 x float> @llvm.x86.sse41.dpps(<4 x float> %a0, <4 x float> %a1, i8 -18) ; <<4 x float>> [#uses=1]
  ret <4 x float> %res
}
declare <4 x float> @llvm.x86.sse41.dpps(<4 x float>, <4 x float>, i8) nounwind readnone


define <4 x float> @test_x86_sse41_insertps(<4 x float> %a0, <4 x float> %a1) #0 {
; CHECK-LABEL: @test_x86_sse41_insertps(
; CHECK-NEXT:    [[TMP1:%.*]] = load <4 x i32>, ptr @__msan_param_tls, align 8
; CHECK-NEXT:    [[TMP2:%.*]] = load <4 x i32>, ptr inttoptr (i64 add (i64 ptrtoint (ptr @__msan_param_tls to i64), i64 16) to ptr), align 8
; CHECK-NEXT:    call void @llvm.donothing()
; CHECK-NEXT:    [[TMP3:%.*]] = bitcast <4 x i32> [[TMP1]] to i128
; CHECK-NEXT:    [[_MSCMP:%.*]] = icmp ne i128 [[TMP3]], 0
; CHECK-NEXT:    [[TMP4:%.*]] = bitcast <4 x i32> [[TMP2]] to i128
; CHECK-NEXT:    [[_MSCMP1:%.*]] = icmp ne i128 [[TMP4]], 0
; CHECK-NEXT:    [[_MSOR:%.*]] = or i1 [[_MSCMP]], [[_MSCMP1]]
; CHECK-NEXT:    br i1 [[_MSOR]], label [[TMP5:%.*]], label [[TMP6:%.*]], !prof [[PROF0:![0-9]+]]
; CHECK:       5:
; CHECK-NEXT:    call void @__msan_warning_noreturn()
; CHECK-NEXT:    unreachable
; CHECK:       6:
; CHECK-NEXT:    [[RES:%.*]] = call <4 x float> @llvm.x86.sse41.insertps(<4 x float> [[A0:%.*]], <4 x float> [[A1:%.*]], i8 17)
; CHECK-NEXT:    store <4 x i32> zeroinitializer, ptr @__msan_retval_tls, align 8
; CHECK-NEXT:    ret <4 x float> [[RES]]
;
  %res = call <4 x float> @llvm.x86.sse41.insertps(<4 x float> %a0, <4 x float> %a1, i8 17) ; <<4 x float>> [#uses=1]
  ret <4 x float> %res
}
declare <4 x float> @llvm.x86.sse41.insertps(<4 x float>, <4 x float>, i8) nounwind readnone



define <8 x i16> @test_x86_sse41_mpsadbw(<16 x i8> %a0, <16 x i8> %a1) #0 {
; CHECK-LABEL: @test_x86_sse41_mpsadbw(
; CHECK-NEXT:    [[TMP1:%.*]] = load <16 x i8>, ptr @__msan_param_tls, align 8
; CHECK-NEXT:    [[TMP2:%.*]] = load <16 x i8>, ptr inttoptr (i64 add (i64 ptrtoint (ptr @__msan_param_tls to i64), i64 16) to ptr), align 8
; CHECK-NEXT:    call void @llvm.donothing()
; CHECK-NEXT:    [[TMP3:%.*]] = bitcast <16 x i8> [[TMP1]] to i128
; CHECK-NEXT:    [[_MSCMP:%.*]] = icmp ne i128 [[TMP3]], 0
; CHECK-NEXT:    [[TMP4:%.*]] = bitcast <16 x i8> [[TMP2]] to i128
; CHECK-NEXT:    [[_MSCMP1:%.*]] = icmp ne i128 [[TMP4]], 0
; CHECK-NEXT:    [[_MSOR:%.*]] = or i1 [[_MSCMP]], [[_MSCMP1]]
; CHECK-NEXT:    br i1 [[_MSOR]], label [[TMP5:%.*]], label [[TMP6:%.*]], !prof [[PROF0]]
; CHECK:       5:
; CHECK-NEXT:    call void @__msan_warning_noreturn()
; CHECK-NEXT:    unreachable
; CHECK:       6:
; CHECK-NEXT:    [[RES:%.*]] = call <8 x i16> @llvm.x86.sse41.mpsadbw(<16 x i8> [[A0:%.*]], <16 x i8> [[A1:%.*]], i8 7)
; CHECK-NEXT:    store <8 x i16> zeroinitializer, ptr @__msan_retval_tls, align 8
; CHECK-NEXT:    ret <8 x i16> [[RES]]
;
  %res = call <8 x i16> @llvm.x86.sse41.mpsadbw(<16 x i8> %a0, <16 x i8> %a1, i8 7) ; <<8 x i16>> [#uses=1]
  ret <8 x i16> %res
}
declare <8 x i16> @llvm.x86.sse41.mpsadbw(<16 x i8>, <16 x i8>, i8) nounwind readnone

define <8 x i16> @test_x86_sse41_mpsadbw_load_op0(ptr %ptr, <16 x i8> %a1) #0 {
; CHECK-LABEL: @test_x86_sse41_mpsadbw_load_op0(
; CHECK-NEXT:    [[TMP1:%.*]] = load i64, ptr @__msan_param_tls, align 8
; CHECK-NEXT:    [[TMP2:%.*]] = load <16 x i8>, ptr inttoptr (i64 add (i64 ptrtoint (ptr @__msan_param_tls to i64), i64 8) to ptr), align 8
; CHECK-NEXT:    call void @llvm.donothing()
; CHECK-NEXT:    [[_MSCMP:%.*]] = icmp ne i64 [[TMP1]], 0
; CHECK-NEXT:    br i1 [[_MSCMP]], label [[TMP3:%.*]], label [[TMP4:%.*]], !prof [[PROF0]]
; CHECK:       3:
; CHECK-NEXT:    call void @__msan_warning_noreturn()
; CHECK-NEXT:    unreachable
; CHECK:       4:
; CHECK-NEXT:    [[A0:%.*]] = load <16 x i8>, ptr [[PTR:%.*]], align 16
; CHECK-NEXT:    [[TMP5:%.*]] = ptrtoint ptr [[PTR]] to i64
; CHECK-NEXT:    [[TMP6:%.*]] = xor i64 [[TMP5]], 87960930222080
; CHECK-NEXT:    [[TMP7:%.*]] = inttoptr i64 [[TMP6]] to ptr
; CHECK-NEXT:    [[_MSLD:%.*]] = load <16 x i8>, ptr [[TMP7]], align 16
; CHECK-NEXT:    [[TMP8:%.*]] = bitcast <16 x i8> [[_MSLD]] to i128
; CHECK-NEXT:    [[_MSCMP1:%.*]] = icmp ne i128 [[TMP8]], 0
; CHECK-NEXT:    [[TMP9:%.*]] = bitcast <16 x i8> [[TMP2]] to i128
; CHECK-NEXT:    [[_MSCMP2:%.*]] = icmp ne i128 [[TMP9]], 0
; CHECK-NEXT:    [[_MSOR:%.*]] = or i1 [[_MSCMP1]], [[_MSCMP2]]
; CHECK-NEXT:    br i1 [[_MSOR]], label [[TMP10:%.*]], label [[TMP11:%.*]], !prof [[PROF0]]
; CHECK:       10:
; CHECK-NEXT:    call void @__msan_warning_noreturn()
; CHECK-NEXT:    unreachable
; CHECK:       11:
; CHECK-NEXT:    [[RES:%.*]] = call <8 x i16> @llvm.x86.sse41.mpsadbw(<16 x i8> [[A0]], <16 x i8> [[A1:%.*]], i8 7)
; CHECK-NEXT:    store <8 x i16> zeroinitializer, ptr @__msan_retval_tls, align 8
; CHECK-NEXT:    ret <8 x i16> [[RES]]
;
  %a0 = load <16 x i8>, ptr %ptr
  %res = call <8 x i16> @llvm.x86.sse41.mpsadbw(<16 x i8> %a0, <16 x i8> %a1, i8 7) ; <<8 x i16>> [#uses=1]
  ret <8 x i16> %res
}

define <8 x i16> @test_x86_sse41_packusdw(<4 x i32> %a0, <4 x i32> %a1) #0 {
; CHECK-LABEL: @test_x86_sse41_packusdw(
; CHECK-NEXT:    [[TMP1:%.*]] = load <4 x i32>, ptr @__msan_param_tls, align 8
; CHECK-NEXT:    [[TMP2:%.*]] = load <4 x i32>, ptr inttoptr (i64 add (i64 ptrtoint (ptr @__msan_param_tls to i64), i64 16) to ptr), align 8
; CHECK-NEXT:    call void @llvm.donothing()
; CHECK-NEXT:    [[TMP3:%.*]] = icmp ne <4 x i32> [[TMP1]], zeroinitializer
; CHECK-NEXT:    [[TMP4:%.*]] = sext <4 x i1> [[TMP3]] to <4 x i32>
; CHECK-NEXT:    [[TMP5:%.*]] = icmp ne <4 x i32> [[TMP2]], zeroinitializer
; CHECK-NEXT:    [[TMP6:%.*]] = sext <4 x i1> [[TMP5]] to <4 x i32>
; CHECK-NEXT:    [[_MSPROP_VECTOR_PACK:%.*]] = call <8 x i16> @llvm.x86.sse2.packssdw.128(<4 x i32> [[TMP4]], <4 x i32> [[TMP6]])
; CHECK-NEXT:    [[RES:%.*]] = call <8 x i16> @llvm.x86.sse41.packusdw(<4 x i32> [[A0:%.*]], <4 x i32> [[A1:%.*]])
; CHECK-NEXT:    store <8 x i16> [[_MSPROP_VECTOR_PACK]], ptr @__msan_retval_tls, align 8
; CHECK-NEXT:    ret <8 x i16> [[RES]]
;
  %res = call <8 x i16> @llvm.x86.sse41.packusdw(<4 x i32> %a0, <4 x i32> %a1) ; <<8 x i16>> [#uses=1]
  ret <8 x i16> %res
}
declare <8 x i16> @llvm.x86.sse41.packusdw(<4 x i32>, <4 x i32>) nounwind readnone


define <8 x i16> @test_x86_sse41_packusdw_fold() #0 {
; CHECK-LABEL: @test_x86_sse41_packusdw_fold(
; CHECK-NEXT:    call void @llvm.donothing()
; CHECK-NEXT:    [[_MSPROP_VECTOR_PACK:%.*]] = call <8 x i16> @llvm.x86.sse2.packssdw.128(<4 x i32> zeroinitializer, <4 x i32> zeroinitializer)
; CHECK-NEXT:    [[RES:%.*]] = call <8 x i16> @llvm.x86.sse41.packusdw(<4 x i32> zeroinitializer, <4 x i32> <i32 65535, i32 65536, i32 -1, i32 -131072>)
; CHECK-NEXT:    store <8 x i16> [[_MSPROP_VECTOR_PACK]], ptr @__msan_retval_tls, align 8
; CHECK-NEXT:    ret <8 x i16> [[RES]]
;
  %res = call <8 x i16> @llvm.x86.sse41.packusdw(<4 x i32> zeroinitializer, <4 x i32> <i32 65535, i32 65536, i32 -1, i32 -131072>)
  ret <8 x i16> %res
}


define <16 x i8> @test_x86_sse41_pblendvb(<16 x i8> %a0, <16 x i8> %a1, <16 x i8> %a2) #0 {
; CHECK-LABEL: @test_x86_sse41_pblendvb(
; CHECK-NEXT:    [[TMP1:%.*]] = load <16 x i8>, ptr @__msan_param_tls, align 8
; CHECK-NEXT:    [[TMP2:%.*]] = load <16 x i8>, ptr inttoptr (i64 add (i64 ptrtoint (ptr @__msan_param_tls to i64), i64 16) to ptr), align 8
; CHECK-NEXT:    [[TMP3:%.*]] = load <16 x i8>, ptr inttoptr (i64 add (i64 ptrtoint (ptr @__msan_param_tls to i64), i64 32) to ptr), align 8
; CHECK-NEXT:    call void @llvm.donothing()
; CHECK-NEXT:    [[_MSPROP:%.*]] = or <16 x i8> [[TMP1]], [[TMP2]]
; CHECK-NEXT:    [[_MSPROP1:%.*]] = or <16 x i8> [[_MSPROP]], [[TMP3]]
; CHECK-NEXT:    [[RES:%.*]] = call <16 x i8> @llvm.x86.sse41.pblendvb(<16 x i8> [[A0:%.*]], <16 x i8> [[A1:%.*]], <16 x i8> [[A2:%.*]])
; CHECK-NEXT:    store <16 x i8> [[_MSPROP1]], ptr @__msan_retval_tls, align 8
; CHECK-NEXT:    ret <16 x i8> [[RES]]
;
  %res = call <16 x i8> @llvm.x86.sse41.pblendvb(<16 x i8> %a0, <16 x i8> %a1, <16 x i8> %a2) ; <<16 x i8>> [#uses=1]
  ret <16 x i8> %res
}
declare <16 x i8> @llvm.x86.sse41.pblendvb(<16 x i8>, <16 x i8>, <16 x i8>) nounwind readnone


define <8 x i16> @test_x86_sse41_phminposuw(<8 x i16> %a0) #0 {
; CHECK-LABEL: @test_x86_sse41_phminposuw(
; CHECK-NEXT:    [[TMP1:%.*]] = load <8 x i16>, ptr @__msan_param_tls, align 8
; CHECK-NEXT:    call void @llvm.donothing()
; CHECK-NEXT:    [[RES:%.*]] = call <8 x i16> @llvm.x86.sse41.phminposuw(<8 x i16> [[A0:%.*]])
; CHECK-NEXT:    store <8 x i16> [[TMP1]], ptr @__msan_retval_tls, align 8
; CHECK-NEXT:    ret <8 x i16> [[RES]]
;
  %res = call <8 x i16> @llvm.x86.sse41.phminposuw(<8 x i16> %a0) ; <<8 x i16>> [#uses=1]
  ret <8 x i16> %res
}
declare <8 x i16> @llvm.x86.sse41.phminposuw(<8 x i16>) nounwind readnone


define i32 @test_x86_sse41_ptestc(<2 x i64> %a0, <2 x i64> %a1) #0 {
; CHECK-LABEL: @test_x86_sse41_ptestc(
; CHECK-NEXT:    [[TMP1:%.*]] = load <2 x i64>, ptr @__msan_param_tls, align 8
; CHECK-NEXT:    [[TMP2:%.*]] = load <2 x i64>, ptr inttoptr (i64 add (i64 ptrtoint (ptr @__msan_param_tls to i64), i64 16) to ptr), align 8
; CHECK-NEXT:    call void @llvm.donothing()
; CHECK-NEXT:    [[TMP3:%.*]] = or <2 x i64> [[TMP1]], [[TMP2]]
; CHECK-NEXT:    [[TMP4:%.*]] = icmp ne <2 x i64> [[TMP3]], zeroinitializer
; CHECK-NEXT:    [[TMP5:%.*]] = bitcast <2 x i1> [[TMP4]] to i2
; CHECK-NEXT:    [[TMP6:%.*]] = zext i2 [[TMP5]] to i32
; CHECK-NEXT:    [[RES:%.*]] = call i32 @llvm.x86.sse41.ptestc(<2 x i64> [[A0:%.*]], <2 x i64> [[A1:%.*]])
; CHECK-NEXT:    store i32 [[TMP6]], ptr @__msan_retval_tls, align 8
; CHECK-NEXT:    ret i32 [[RES]]
;
  %res = call i32 @llvm.x86.sse41.ptestc(<2 x i64> %a0, <2 x i64> %a1) ; <i32> [#uses=1]
  ret i32 %res
}
declare i32 @llvm.x86.sse41.ptestc(<2 x i64>, <2 x i64>) nounwind readnone


define i32 @test_x86_sse41_ptestnzc(<2 x i64> %a0, <2 x i64> %a1) #0 {
; CHECK-LABEL: @test_x86_sse41_ptestnzc(
; CHECK-NEXT:    [[TMP1:%.*]] = load <2 x i64>, ptr @__msan_param_tls, align 8
; CHECK-NEXT:    [[TMP2:%.*]] = load <2 x i64>, ptr inttoptr (i64 add (i64 ptrtoint (ptr @__msan_param_tls to i64), i64 16) to ptr), align 8
; CHECK-NEXT:    call void @llvm.donothing()
; CHECK-NEXT:    [[TMP3:%.*]] = or <2 x i64> [[TMP1]], [[TMP2]]
; CHECK-NEXT:    [[TMP4:%.*]] = icmp ne <2 x i64> [[TMP3]], zeroinitializer
; CHECK-NEXT:    [[TMP5:%.*]] = bitcast <2 x i1> [[TMP4]] to i2
; CHECK-NEXT:    [[TMP6:%.*]] = zext i2 [[TMP5]] to i32
; CHECK-NEXT:    [[RES:%.*]] = call i32 @llvm.x86.sse41.ptestnzc(<2 x i64> [[A0:%.*]], <2 x i64> [[A1:%.*]])
; CHECK-NEXT:    store i32 [[TMP6]], ptr @__msan_retval_tls, align 8
; CHECK-NEXT:    ret i32 [[RES]]
;
  %res = call i32 @llvm.x86.sse41.ptestnzc(<2 x i64> %a0, <2 x i64> %a1) ; <i32> [#uses=1]
  ret i32 %res
}
declare i32 @llvm.x86.sse41.ptestnzc(<2 x i64>, <2 x i64>) nounwind readnone


define i32 @test_x86_sse41_ptestz(<2 x i64> %a0, <2 x i64> %a1) #0 {
; CHECK-LABEL: @test_x86_sse41_ptestz(
; CHECK-NEXT:    [[TMP1:%.*]] = load <2 x i64>, ptr @__msan_param_tls, align 8
; CHECK-NEXT:    [[TMP2:%.*]] = load <2 x i64>, ptr inttoptr (i64 add (i64 ptrtoint (ptr @__msan_param_tls to i64), i64 16) to ptr), align 8
; CHECK-NEXT:    call void @llvm.donothing()
; CHECK-NEXT:    [[TMP3:%.*]] = or <2 x i64> [[TMP1]], [[TMP2]]
; CHECK-NEXT:    [[TMP4:%.*]] = icmp ne <2 x i64> [[TMP3]], zeroinitializer
; CHECK-NEXT:    [[TMP5:%.*]] = bitcast <2 x i1> [[TMP4]] to i2
; CHECK-NEXT:    [[TMP6:%.*]] = zext i2 [[TMP5]] to i32
; CHECK-NEXT:    [[RES:%.*]] = call i32 @llvm.x86.sse41.ptestz(<2 x i64> [[A0:%.*]], <2 x i64> [[A1:%.*]])
; CHECK-NEXT:    store i32 [[TMP6]], ptr @__msan_retval_tls, align 8
; CHECK-NEXT:    ret i32 [[RES]]
;
  %res = call i32 @llvm.x86.sse41.ptestz(<2 x i64> %a0, <2 x i64> %a1) ; <i32> [#uses=1]
  ret i32 %res
}
declare i32 @llvm.x86.sse41.ptestz(<2 x i64>, <2 x i64>) nounwind readnone


define <2 x double> @test_x86_sse41_round_pd(<2 x double> %a0) #0 {
; CHECK-LABEL: @test_x86_sse41_round_pd(
; CHECK-NEXT:    [[TMP1:%.*]] = load <2 x i64>, ptr @__msan_param_tls, align 8
; CHECK-NEXT:    call void @llvm.donothing()
; CHECK-NEXT:    [[TMP2:%.*]] = bitcast <2 x i64> [[TMP1]] to i128
; CHECK-NEXT:    [[_MSCMP:%.*]] = icmp ne i128 [[TMP2]], 0
; CHECK-NEXT:    br i1 [[_MSCMP]], label [[TMP3:%.*]], label [[TMP4:%.*]], !prof [[PROF0]]
; CHECK:       3:
; CHECK-NEXT:    call void @__msan_warning_noreturn()
; CHECK-NEXT:    unreachable
; CHECK:       4:
; CHECK-NEXT:    [[RES:%.*]] = call <2 x double> @llvm.x86.sse41.round.pd(<2 x double> [[A0:%.*]], i32 7)
; CHECK-NEXT:    store <2 x i64> zeroinitializer, ptr @__msan_retval_tls, align 8
; CHECK-NEXT:    ret <2 x double> [[RES]]
;
  %res = call <2 x double> @llvm.x86.sse41.round.pd(<2 x double> %a0, i32 7) ; <<2 x double>> [#uses=1]
  ret <2 x double> %res
}
declare <2 x double> @llvm.x86.sse41.round.pd(<2 x double>, i32) nounwind readnone


define <4 x float> @test_x86_sse41_round_ps(<4 x float> %a0) #0 {
; CHECK-LABEL: @test_x86_sse41_round_ps(
; CHECK-NEXT:    [[TMP1:%.*]] = load <4 x i32>, ptr @__msan_param_tls, align 8
; CHECK-NEXT:    call void @llvm.donothing()
; CHECK-NEXT:    [[TMP2:%.*]] = bitcast <4 x i32> [[TMP1]] to i128
; CHECK-NEXT:    [[_MSCMP:%.*]] = icmp ne i128 [[TMP2]], 0
; CHECK-NEXT:    br i1 [[_MSCMP]], label [[TMP3:%.*]], label [[TMP4:%.*]], !prof [[PROF0]]
; CHECK:       3:
; CHECK-NEXT:    call void @__msan_warning_noreturn()
; CHECK-NEXT:    unreachable
; CHECK:       4:
; CHECK-NEXT:    [[RES:%.*]] = call <4 x float> @llvm.x86.sse41.round.ps(<4 x float> [[A0:%.*]], i32 7)
; CHECK-NEXT:    store <4 x i32> zeroinitializer, ptr @__msan_retval_tls, align 8
; CHECK-NEXT:    ret <4 x float> [[RES]]
;
  %res = call <4 x float> @llvm.x86.sse41.round.ps(<4 x float> %a0, i32 7) ; <<4 x float>> [#uses=1]
  ret <4 x float> %res
}
declare <4 x float> @llvm.x86.sse41.round.ps(<4 x float>, i32) nounwind readnone


define <2 x double> @test_x86_sse41_round_sd(<2 x double> %a0, <2 x double> %a1) #0 {
; CHECK-LABEL: @test_x86_sse41_round_sd(
; CHECK-NEXT:    [[TMP1:%.*]] = load <2 x i64>, ptr @__msan_param_tls, align 8
; CHECK-NEXT:    [[TMP2:%.*]] = load <2 x i64>, ptr inttoptr (i64 add (i64 ptrtoint (ptr @__msan_param_tls to i64), i64 16) to ptr), align 8
; CHECK-NEXT:    call void @llvm.donothing()
; CHECK-NEXT:    [[TMP3:%.*]] = shufflevector <2 x i64> [[TMP1]], <2 x i64> [[TMP2]], <2 x i32> <i32 2, i32 1>
; CHECK-NEXT:    [[RES:%.*]] = call <2 x double> @llvm.x86.sse41.round.sd(<2 x double> [[A0:%.*]], <2 x double> [[A1:%.*]], i32 7)
; CHECK-NEXT:    store <2 x i64> [[TMP3]], ptr @__msan_retval_tls, align 8
; CHECK-NEXT:    ret <2 x double> [[RES]]
;
  %res = call <2 x double> @llvm.x86.sse41.round.sd(<2 x double> %a0, <2 x double> %a1, i32 7) ; <<2 x double>> [#uses=1]
  ret <2 x double> %res
}
declare <2 x double> @llvm.x86.sse41.round.sd(<2 x double>, <2 x double>, i32) nounwind readnone


define <2 x double> @test_x86_sse41_round_sd_load(<2 x double> %a0, ptr %a1) #0 {
; CHECK-LABEL: @test_x86_sse41_round_sd_load(
; CHECK-NEXT:    [[TMP1:%.*]] = load i64, ptr inttoptr (i64 add (i64 ptrtoint (ptr @__msan_param_tls to i64), i64 16) to ptr), align 8
; CHECK-NEXT:    [[TMP2:%.*]] = load <2 x i64>, ptr @__msan_param_tls, align 8
; CHECK-NEXT:    call void @llvm.donothing()
; CHECK-NEXT:    [[_MSCMP:%.*]] = icmp ne i64 [[TMP1]], 0
; CHECK-NEXT:    br i1 [[_MSCMP]], label [[TMP3:%.*]], label [[TMP4:%.*]], !prof [[PROF0]]
; CHECK:       3:
; CHECK-NEXT:    call void @__msan_warning_noreturn()
; CHECK-NEXT:    unreachable
; CHECK:       4:
; CHECK-NEXT:    [[A1B:%.*]] = load <2 x double>, ptr [[A1:%.*]], align 16
; CHECK-NEXT:    [[TMP5:%.*]] = ptrtoint ptr [[A1]] to i64
; CHECK-NEXT:    [[TMP6:%.*]] = xor i64 [[TMP5]], 87960930222080
; CHECK-NEXT:    [[TMP7:%.*]] = inttoptr i64 [[TMP6]] to ptr
; CHECK-NEXT:    [[_MSLD:%.*]] = load <2 x i64>, ptr [[TMP7]], align 16
; CHECK-NEXT:    [[TMP8:%.*]] = shufflevector <2 x i64> [[TMP2]], <2 x i64> [[_MSLD]], <2 x i32> <i32 2, i32 1>
; CHECK-NEXT:    [[RES:%.*]] = call <2 x double> @llvm.x86.sse41.round.sd(<2 x double> [[A0:%.*]], <2 x double> [[A1B]], i32 7)
; CHECK-NEXT:    store <2 x i64> [[TMP8]], ptr @__msan_retval_tls, align 8
; CHECK-NEXT:    ret <2 x double> [[RES]]
;
  %a1b = load <2 x double>, ptr %a1
  %res = call <2 x double> @llvm.x86.sse41.round.sd(<2 x double> %a0, <2 x double> %a1b, i32 7) ; <<2 x double>> [#uses=1]
  ret <2 x double> %res
}


define <4 x float> @test_x86_sse41_round_ss_load(<4 x float> %a0, ptr %a1) #0 {
; CHECK-LABEL: @test_x86_sse41_round_ss_load(
; CHECK-NEXT:    [[TMP1:%.*]] = load i64, ptr inttoptr (i64 add (i64 ptrtoint (ptr @__msan_param_tls to i64), i64 16) to ptr), align 8
; CHECK-NEXT:    [[TMP2:%.*]] = load <4 x i32>, ptr @__msan_param_tls, align 8
; CHECK-NEXT:    call void @llvm.donothing()
; CHECK-NEXT:    [[_MSCMP:%.*]] = icmp ne i64 [[TMP1]], 0
; CHECK-NEXT:    br i1 [[_MSCMP]], label [[TMP3:%.*]], label [[TMP4:%.*]], !prof [[PROF0]]
; CHECK:       3:
; CHECK-NEXT:    call void @__msan_warning_noreturn()
; CHECK-NEXT:    unreachable
; CHECK:       4:
; CHECK-NEXT:    [[A1B:%.*]] = load <4 x float>, ptr [[A1:%.*]], align 16
; CHECK-NEXT:    [[TMP5:%.*]] = ptrtoint ptr [[A1]] to i64
; CHECK-NEXT:    [[TMP6:%.*]] = xor i64 [[TMP5]], 87960930222080
; CHECK-NEXT:    [[TMP7:%.*]] = inttoptr i64 [[TMP6]] to ptr
; CHECK-NEXT:    [[_MSLD:%.*]] = load <4 x i32>, ptr [[TMP7]], align 16
; CHECK-NEXT:    [[TMP8:%.*]] = shufflevector <4 x i32> [[TMP2]], <4 x i32> [[_MSLD]], <4 x i32> <i32 4, i32 1, i32 2, i32 3>
; CHECK-NEXT:    [[RES:%.*]] = call <4 x float> @llvm.x86.sse41.round.ss(<4 x float> [[A0:%.*]], <4 x float> [[A1B]], i32 7)
; CHECK-NEXT:    store <4 x i32> [[TMP8]], ptr @__msan_retval_tls, align 8
; CHECK-NEXT:    ret <4 x float> [[RES]]
;
  %a1b = load <4 x float>, ptr %a1
  %res = call <4 x float> @llvm.x86.sse41.round.ss(<4 x float> %a0, <4 x float> %a1b, i32 7) ; <<4 x float>> [#uses=1]
  ret <4 x float> %res
}
declare <4 x float> @llvm.x86.sse41.round.ss(<4 x float>, <4 x float>, i32) nounwind readnone

attributes #0 = { sanitize_memory }<|MERGE_RESOLUTION|>--- conflicted
+++ resolved
@@ -45,16 +45,6 @@
 ; CHECK-NEXT:    [[TMP1:%.*]] = load <2 x i64>, ptr @__msan_param_tls, align 8
 ; CHECK-NEXT:    [[TMP2:%.*]] = load <2 x i64>, ptr inttoptr (i64 add (i64 ptrtoint (ptr @__msan_param_tls to i64), i64 16) to ptr), align 8
 ; CHECK-NEXT:    call void @llvm.donothing()
-<<<<<<< HEAD
-; CHECK-NEXT:    [[TMP3:%.*]] = or <2 x i64> [[TMP1]], [[TMP2]]
-; CHECK-NEXT:    [[TMP4:%.*]] = select <2 x i1> <i1 false, i1 true>, <2 x i64> [[TMP3]], <2 x i64> zeroinitializer
-; CHECK-NEXT:    [[TMP5:%.*]] = call i64 @llvm.vector.reduce.or.v2i64(<2 x i64> [[TMP4]])
-; CHECK-NEXT:    [[_MSDPP:%.*]] = icmp eq i64 [[TMP5]], 0
-; CHECK-NEXT:    [[TMP6:%.*]] = select i1 [[_MSDPP]], <2 x i1> zeroinitializer, <2 x i1> <i1 false, i1 true>
-; CHECK-NEXT:    [[_MSDPP1:%.*]] = sext <2 x i1> [[TMP6]] to <2 x i64>
-; CHECK-NEXT:    [[RES:%.*]] = call <2 x double> @llvm.x86.sse41.dppd(<2 x double> [[A0:%.*]], <2 x double> [[A1:%.*]], i8 -18)
-; CHECK-NEXT:    store <2 x i64> [[_MSDPP1]], ptr @__msan_retval_tls, align 8
-=======
 ; CHECK-NEXT:    [[TMP3:%.*]] = bitcast <2 x i64> [[TMP1]] to i128
 ; CHECK-NEXT:    [[_MSCMP:%.*]] = icmp ne i128 [[TMP3]], 0
 ; CHECK-NEXT:    [[TMP4:%.*]] = bitcast <2 x i64> [[TMP2]] to i128
@@ -67,7 +57,6 @@
 ; CHECK:       6:
 ; CHECK-NEXT:    [[RES:%.*]] = call <2 x double> @llvm.x86.sse41.dppd(<2 x double> [[A0:%.*]], <2 x double> [[A1:%.*]], i8 -18)
 ; CHECK-NEXT:    store <2 x i64> zeroinitializer, ptr @__msan_retval_tls, align 8
->>>>>>> 2cddf720
 ; CHECK-NEXT:    ret <2 x double> [[RES]]
 ;
   %res = call <2 x double> @llvm.x86.sse41.dppd(<2 x double> %a0, <2 x double> %a1, i8 -18) ; <<2 x double>> [#uses=1]
@@ -81,16 +70,6 @@
 ; CHECK-NEXT:    [[TMP1:%.*]] = load <4 x i32>, ptr @__msan_param_tls, align 8
 ; CHECK-NEXT:    [[TMP2:%.*]] = load <4 x i32>, ptr inttoptr (i64 add (i64 ptrtoint (ptr @__msan_param_tls to i64), i64 16) to ptr), align 8
 ; CHECK-NEXT:    call void @llvm.donothing()
-<<<<<<< HEAD
-; CHECK-NEXT:    [[TMP3:%.*]] = or <4 x i32> [[TMP1]], [[TMP2]]
-; CHECK-NEXT:    [[TMP4:%.*]] = select <4 x i1> <i1 false, i1 true, i1 true, i1 true>, <4 x i32> [[TMP3]], <4 x i32> zeroinitializer
-; CHECK-NEXT:    [[TMP5:%.*]] = call i32 @llvm.vector.reduce.or.v4i32(<4 x i32> [[TMP4]])
-; CHECK-NEXT:    [[_MSDPP:%.*]] = icmp eq i32 [[TMP5]], 0
-; CHECK-NEXT:    [[TMP6:%.*]] = select i1 [[_MSDPP]], <4 x i1> zeroinitializer, <4 x i1> <i1 false, i1 true, i1 true, i1 true>
-; CHECK-NEXT:    [[_MSDPP1:%.*]] = sext <4 x i1> [[TMP6]] to <4 x i32>
-; CHECK-NEXT:    [[RES:%.*]] = call <4 x float> @llvm.x86.sse41.dpps(<4 x float> [[A0:%.*]], <4 x float> [[A1:%.*]], i8 -18)
-; CHECK-NEXT:    store <4 x i32> [[_MSDPP1]], ptr @__msan_retval_tls, align 8
-=======
 ; CHECK-NEXT:    [[TMP3:%.*]] = bitcast <4 x i32> [[TMP1]] to i128
 ; CHECK-NEXT:    [[_MSCMP:%.*]] = icmp ne i128 [[TMP3]], 0
 ; CHECK-NEXT:    [[TMP4:%.*]] = bitcast <4 x i32> [[TMP2]] to i128
@@ -103,7 +82,6 @@
 ; CHECK:       6:
 ; CHECK-NEXT:    [[RES:%.*]] = call <4 x float> @llvm.x86.sse41.dpps(<4 x float> [[A0:%.*]], <4 x float> [[A1:%.*]], i8 -18)
 ; CHECK-NEXT:    store <4 x i32> zeroinitializer, ptr @__msan_retval_tls, align 8
->>>>>>> 2cddf720
 ; CHECK-NEXT:    ret <4 x float> [[RES]]
 ;
   %res = call <4 x float> @llvm.x86.sse41.dpps(<4 x float> %a0, <4 x float> %a1, i8 -18) ; <<4 x float>> [#uses=1]
@@ -122,7 +100,7 @@
 ; CHECK-NEXT:    [[TMP4:%.*]] = bitcast <4 x i32> [[TMP2]] to i128
 ; CHECK-NEXT:    [[_MSCMP1:%.*]] = icmp ne i128 [[TMP4]], 0
 ; CHECK-NEXT:    [[_MSOR:%.*]] = or i1 [[_MSCMP]], [[_MSCMP1]]
-; CHECK-NEXT:    br i1 [[_MSOR]], label [[TMP5:%.*]], label [[TMP6:%.*]], !prof [[PROF0:![0-9]+]]
+; CHECK-NEXT:    br i1 [[_MSOR]], label [[TMP5:%.*]], label [[TMP6:%.*]], !prof [[PROF0]]
 ; CHECK:       5:
 ; CHECK-NEXT:    call void @__msan_warning_noreturn()
 ; CHECK-NEXT:    unreachable
