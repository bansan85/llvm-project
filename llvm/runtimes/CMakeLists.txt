--- conflicted
+++ resolved
@@ -277,13 +277,9 @@
                                       ${ARG_CMAKE_ARGS}
                            PASSTHROUGH_PREFIXES LLVM_ENABLE_RUNTIMES
                                                 LLVM_USE_LINKER
-<<<<<<< HEAD
                                                 CUDA CMAKE_CUDA # For runtimes that may look for the CUDA compiler and/or SDK (libc, offload, flang-rt)
+                                                FFI # offload uses libffi
                                                 FLANG_RUNTIME # Shared between Flang and Flang-RT
-=======
-                                                CUDA # For runtimes that may look for the CUDA SDK (libc, offload)
-                                                FFI # offload uses libffi
->>>>>>> 0c5ec72d
                                                 ${ARG_PREFIXES}
                            EXTRA_TARGETS ${extra_targets}
                                          ${test_targets}
