//===- TypeTraitsTest.cpp -------------------------------------------------===//
//
// Part of the LLVM Project, under the Apache License v2.0 with LLVM Exceptions.
// See https://llvm.org/LICENSE.txt for license information.
// SPDX-License-Identifier: Apache-2.0 WITH LLVM-exception
//
//===----------------------------------------------------------------------===//

#include "llvm/ADT/ArrayRef.h"
#include "llvm/ADT/FunctionExtras.h"
#include "llvm/ADT/PointerIntPair.h"
#include "llvm/ADT/SmallString.h"
#include "llvm/ADT/SmallVector.h"
#include "llvm/ADT/StringRef.h"
#include "llvm/Support/type_traits.h"
#include "gtest/gtest.h"
#include <optional>

namespace {

// Compile-time tests using static assert.
namespace triviality {

// Helper for compile time checking trivially copy constructible and trivially
// move constructible type traits.
template <typename T, bool IsTriviallyCopyConstructible,
          bool IsTriviallyMoveConstructible>
void TrivialityTester() {
  static_assert(llvm::is_trivially_copy_constructible<T>::value ==
                    IsTriviallyCopyConstructible,
                "Mismatch in expected trivial copy construction!");
  static_assert(llvm::is_trivially_move_constructible<T>::value ==
                    IsTriviallyMoveConstructible,
                "Mismatch in expected trivial move construction!");

#if defined(_LIBCPP_VERSION) || defined(_MSC_VER)
  // On compilers with support for the standard traits, make sure they agree.
  static_assert(std::is_trivially_copy_constructible<T>::value ==
                    IsTriviallyCopyConstructible,
                "Mismatch in expected trivial copy construction!");
  static_assert(std::is_trivially_move_constructible<T>::value ==
                    IsTriviallyMoveConstructible,
                "Mismatch in expected trivial move construction!");
#endif
}

template void TrivialityTester<int, true, true>();
template void TrivialityTester<void *, true, true>();
template void TrivialityTester<int &, true, true>();
template void TrivialityTester<int &&, false, true>();

struct X {};
struct Y {
  Y(const Y &);
};
struct Z {
  Z(const Z &);
  Z(Z &&);
};
struct A {
  A(const A &) = default;
  A(A &&);
};
struct B {
  B(const B &);
  B(B &&) = default;
};

template void TrivialityTester<X, true, true>();
template void TrivialityTester<Y, false, false>();
template void TrivialityTester<Z, false, false>();
template void TrivialityTester<A, true, false>();
template void TrivialityTester<B, false, true>();

template void TrivialityTester<Z &, true, true>();
template void TrivialityTester<A &, true, true>();
template void TrivialityTester<B &, true, true>();
template void TrivialityTester<Z &&, false, true>();
template void TrivialityTester<A &&, false, true>();
template void TrivialityTester<B &&, false, true>();

TEST(Triviality, Tester) {
  TrivialityTester<int, true, true>();
  TrivialityTester<void *, true, true>();
  TrivialityTester<int &, true, true>();
  TrivialityTester<int &&, false, true>();

  TrivialityTester<X, true, true>();
  TrivialityTester<Y, false, false>();
  TrivialityTester<Z, false, false>();
  TrivialityTester<A, true, false>();
  TrivialityTester<B, false, true>();

  TrivialityTester<Z &, true, true>();
  TrivialityTester<A &, true, true>();
  TrivialityTester<B &, true, true>();
  TrivialityTester<Z &&, false, true>();
  TrivialityTester<A &&, false, true>();
  TrivialityTester<B &&, false, true>();
}

// Test that the following ADT behave as expected wrt. trivially copyable trait
//
// NB: It is important that this trait behaves the same for (at least) these
// types for all supported compilers to prevent ABI issue when llvm is compiled
// with compiler A and an other project using llvm is compiled with compiler B.

TEST(Triviality, ADT) {

  TrivialityTester<llvm::SmallVector<int>, false, false>();
  TrivialityTester<llvm::SmallString<8>, false, false>();

  TrivialityTester<std::function<int()>, false, false>();
#if !defined(__FreeBSD__)
  TrivialityTester<std::pair<int, bool>, true, true>();
#endif
  TrivialityTester<llvm::unique_function<int()>, false, false>();
  TrivialityTester<llvm::StringRef, true, true>();
  TrivialityTester<llvm::ArrayRef<int>, true, true>();
  TrivialityTester<llvm::PointerIntPair<int *, 2>, true, true>();
#if defined(_LIBCPP_VERSION) ||                                                \
    (defined(_GLIBCXX_RELEASE) && _GLIBCXX_RELEASE >= 8)
<<<<<<< HEAD
  TrivialityTester<llvm::Optional<int>, true, true>();
=======
  TrivialityTester<std::optional<int>, true, true>();
>>>>>>> e1acf65b
#endif
}

} // namespace triviality

} // end anonymous namespace<|MERGE_RESOLUTION|>--- conflicted
+++ resolved
@@ -120,11 +120,7 @@
   TrivialityTester<llvm::PointerIntPair<int *, 2>, true, true>();
 #if defined(_LIBCPP_VERSION) ||                                                \
     (defined(_GLIBCXX_RELEASE) && _GLIBCXX_RELEASE >= 8)
-<<<<<<< HEAD
-  TrivialityTester<llvm::Optional<int>, true, true>();
-=======
   TrivialityTester<std::optional<int>, true, true>();
->>>>>>> e1acf65b
 #endif
 }
 
