--- conflicted
+++ resolved
@@ -33,12 +33,5 @@
   __builtin_fpclassify(FP_NAN, FP_INFINITE, FP_NORMAL, FP_SUBNORMAL, FP_ZERO, x)
 #define isnormal(x) __builtin_isnormal(x)
 #define issubnormal(x) (fpclassify(x) == FP_SUBNORMAL)
-<<<<<<< HEAD
-#if (defined(__clang__) && __clang_major__ >= 18) ||                           \
-    (defined(__GNUC__) && __GNUC__ >= 13)
-#define issignaling(x) __builtin_issignaling(x)
-#endif
-=======
->>>>>>> dd326b12
 
 #endif // LLVM_LIBC_MACROS_MATH_FUNCTION_MACROS_H