//===- OutputSections.cpp -------------------------------------------------===//
//
// Part of the LLVM Project, under the Apache License v2.0 with LLVM Exceptions.
// See https://llvm.org/LICENSE.txt for license information.
// SPDX-License-Identifier: Apache-2.0 WITH LLVM-exception
//
//===----------------------------------------------------------------------===//

#include "OutputSections.h"
#include "Config.h"
#include "InputFiles.h"
#include "LinkerScript.h"
#include "Symbols.h"
#include "SyntheticSections.h"
#include "Target.h"
#include "lld/Common/Arrays.h"
#include "lld/Common/Memory.h"
#include "llvm/BinaryFormat/Dwarf.h"
#include "llvm/Config/llvm-config.h" // LLVM_ENABLE_ZLIB, LLVM_ENABLE_ZSTD
#include "llvm/Support/Compression.h"
#include "llvm/Support/LEB128.h"
#include "llvm/Support/Parallel.h"
#include "llvm/Support/Path.h"
#include "llvm/Support/TimeProfiler.h"
#undef in
#if LLVM_ENABLE_ZLIB
// Avoid introducing max as a macro from Windows headers.
#define NOMINMAX
#include <zlib.h>
#endif
#if LLVM_ENABLE_ZSTD
#include <zstd.h>
#endif

using namespace llvm;
using namespace llvm::dwarf;
using namespace llvm::object;
using namespace llvm::support::endian;
using namespace llvm::ELF;
using namespace lld;
using namespace lld::elf;

uint32_t OutputSection::getPhdrFlags() const {
  uint32_t ret = 0;
  if (ctx.arg.emachine != EM_ARM || !(flags & SHF_ARM_PURECODE))
    ret |= PF_R;
  if (flags & SHF_WRITE)
    ret |= PF_W;
  if (flags & SHF_EXECINSTR)
    ret |= PF_X;
  return ret;
}

template <class ELFT>
void OutputSection::writeHeaderTo(typename ELFT::Shdr *shdr) {
  shdr->sh_entsize = entsize;
  shdr->sh_addralign = addralign;
  shdr->sh_type = type;
  shdr->sh_offset = offset;
  shdr->sh_flags = flags;
  shdr->sh_info = info;
  shdr->sh_link = link;
  shdr->sh_addr = addr;
  shdr->sh_size = size;
  shdr->sh_name = shName;
}

OutputSection::OutputSection(Ctx &ctx, StringRef name, uint32_t type,
                             uint64_t flags)
    : SectionBase(Output, ctx.internalFile, name, flags, /*entsize=*/0,
                  /*addralign=*/1, type,
                  /*info=*/0, /*link=*/0),
      ctx(ctx) {}

// We allow sections of types listed below to merged into a
// single progbits section. This is typically done by linker
// scripts. Merging nobits and progbits will force disk space
// to be allocated for nobits sections. Other ones don't require
// any special treatment on top of progbits, so there doesn't
// seem to be a harm in merging them.
//
// NOTE: clang since rL252300 emits SHT_X86_64_UNWIND .eh_frame sections. Allow
// them to be merged into SHT_PROGBITS .eh_frame (GNU as .cfi_*).
static bool canMergeToProgbits(Ctx &ctx, unsigned type) {
  return type == SHT_NOBITS || type == SHT_PROGBITS || type == SHT_INIT_ARRAY ||
         type == SHT_PREINIT_ARRAY || type == SHT_FINI_ARRAY ||
         type == SHT_NOTE ||
         (type == SHT_X86_64_UNWIND && ctx.arg.emachine == EM_X86_64);
}

// Record that isec will be placed in the OutputSection. isec does not become
// permanent until finalizeInputSections() is called. The function should not be
// used after finalizeInputSections() is called. If you need to add an
// InputSection post finalizeInputSections(), then you must do the following:
//
// 1. Find or create an InputSectionDescription to hold InputSection.
// 2. Add the InputSection to the InputSectionDescription::sections.
// 3. Call commitSection(isec).
void OutputSection::recordSection(InputSectionBase *isec) {
  partition = isec->partition;
  isec->parent = this;
  if (commands.empty() || !isa<InputSectionDescription>(commands.back()))
    commands.push_back(make<InputSectionDescription>(""));
  auto *isd = cast<InputSectionDescription>(commands.back());
  isd->sectionBases.push_back(isec);
}

// Update fields (type, flags, alignment, etc) according to the InputSection
// isec. Also check whether the InputSection flags and type are consistent with
// other InputSections.
void OutputSection::commitSection(Ctx &ctx, InputSection *isec) {
  if (LLVM_UNLIKELY(type != isec->type)) {
    if (!hasInputSections && !typeIsSet) {
      type = isec->type;
    } else if (isStaticRelSecType(type) && isStaticRelSecType(isec->type) &&
               (type == SHT_CREL) != (isec->type == SHT_CREL)) {
      // Combine mixed SHT_REL[A] and SHT_CREL to SHT_CREL.
      type = SHT_CREL;
      if (type == SHT_REL) {
        if (name.consume_front(".rel"))
          name = saver().save(".crel" + name);
      } else if (name.consume_front(".rela")) {
        name = saver().save(".crel" + name);
      }
    } else {
      if (typeIsSet || !canMergeToProgbits(ctx, type) ||
          !canMergeToProgbits(ctx, isec->type)) {
        // The (NOLOAD) changes the section type to SHT_NOBITS, the intention is
        // that the contents at that address is provided by some other means.
        // Some projects (e.g.
        // https://github.com/ClangBuiltLinux/linux/issues/1597) rely on the
        // behavior. Other types get an error.
        if (type != SHT_NOBITS) {
          errorOrWarn("section type mismatch for " + isec->name + "\n>>> " +
                      toString(isec) + ": " +
                      getELFSectionTypeName(ctx.arg.emachine, isec->type) +
                      "\n>>> output section " + name + ": " +
                      getELFSectionTypeName(ctx.arg.emachine, type));
        }
      }
      if (!typeIsSet)
        type = SHT_PROGBITS;
    }
  }
  if (!hasInputSections) {
    // If IS is the first section to be added to this section,
    // initialize type, entsize and flags from isec.
    hasInputSections = true;
    entsize = isec->entsize;
    flags = isec->flags;
  } else {
    // Otherwise, check if new type or flags are compatible with existing ones.
    if ((flags ^ isec->flags) & SHF_TLS)
      error("incompatible section flags for " + name + "\n>>> " +
            toString(isec) + ": 0x" + utohexstr(isec->flags) +
            "\n>>> output section " + name + ": 0x" + utohexstr(flags));
  }

  isec->parent = this;
  uint64_t andMask =
      ctx.arg.emachine == EM_ARM ? (uint64_t)SHF_ARM_PURECODE : 0;
  uint64_t orMask = ~andMask;
  uint64_t andFlags = (flags & isec->flags) & andMask;
  uint64_t orFlags = (flags | isec->flags) & orMask;
  flags = andFlags | orFlags;
  if (nonAlloc)
    flags &= ~(uint64_t)SHF_ALLOC;

  addralign = std::max(addralign, isec->addralign);

  // If this section contains a table of fixed-size entries, sh_entsize
  // holds the element size. If it contains elements of different size we
  // set sh_entsize to 0.
  if (entsize != isec->entsize)
    entsize = 0;
}

static MergeSyntheticSection *createMergeSynthetic(Ctx &ctx, StringRef name,
                                                   uint32_t type,
                                                   uint64_t flags,
                                                   uint32_t addralign) {
  if ((flags & SHF_STRINGS) && ctx.arg.optimize >= 2)
<<<<<<< HEAD
    return make<MergeTailSection>(name, type, flags, addralign);
  return make<MergeNoTailSection>(name, type, flags, addralign);
=======
    return make<MergeTailSection>(ctx, name, type, flags, addralign);
  return make<MergeNoTailSection>(ctx, name, type, flags, addralign);
>>>>>>> dd326b12
}

// This function scans over the InputSectionBase list sectionBases to create
// InputSectionDescription::sections.
//
// It removes MergeInputSections from the input section array and adds
// new synthetic sections at the location of the first input section
// that it replaces. It then finalizes each synthetic section in order
// to compute an output offset for each piece of each input section.
<<<<<<< HEAD
void OutputSection::finalizeInputSections(Ctx &ctx) {
=======
void OutputSection::finalizeInputSections() {
>>>>>>> dd326b12
  auto *script = ctx.script;
  std::vector<MergeSyntheticSection *> mergeSections;
  for (SectionCommand *cmd : commands) {
    auto *isd = dyn_cast<InputSectionDescription>(cmd);
    if (!isd)
      continue;
    isd->sections.reserve(isd->sectionBases.size());
    for (InputSectionBase *s : isd->sectionBases) {
      MergeInputSection *ms = dyn_cast<MergeInputSection>(s);
      if (!ms) {
        isd->sections.push_back(cast<InputSection>(s));
        continue;
      }

      // We do not want to handle sections that are not alive, so just remove
      // them instead of trying to merge.
      if (!ms->isLive())
        continue;

      auto i = llvm::find_if(mergeSections, [=](MergeSyntheticSection *sec) {
        // While we could create a single synthetic section for two different
        // values of Entsize, it is better to take Entsize into consideration.
        //
        // With a single synthetic section no two pieces with different Entsize
        // could be equal, so we may as well have two sections.
        //
        // Using Entsize in here also allows us to propagate it to the synthetic
        // section.
        //
        // SHF_STRINGS section with different alignments should not be merged.
        return sec->flags == ms->flags && sec->entsize == ms->entsize &&
               (sec->addralign == ms->addralign || !(sec->flags & SHF_STRINGS));
      });
      if (i == mergeSections.end()) {
        MergeSyntheticSection *syn = createMergeSynthetic(
            ctx, s->name, ms->type, ms->flags, ms->addralign);
        mergeSections.push_back(syn);
        i = std::prev(mergeSections.end());
        syn->entsize = ms->entsize;
        isd->sections.push_back(syn);
        // The merge synthetic section inherits the potential spill locations of
        // its first contained section.
        auto it = script->potentialSpillLists.find(ms);
        if (it != script->potentialSpillLists.end())
          script->potentialSpillLists.try_emplace(syn, it->second);
      }
      (*i)->addSection(ms);
    }

    // sectionBases should not be used from this point onwards. Clear it to
    // catch misuses.
    isd->sectionBases.clear();

    // Some input sections may be removed from the list after ICF.
    for (InputSection *s : isd->sections)
      commitSection(ctx, s);
  }
  for (auto *ms : mergeSections)
    ms->finalizeContents(ctx);
}

static void sortByOrder(MutableArrayRef<InputSection *> in,
                        llvm::function_ref<int(InputSectionBase *s)> order) {
  std::vector<std::pair<int, InputSection *>> v;
  for (InputSection *s : in)
    v.emplace_back(order(s), s);
  llvm::stable_sort(v, less_first());

  for (size_t i = 0; i < v.size(); ++i)
    in[i] = v[i].second;
}

uint64_t elf::getHeaderSize(Ctx &ctx) {
  if (ctx.arg.oFormatBinary)
    return 0;
  return ctx.out.elfHeader->size + ctx.out.programHeaders->size;
}

void OutputSection::sort(llvm::function_ref<int(InputSectionBase *s)> order) {
  assert(isLive());
  for (SectionCommand *b : commands)
    if (auto *isd = dyn_cast<InputSectionDescription>(b))
      sortByOrder(isd->sections, order);
}

static void nopInstrFill(Ctx &ctx, uint8_t *buf, size_t size) {
  if (size == 0)
    return;
  unsigned i = 0;
  if (size == 0)
    return;
  std::vector<std::vector<uint8_t>> nopFiller = *ctx.target->nopInstrs;
  unsigned num = size / nopFiller.back().size();
  for (unsigned c = 0; c < num; ++c) {
    memcpy(buf + i, nopFiller.back().data(), nopFiller.back().size());
    i += nopFiller.back().size();
  }
  unsigned remaining = size - i;
  if (!remaining)
    return;
  assert(nopFiller[remaining - 1].size() == remaining);
  memcpy(buf + i, nopFiller[remaining - 1].data(), remaining);
}

// Fill [Buf, Buf + Size) with Filler.
// This is used for linker script "=fillexp" command.
static void fill(uint8_t *buf, size_t size,
                 const std::array<uint8_t, 4> &filler) {
  size_t i = 0;
  for (; i + 4 < size; i += 4)
    memcpy(buf + i, filler.data(), 4);
  memcpy(buf + i, filler.data(), size - i);
}

#if LLVM_ENABLE_ZLIB
static SmallVector<uint8_t, 0> deflateShard(ArrayRef<uint8_t> in, int level,
                                            int flush) {
  // 15 and 8 are default. windowBits=-15 is negative to generate raw deflate
  // data with no zlib header or trailer.
  z_stream s = {};
  auto res = deflateInit2(&s, level, Z_DEFLATED, -15, 8, Z_DEFAULT_STRATEGY);
  if (res != 0) {
    errorOrWarn("--compress-sections: deflateInit2 returned " + Twine(res));
    return {};
  }
  s.next_in = const_cast<uint8_t *>(in.data());
  s.avail_in = in.size();

  // Allocate a buffer of half of the input size, and grow it by 1.5x if
  // insufficient.
  SmallVector<uint8_t, 0> out;
  size_t pos = 0;
  out.resize_for_overwrite(std::max<size_t>(in.size() / 2, 64));
  do {
    if (pos == out.size())
      out.resize_for_overwrite(out.size() * 3 / 2);
    s.next_out = out.data() + pos;
    s.avail_out = out.size() - pos;
    (void)deflate(&s, flush);
    pos = s.next_out - out.data();
  } while (s.avail_out == 0);
  assert(s.avail_in == 0);

  out.truncate(pos);
  deflateEnd(&s);
  return out;
}
#endif

// Compress certain non-SHF_ALLOC sections:
//
// * (if --compress-debug-sections is specified) non-empty .debug_* sections
// * (if --compress-sections is specified) matched sections
template <class ELFT> void OutputSection::maybeCompress(Ctx &ctx) {
  using Elf_Chdr = typename ELFT::Chdr;
  (void)sizeof(Elf_Chdr);

  DebugCompressionType ctype = DebugCompressionType::None;
  size_t compressedSize = sizeof(Elf_Chdr);
  unsigned level = 0; // default compression level
  if (!(flags & SHF_ALLOC) && ctx.arg.compressDebugSections &&
      name.starts_with(".debug_"))
    ctype = *ctx.arg.compressDebugSections;
  for (auto &[glob, t, l] : ctx.arg.compressSections)
    if (glob.match(name))
      std::tie(ctype, level) = {t, l};
  if (ctype == DebugCompressionType::None)
    return;
  if (flags & SHF_ALLOC) {
    errorOrWarn("--compress-sections: section '" + name +
                "' with the SHF_ALLOC flag cannot be compressed");
    return;
  }

  llvm::TimeTraceScope timeScope("Compress sections");
  auto buf = std::make_unique<uint8_t[]>(size);
  // Write uncompressed data to a temporary zero-initialized buffer.
  {
    parallel::TaskGroup tg;
    writeTo<ELFT>(ctx, buf.get(), tg);
  }
  // The generic ABI specifies "The sh_size and sh_addralign fields of the
  // section header for a compressed section reflect the requirements of the
  // compressed section." However, 1-byte alignment has been wildly accepted
  // and utilized for a long time. Removing alignment padding is particularly
  // useful when there are many compressed output sections.
  addralign = 1;

  // Split input into 1-MiB shards.
  [[maybe_unused]] constexpr size_t shardSize = 1 << 20;
  auto shardsIn = split(ArrayRef<uint8_t>(buf.get(), size), shardSize);
  const size_t numShards = shardsIn.size();
  auto shardsOut = std::make_unique<SmallVector<uint8_t, 0>[]>(numShards);

#if LLVM_ENABLE_ZSTD
  // Use ZSTD's streaming compression API. See
  // http://facebook.github.io/zstd/zstd_manual.html "Streaming compression -
  // HowTo".
  if (ctype == DebugCompressionType::Zstd) {
    parallelFor(0, numShards, [&](size_t i) {
      SmallVector<uint8_t, 0> out;
      ZSTD_CCtx *cctx = ZSTD_createCCtx();
      ZSTD_CCtx_setParameter(cctx, ZSTD_c_compressionLevel, level);
      ZSTD_inBuffer zib = {shardsIn[i].data(), shardsIn[i].size(), 0};
      ZSTD_outBuffer zob = {nullptr, 0, 0};
      size_t size;
      do {
        // Allocate a buffer of half of the input size, and grow it by 1.5x if
        // insufficient.
        if (zob.pos == zob.size) {
          out.resize_for_overwrite(
              zob.size ? zob.size * 3 / 2 : std::max<size_t>(zib.size / 4, 64));
          zob = {out.data(), out.size(), zob.pos};
        }
        size = ZSTD_compressStream2(cctx, &zob, &zib, ZSTD_e_end);
        assert(!ZSTD_isError(size));
      } while (size != 0);
      out.truncate(zob.pos);
      ZSTD_freeCCtx(cctx);
      shardsOut[i] = std::move(out);
    });
    compressed.type = ELFCOMPRESS_ZSTD;
    for (size_t i = 0; i != numShards; ++i)
      compressedSize += shardsOut[i].size();
  }
#endif

#if LLVM_ENABLE_ZLIB
  // We chose 1 (Z_BEST_SPEED) as the default compression level because it is
  // fast and provides decent compression ratios.
  if (ctype == DebugCompressionType::Zlib) {
    if (!level)
      level = Z_BEST_SPEED;

    // Compress shards and compute Alder-32 checksums. Use Z_SYNC_FLUSH for all
    // shards but the last to flush the output to a byte boundary to be
    // concatenated with the next shard.
    auto shardsAdler = std::make_unique<uint32_t[]>(numShards);
    parallelFor(0, numShards, [&](size_t i) {
      shardsOut[i] = deflateShard(shardsIn[i], level,
                                  i != numShards - 1 ? Z_SYNC_FLUSH : Z_FINISH);
      shardsAdler[i] = adler32(1, shardsIn[i].data(), shardsIn[i].size());
    });

    // Update section size and combine Alder-32 checksums.
    uint32_t checksum = 1;       // Initial Adler-32 value
    compressedSize += 2;         // Elf_Chdir and zlib header
    for (size_t i = 0; i != numShards; ++i) {
      compressedSize += shardsOut[i].size();
      checksum = adler32_combine(checksum, shardsAdler[i], shardsIn[i].size());
    }
    compressedSize += 4; // checksum
    compressed.type = ELFCOMPRESS_ZLIB;
    compressed.checksum = checksum;
  }
#endif

  if (compressedSize >= size)
    return;
  compressed.uncompressedSize = size;
  compressed.shards = std::move(shardsOut);
  compressed.numShards = numShards;
  size = compressedSize;
  flags |= SHF_COMPRESSED;
}

static void writeInt(uint8_t *buf, uint64_t data, uint64_t size) {
  if (size == 1)
    *buf = data;
  else if (size == 2)
    write16(buf, data);
  else if (size == 4)
    write32(buf, data);
  else if (size == 8)
    write64(buf, data);
  else
    llvm_unreachable("unsupported Size argument");
}

template <class ELFT>
void OutputSection::writeTo(Ctx &ctx, uint8_t *buf, parallel::TaskGroup &tg) {
  llvm::TimeTraceScope timeScope("Write sections", name);
  if (type == SHT_NOBITS)
    return;
  if (type == SHT_CREL && !(flags & SHF_ALLOC)) {
    buf += encodeULEB128(crelHeader, buf);
    memcpy(buf, crelBody.data(), crelBody.size());
    return;
  }

  // If the section is compressed due to
  // --compress-debug-section/--compress-sections, the content is already known.
  if (compressed.shards) {
    auto *chdr = reinterpret_cast<typename ELFT::Chdr *>(buf);
    chdr->ch_type = compressed.type;
    chdr->ch_size = compressed.uncompressedSize;
    chdr->ch_addralign = addralign;
    buf += sizeof(*chdr);

    auto offsets = std::make_unique<size_t[]>(compressed.numShards);
    if (compressed.type == ELFCOMPRESS_ZLIB) {
      buf[0] = 0x78;  // CMF
      buf[1] = 0x01;  // FLG: best speed
      offsets[0] = 2; // zlib header
      write32be(buf + (size - sizeof(*chdr) - 4), compressed.checksum);
    }

    // Compute shard offsets.
    for (size_t i = 1; i != compressed.numShards; ++i)
      offsets[i] = offsets[i - 1] + compressed.shards[i - 1].size();
    parallelFor(0, compressed.numShards, [&](size_t i) {
      memcpy(buf + offsets[i], compressed.shards[i].data(),
             compressed.shards[i].size());
    });
    return;
  }

  // Write leading padding.
  ArrayRef<InputSection *> sections = getInputSections(*this, storage);
  std::array<uint8_t, 4> filler = getFiller(ctx);
  bool nonZeroFiller = read32(filler.data()) != 0;
  if (nonZeroFiller)
    fill(buf, sections.empty() ? size : sections[0]->outSecOff, filler);

  if (type == SHT_CREL && !(flags & SHF_ALLOC)) {
    buf += encodeULEB128(crelHeader, buf);
    memcpy(buf, crelBody.data(), crelBody.size());
    return;
  }

  auto fn = [=, &ctx](size_t begin, size_t end) {
    size_t numSections = sections.size();
    for (size_t i = begin; i != end; ++i) {
      InputSection *isec = sections[i];
      if (auto *s = dyn_cast<SyntheticSection>(isec))
        s->writeTo(ctx, buf + isec->outSecOff);
      else
        isec->writeTo<ELFT>(ctx, buf + isec->outSecOff);

      // When in Arm BE8 mode, the linker has to convert the big-endian
      // instructions to little-endian, leaving the data big-endian.
      if (ctx.arg.emachine == EM_ARM && !ctx.arg.isLE && ctx.arg.armBe8 &&
          (flags & SHF_EXECINSTR))
        convertArmInstructionstoBE8(isec, buf + isec->outSecOff);

      // Fill gaps between sections.
      if (nonZeroFiller) {
        uint8_t *start = buf + isec->outSecOff + isec->getSize();
        uint8_t *end;
        if (i + 1 == numSections)
          end = buf + size;
        else
          end = buf + sections[i + 1]->outSecOff;
        if (isec->nopFiller) {
          assert(ctx.target->nopInstrs);
          nopInstrFill(ctx, start, end - start);
        } else
          fill(start, end - start, filler);
      }
    }
  };

  // If there is any BYTE()-family command (rare), write the section content
  // first then process BYTE to overwrite the filler content. The write is
  // serial due to the limitation of llvm/Support/Parallel.h.
  bool written = false;
  size_t numSections = sections.size();
  for (SectionCommand *cmd : commands)
    if (auto *data = dyn_cast<ByteCommand>(cmd)) {
      if (!std::exchange(written, true))
        fn(0, numSections);
      writeInt(buf + data->offset, data->expression().getValue(), data->size);
    }
  if (written || !numSections)
    return;

  // There is no data command. Write content asynchronously to overlap the write
  // time with other output sections. Note, if a linker script specifies
  // overlapping output sections (needs --noinhibit-exec or --no-check-sections
  // to supress the error), the output may be non-deterministic.
  const size_t taskSizeLimit = 4 << 20;
  for (size_t begin = 0, i = 0, taskSize = 0;;) {
    taskSize += sections[i]->getSize();
    bool done = ++i == numSections;
    if (done || taskSize >= taskSizeLimit) {
      tg.spawn([=] { fn(begin, i); });
      if (done)
        break;
      begin = i;
      taskSize = 0;
    }
  }
}

static void finalizeShtGroup(Ctx &ctx, OutputSection *os,
                             InputSection *section) {
  // sh_link field for SHT_GROUP sections should contain the section index of
  // the symbol table.
  os->link = ctx.in.symTab->getParent()->sectionIndex;

  if (!section)
    return;

  // sh_info then contain index of an entry in symbol table section which
  // provides signature of the section group.
  ArrayRef<Symbol *> symbols = section->file->getSymbols();
  os->info = ctx.in.symTab->getSymbolIndex(*symbols[section->info]);

  // Some group members may be combined or discarded, so we need to compute the
  // new size. The content will be rewritten in InputSection::copyShtGroup.
  DenseSet<uint32_t> seen;
  ArrayRef<InputSectionBase *> sections = section->file->getSections();
  for (const uint32_t &idx : section->getDataAs<uint32_t>().slice(1))
    if (OutputSection *osec = sections[read32(&idx)]->getOutputSection())
      seen.insert(osec->sectionIndex);
  os->size = (1 + seen.size()) * sizeof(uint32_t);
}

template <class uint>
LLVM_ATTRIBUTE_ALWAYS_INLINE static void
encodeOneCrel(Ctx &ctx, raw_svector_ostream &os,
              Elf_Crel<sizeof(uint) == 8> &out, uint offset, const Symbol &sym,
              uint32_t type, uint addend) {
  const auto deltaOffset = static_cast<uint64_t>(offset - out.r_offset);
  out.r_offset = offset;
  int64_t symidx = ctx.in.symTab->getSymbolIndex(sym);
  if (sym.type == STT_SECTION) {
    auto *d = dyn_cast<Defined>(&sym);
    if (d) {
      SectionBase *section = d->section;
      assert(section->isLive());
      addend = sym.getVA(addend) - section->getOutputSection()->addr;
    } else {
      // Encode R_*_NONE(symidx=0).
      symidx = type = addend = 0;
    }
  }

  // Similar to llvm::ELF::encodeCrel.
  uint8_t b = deltaOffset * 8 + (out.r_symidx != symidx) +
              (out.r_type != type ? 2 : 0) +
              (uint(out.r_addend) != addend ? 4 : 0);
  if (deltaOffset < 0x10) {
    os << char(b);
  } else {
    os << char(b | 0x80);
    encodeULEB128(deltaOffset >> 4, os);
  }
  if (b & 1) {
    encodeSLEB128(static_cast<int32_t>(symidx - out.r_symidx), os);
    out.r_symidx = symidx;
  }
  if (b & 2) {
    encodeSLEB128(static_cast<int32_t>(type - out.r_type), os);
    out.r_type = type;
  }
  if (b & 4) {
    encodeSLEB128(std::make_signed_t<uint>(addend - out.r_addend), os);
    out.r_addend = addend;
  }
}

template <class ELFT>
static size_t relToCrel(Ctx &ctx, raw_svector_ostream &os,
                        Elf_Crel<ELFT::Is64Bits> &out, InputSection *relSec,
                        InputSectionBase *sec) {
  const auto &file = *cast<ELFFileBase>(relSec->file);
  if (relSec->type == SHT_REL) {
    // REL conversion is complex and unsupported yet.
    errorOrWarn(toString(relSec) + ": REL cannot be converted to CREL");
    return 0;
  }
  auto rels = relSec->getDataAs<typename ELFT::Rela>();
  for (auto rel : rels) {
    encodeOneCrel<typename ELFT::uint>(
<<<<<<< HEAD
        os, out, sec->getVA(rel.r_offset), file.getRelocTargetSym(rel),
=======
        ctx, os, out, sec->getVA(rel.r_offset), file.getRelocTargetSym(rel),
>>>>>>> dd326b12
        rel.getType(ctx.arg.isMips64EL), getAddend<ELFT>(rel));
  }
  return rels.size();
}

// Compute the content of a non-alloc CREL section due to -r or --emit-relocs.
// Input CREL sections are decoded while REL[A] need to be converted.
template <bool is64> void OutputSection::finalizeNonAllocCrel(Ctx &ctx) {
  using uint = typename Elf_Crel_Impl<is64>::uint;
  raw_svector_ostream os(crelBody);
  uint64_t totalCount = 0;
  Elf_Crel<is64> out{};
  assert(commands.size() == 1);
  auto *isd = cast<InputSectionDescription>(commands[0]);
  for (InputSection *relSec : isd->sections) {
    const auto &file = *cast<ELFFileBase>(relSec->file);
    InputSectionBase *sec = relSec->getRelocatedSection();
    if (relSec->type == SHT_CREL) {
      RelocsCrel<is64> entries(relSec->content_);
      totalCount += entries.size();
      for (Elf_Crel_Impl<is64> r : entries) {
        encodeOneCrel<uint>(ctx, os, out, uint(sec->getVA(r.r_offset)),
                            file.getSymbol(r.r_symidx), r.r_type, r.r_addend);
      }
      continue;
    }

    // Convert REL[A] to CREL.
    if constexpr (is64) {
<<<<<<< HEAD
      totalCount += ctx.arg.isLE ? relToCrel<ELF64LE>(os, out, relSec, sec)
                                 : relToCrel<ELF64BE>(os, out, relSec, sec);
    } else {
      totalCount += ctx.arg.isLE ? relToCrel<ELF32LE>(os, out, relSec, sec)
                                 : relToCrel<ELF32BE>(os, out, relSec, sec);
=======
      totalCount += ctx.arg.isLE
                        ? relToCrel<ELF64LE>(ctx, os, out, relSec, sec)
                        : relToCrel<ELF64BE>(ctx, os, out, relSec, sec);
    } else {
      totalCount += ctx.arg.isLE
                        ? relToCrel<ELF32LE>(ctx, os, out, relSec, sec)
                        : relToCrel<ELF32BE>(ctx, os, out, relSec, sec);
>>>>>>> dd326b12
    }
  }

  crelHeader = totalCount * 8 + 4;
  size = getULEB128Size(crelHeader) + crelBody.size();
}

void OutputSection::finalize(Ctx &ctx) {
  InputSection *first = getFirstInputSection(this);

  if (flags & SHF_LINK_ORDER) {
    // We must preserve the link order dependency of sections with the
    // SHF_LINK_ORDER flag. The dependency is indicated by the sh_link field. We
    // need to translate the InputSection sh_link to the OutputSection sh_link,
    // all InputSections in the OutputSection have the same dependency.
    if (auto *ex = dyn_cast<ARMExidxSyntheticSection>(first))
      link = ex->getLinkOrderDep()->getParent()->sectionIndex;
    else if (first->flags & SHF_LINK_ORDER)
      if (auto *d = first->getLinkOrderDep())
        link = d->getParent()->sectionIndex;
  }

  if (type == SHT_GROUP) {
    finalizeShtGroup(ctx, this, first);
    return;
  }

  if (!ctx.arg.copyRelocs || !isStaticRelSecType(type))
    return;

  // Skip if 'first' is synthetic, i.e. not a section created by --emit-relocs.
  // Normally 'type' was changed by 'first' so 'first' should be non-null.
  // However, if the output section is .rela.dyn, 'type' can be set by the empty
  // synthetic .rela.plt and first can be null.
  if (!first || isa<SyntheticSection>(first))
    return;

  link = ctx.in.symTab->getParent()->sectionIndex;
  // sh_info for SHT_REL[A] sections should contain the section header index of
  // the section to which the relocation applies.
  InputSectionBase *s = first->getRelocatedSection();
  info = s->getOutputSection()->sectionIndex;
  flags |= SHF_INFO_LINK;
  // Finalize the content of non-alloc CREL.
  if (type == SHT_CREL) {
    if (ctx.arg.is64)
      finalizeNonAllocCrel<true>(ctx);
    else
      finalizeNonAllocCrel<false>(ctx);
  }
}

// Returns true if S is in one of the many forms the compiler driver may pass
// crtbegin files.
//
// Gcc uses any of crtbegin[<empty>|S|T].o.
// Clang uses Gcc's plus clang_rt.crtbegin[-<arch>|<empty>].o.

static bool isCrt(StringRef s, StringRef beginEnd) {
  s = sys::path::filename(s);
  if (!s.consume_back(".o"))
    return false;
  if (s.consume_front("clang_rt."))
    return s.consume_front(beginEnd);
  return s.consume_front(beginEnd) && s.size() <= 1;
}

// .ctors and .dtors are sorted by this order:
//
// 1. .ctors/.dtors in crtbegin (which contains a sentinel value -1).
// 2. The section is named ".ctors" or ".dtors" (priority: 65536).
// 3. The section has an optional priority value in the form of ".ctors.N" or
//    ".dtors.N" where N is a number in the form of %05u (priority: 65535-N).
// 4. .ctors/.dtors in crtend (which contains a sentinel value 0).
//
// For 2 and 3, the sections are sorted by priority from high to low, e.g.
// .ctors (65536), .ctors.00100 (65436), .ctors.00200 (65336).  In GNU ld's
// internal linker scripts, the sorting is by string comparison which can
// achieve the same goal given the optional priority values are of the same
// length.
//
// In an ideal world, we don't need this function because .init_array and
// .ctors are duplicate features (and .init_array is newer.) However, there
// are too many real-world use cases of .ctors, so we had no choice to
// support that with this rather ad-hoc semantics.
static bool compCtors(const InputSection *a, const InputSection *b) {
  bool beginA = isCrt(a->file->getName(), "crtbegin");
  bool beginB = isCrt(b->file->getName(), "crtbegin");
  if (beginA != beginB)
    return beginA;
  bool endA = isCrt(a->file->getName(), "crtend");
  bool endB = isCrt(b->file->getName(), "crtend");
  if (endA != endB)
    return endB;
  return getPriority(a->name) > getPriority(b->name);
}

// Sorts input sections by the special rules for .ctors and .dtors.
// Unfortunately, the rules are different from the one for .{init,fini}_array.
// Read the comment above.
void OutputSection::sortCtorsDtors() {
  assert(commands.size() == 1);
  auto *isd = cast<InputSectionDescription>(commands[0]);
  llvm::stable_sort(isd->sections, compCtors);
}

// If an input string is in the form of "foo.N" where N is a number, return N
// (65535-N if .ctors.N or .dtors.N). Otherwise, returns 65536, which is one
// greater than the lowest priority.
int elf::getPriority(StringRef s) {
  size_t pos = s.rfind('.');
  if (pos == StringRef::npos)
    return 65536;
  int v = 65536;
  if (to_integer(s.substr(pos + 1), v, 10) &&
      (pos == 6 && (s.starts_with(".ctors") || s.starts_with(".dtors"))))
    v = 65535 - v;
  return v;
}

InputSection *elf::getFirstInputSection(const OutputSection *os) {
  for (SectionCommand *cmd : os->commands)
    if (auto *isd = dyn_cast<InputSectionDescription>(cmd))
      if (!isd->sections.empty())
        return isd->sections[0];
  return nullptr;
}

ArrayRef<InputSection *>
elf::getInputSections(const OutputSection &os,
                      SmallVector<InputSection *, 0> &storage) {
  ArrayRef<InputSection *> ret;
  storage.clear();
  for (SectionCommand *cmd : os.commands) {
    auto *isd = dyn_cast<InputSectionDescription>(cmd);
    if (!isd)
      continue;
    if (ret.empty()) {
      ret = isd->sections;
    } else {
      if (storage.empty())
        storage.assign(ret.begin(), ret.end());
      storage.insert(storage.end(), isd->sections.begin(), isd->sections.end());
    }
  }
  return storage.empty() ? ret : ArrayRef(storage);
}

// Sorts input sections by section name suffixes, so that .foo.N comes
// before .foo.M if N < M. Used to sort .{init,fini}_array.N sections.
// We want to keep the original order if the priorities are the same
// because the compiler keeps the original initialization order in a
// translation unit and we need to respect that.
// For more detail, read the section of the GCC's manual about init_priority.
void OutputSection::sortInitFini() {
  // Sort sections by priority.
  sort([](InputSectionBase *s) { return getPriority(s->name); });
}

std::array<uint8_t, 4> OutputSection::getFiller(Ctx &ctx) {
  if (filler)
    return *filler;
  if (flags & SHF_EXECINSTR)
    return ctx.target->trapInstr;
  return {0, 0, 0, 0};
}

void OutputSection::checkDynRelAddends(Ctx &ctx) {
  assert(ctx.arg.writeAddends && ctx.arg.checkDynamicRelocs);
  assert(isStaticRelSecType(type));
  SmallVector<InputSection *, 0> storage;
  ArrayRef<InputSection *> sections = getInputSections(*this, storage);
  parallelFor(0, sections.size(), [&](size_t i) {
    // When linking with -r or --emit-relocs we might also call this function
    // for input .rel[a].<sec> sections which we simply pass through to the
    // output. We skip over those and only look at the synthetic relocation
    // sections created during linking.
    const auto *sec = dyn_cast<RelocationBaseSection>(sections[i]);
    if (!sec)
      return;
    for (const DynamicReloc &rel : sec->relocs) {
      int64_t addend = rel.addend;
      const OutputSection *relOsec = rel.inputSec->getOutputSection();
      assert(relOsec != nullptr && "missing output section for relocation");
      // Some targets have NOBITS synthetic sections with dynamic relocations
      // with non-zero addends. Skip such sections.
      if (is_contained({EM_PPC, EM_PPC64}, ctx.arg.emachine) &&
          (rel.inputSec == ctx.in.ppc64LongBranchTarget.get() ||
           rel.inputSec == ctx.in.igotPlt.get()))
        continue;
      const uint8_t *relocTarget = ctx.bufferStart + relOsec->offset +
                                   rel.inputSec->getOffset(rel.offsetInSec);
      // For SHT_NOBITS the written addend is always zero.
      int64_t writtenAddend =
          relOsec->type == SHT_NOBITS
              ? 0
              : ctx.target->getImplicitAddend(relocTarget, rel.type);
      if (addend != writtenAddend)
        internalLinkerError(
            getErrorLoc(ctx, relocTarget),
            "wrote incorrect addend value 0x" + utohexstr(writtenAddend) +
                " instead of 0x" + utohexstr(addend) +
                " for dynamic relocation " + toString(rel.type) +
                " at offset 0x" + utohexstr(rel.getOffset()) +
                (rel.sym ? " against symbol " + toString(*rel.sym) : ""));
    }
  });
}

template void OutputSection::writeHeaderTo<ELF32LE>(ELF32LE::Shdr *Shdr);
template void OutputSection::writeHeaderTo<ELF32BE>(ELF32BE::Shdr *Shdr);
template void OutputSection::writeHeaderTo<ELF64LE>(ELF64LE::Shdr *Shdr);
template void OutputSection::writeHeaderTo<ELF64BE>(ELF64BE::Shdr *Shdr);

template void OutputSection::writeTo<ELF32LE>(Ctx &, uint8_t *,
                                              llvm::parallel::TaskGroup &);
template void OutputSection::writeTo<ELF32BE>(Ctx &, uint8_t *,
                                              llvm::parallel::TaskGroup &);
template void OutputSection::writeTo<ELF64LE>(Ctx &, uint8_t *,
                                              llvm::parallel::TaskGroup &);
template void OutputSection::writeTo<ELF64BE>(Ctx &, uint8_t *,
                                              llvm::parallel::TaskGroup &);

template void OutputSection::maybeCompress<ELF32LE>(Ctx &);
template void OutputSection::maybeCompress<ELF32BE>(Ctx &);
template void OutputSection::maybeCompress<ELF64LE>(Ctx &);
template void OutputSection::maybeCompress<ELF64BE>(Ctx &);<|MERGE_RESOLUTION|>--- conflicted
+++ resolved
@@ -108,7 +108,7 @@
 // Update fields (type, flags, alignment, etc) according to the InputSection
 // isec. Also check whether the InputSection flags and type are consistent with
 // other InputSections.
-void OutputSection::commitSection(Ctx &ctx, InputSection *isec) {
+void OutputSection::commitSection(InputSection *isec) {
   if (LLVM_UNLIKELY(type != isec->type)) {
     if (!hasInputSections && !typeIsSet) {
       type = isec->type;
@@ -180,13 +180,8 @@
                                                    uint64_t flags,
                                                    uint32_t addralign) {
   if ((flags & SHF_STRINGS) && ctx.arg.optimize >= 2)
-<<<<<<< HEAD
-    return make<MergeTailSection>(name, type, flags, addralign);
-  return make<MergeNoTailSection>(name, type, flags, addralign);
-=======
     return make<MergeTailSection>(ctx, name, type, flags, addralign);
   return make<MergeNoTailSection>(ctx, name, type, flags, addralign);
->>>>>>> dd326b12
 }
 
 // This function scans over the InputSectionBase list sectionBases to create
@@ -196,11 +191,7 @@
 // new synthetic sections at the location of the first input section
 // that it replaces. It then finalizes each synthetic section in order
 // to compute an output offset for each piece of each input section.
-<<<<<<< HEAD
-void OutputSection::finalizeInputSections(Ctx &ctx) {
-=======
 void OutputSection::finalizeInputSections() {
->>>>>>> dd326b12
   auto *script = ctx.script;
   std::vector<MergeSyntheticSection *> mergeSections;
   for (SectionCommand *cmd : commands) {
@@ -256,10 +247,10 @@
 
     // Some input sections may be removed from the list after ICF.
     for (InputSection *s : isd->sections)
-      commitSection(ctx, s);
+      commitSection(s);
   }
   for (auto *ms : mergeSections)
-    ms->finalizeContents(ctx);
+    ms->finalizeContents();
 }
 
 static void sortByOrder(MutableArrayRef<InputSection *> in,
@@ -536,7 +527,7 @@
     for (size_t i = begin; i != end; ++i) {
       InputSection *isec = sections[i];
       if (auto *s = dyn_cast<SyntheticSection>(isec))
-        s->writeTo(ctx, buf + isec->outSecOff);
+        s->writeTo(buf + isec->outSecOff);
       else
         isec->writeTo<ELFT>(ctx, buf + isec->outSecOff);
 
@@ -676,11 +667,7 @@
   auto rels = relSec->getDataAs<typename ELFT::Rela>();
   for (auto rel : rels) {
     encodeOneCrel<typename ELFT::uint>(
-<<<<<<< HEAD
-        os, out, sec->getVA(rel.r_offset), file.getRelocTargetSym(rel),
-=======
         ctx, os, out, sec->getVA(rel.r_offset), file.getRelocTargetSym(rel),
->>>>>>> dd326b12
         rel.getType(ctx.arg.isMips64EL), getAddend<ELFT>(rel));
   }
   return rels.size();
@@ -710,13 +697,6 @@
 
     // Convert REL[A] to CREL.
     if constexpr (is64) {
-<<<<<<< HEAD
-      totalCount += ctx.arg.isLE ? relToCrel<ELF64LE>(os, out, relSec, sec)
-                                 : relToCrel<ELF64BE>(os, out, relSec, sec);
-    } else {
-      totalCount += ctx.arg.isLE ? relToCrel<ELF32LE>(os, out, relSec, sec)
-                                 : relToCrel<ELF32BE>(os, out, relSec, sec);
-=======
       totalCount += ctx.arg.isLE
                         ? relToCrel<ELF64LE>(ctx, os, out, relSec, sec)
                         : relToCrel<ELF64BE>(ctx, os, out, relSec, sec);
@@ -724,7 +704,6 @@
       totalCount += ctx.arg.isLE
                         ? relToCrel<ELF32LE>(ctx, os, out, relSec, sec)
                         : relToCrel<ELF32BE>(ctx, os, out, relSec, sec);
->>>>>>> dd326b12
     }
   }
 
