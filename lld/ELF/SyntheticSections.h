//===- SyntheticSection.h ---------------------------------------*- C++ -*-===//
//
// Part of the LLVM Project, under the Apache License v2.0 with LLVM Exceptions.
// See https://llvm.org/LICENSE.txt for license information.
// SPDX-License-Identifier: Apache-2.0 WITH LLVM-exception
//
//===----------------------------------------------------------------------===//
//
// Synthetic sections represent chunks of linker-created data. If you
// need to create a chunk of data that to be included in some section
// in the result, you probably want to create that as a synthetic section.
//
// Synthetic sections are designed as input sections as opposed to
// output sections because we want to allow them to be manipulated
// using linker scripts just like other input sections from regular
// files.
//
//===----------------------------------------------------------------------===//

#ifndef LLD_ELF_SYNTHETIC_SECTIONS_H
#define LLD_ELF_SYNTHETIC_SECTIONS_H

#include "Config.h"
#include "DWARF.h"
#include "InputSection.h"
#include "Symbols.h"
#include "llvm/ADT/DenseSet.h"
#include "llvm/ADT/FoldingSet.h"
#include "llvm/ADT/MapVector.h"
#include "llvm/ADT/STLFunctionalExtras.h"
#include "llvm/BinaryFormat/ELF.h"
#include "llvm/DebugInfo/DWARF/DWARFAcceleratorTable.h"
#include "llvm/MC/StringTableBuilder.h"
#include "llvm/Support/Allocator.h"
#include "llvm/Support/Compiler.h"
#include "llvm/Support/Endian.h"
#include "llvm/Support/Parallel.h"
#include "llvm/Support/Threading.h"

namespace lld::elf {
class Defined;
struct PhdrEntry;
class SymbolTableBaseSection;

struct CieRecord {
  EhSectionPiece *cie = nullptr;
  SmallVector<EhSectionPiece *, 0> fdes;
};

// Section for .eh_frame.
class EhFrameSection final : public SyntheticSection {
public:
<<<<<<< HEAD
  EhFrameSection();
  void writeTo(Ctx &, uint8_t *buf) override;
  void finalizeContents(Ctx &) override;
  bool isNeeded(Ctx &) const override { return !sections.empty(); }
  size_t getSize(Ctx &ctx) const override { return size; }
=======
  EhFrameSection(Ctx &);
  void writeTo(uint8_t *buf) override;
  void finalizeContents() override;
  bool isNeeded() const override { return !sections.empty(); }
  size_t getSize() const override { return size; }
>>>>>>> dd326b12

  static bool classof(const SectionBase *d) {
    return SyntheticSection::classof(d) && d->name == ".eh_frame";
  }

  SmallVector<EhInputSection *, 0> sections;
  size_t numFdes = 0;

  struct FdeData {
    uint32_t pcRel;
    uint32_t fdeVARel;
  };

  SmallVector<FdeData, 0> getFdeData() const;
  ArrayRef<CieRecord *> getCieRecords() const { return cieRecords; }
  template <class ELFT>
  void iterateFDEWithLSDA(llvm::function_ref<void(InputSection &)> fn);

private:
  // This is used only when parsing EhInputSection. We keep it here to avoid
  // allocating one for each EhInputSection.
  llvm::DenseMap<size_t, CieRecord *> offsetToCie;

  uint64_t size = 0;

  template <class ELFT, class RelTy>
  void addRecords(EhInputSection *s, llvm::ArrayRef<RelTy> rels);
  template <class ELFT> void addSectionAux(EhInputSection *s);
  template <class ELFT, class RelTy>
  void iterateFDEWithLSDAAux(EhInputSection &sec, ArrayRef<RelTy> rels,
                             llvm::DenseSet<size_t> &ciesWithLSDA,
                             llvm::function_ref<void(InputSection &)> fn);

  template <class ELFT, class RelTy>
  CieRecord *addCie(EhSectionPiece &piece, ArrayRef<RelTy> rels);

  template <class ELFT, class RelTy>
  Defined *isFdeLive(EhSectionPiece &piece, ArrayRef<RelTy> rels);

  uint64_t getFdePc(uint8_t *buf, size_t off, uint8_t enc) const;

  SmallVector<CieRecord *, 0> cieRecords;

  // CIE records are uniquified by their contents and personality functions.
  llvm::DenseMap<std::pair<ArrayRef<uint8_t>, Symbol *>, CieRecord *> cieMap;
};

class GotSection final : public SyntheticSection {
public:
<<<<<<< HEAD
  GotSection();
  size_t getSize(Ctx &ctx) const override { return size; }
  void finalizeContents(Ctx &) override;
  bool isNeeded(Ctx &) const override;
  void writeTo(Ctx &, uint8_t *buf) override;
=======
  GotSection(Ctx &);
  size_t getSize() const override { return size; }
  void finalizeContents() override;
  bool isNeeded() const override;
  void writeTo(uint8_t *buf) override;
>>>>>>> dd326b12

  void addConstant(const Relocation &r);
  void addEntry(const Symbol &sym);
  bool addTlsDescEntry(const Symbol &sym);
  bool addDynTlsEntry(const Symbol &sym);
  bool addTlsIndex();
  uint32_t getTlsDescOffset(const Symbol &sym) const;
  uint64_t getTlsDescAddr(const Symbol &sym) const;
  uint64_t getGlobalDynAddr(const Symbol &b) const;
  uint64_t getGlobalDynOffset(const Symbol &b) const;

  uint64_t getTlsIndexVA() { return this->getVA() + tlsIndexOff; }
  uint32_t getTlsIndexOff() const { return tlsIndexOff; }

  // Flag to force GOT to be in output if we have relocations
  // that relies on its address.
  std::atomic<bool> hasGotOffRel = false;

protected:
  size_t numEntries = 0;
  uint32_t tlsIndexOff = -1;
  uint64_t size = 0;
};

// .note.GNU-stack section.
class GnuStackSection : public SyntheticSection {
public:
<<<<<<< HEAD
  GnuStackSection()
      : SyntheticSection(0, llvm::ELF::SHT_PROGBITS, 1, ".note.GNU-stack") {}
  void writeTo(Ctx &, uint8_t *buf) override {}
  size_t getSize(Ctx &ctx) const override { return 0; }
=======
  GnuStackSection(Ctx &ctx)
      : SyntheticSection(ctx, 0, llvm::ELF::SHT_PROGBITS, 1,
                         ".note.GNU-stack") {}
  void writeTo(uint8_t *buf) override {}
  size_t getSize() const override { return 0; }
>>>>>>> dd326b12
};

class GnuPropertySection final : public SyntheticSection {
public:
<<<<<<< HEAD
  GnuPropertySection();
  void writeTo(Ctx &, uint8_t *buf) override;
  size_t getSize(Ctx &) const override;
=======
  GnuPropertySection(Ctx &);
  void writeTo(uint8_t *buf) override;
  size_t getSize() const override;
>>>>>>> dd326b12
};

// .note.gnu.build-id section.
class BuildIdSection : public SyntheticSection {
  // First 16 bytes are a header.
  static const unsigned headerSize = 16;

public:
  const size_t hashSize;
<<<<<<< HEAD
  BuildIdSection();
  void writeTo(Ctx &, uint8_t *buf) override;
  size_t getSize(Ctx &ctx) const override { return headerSize + hashSize; }
=======
  BuildIdSection(Ctx &);
  void writeTo(uint8_t *buf) override;
  size_t getSize() const override { return headerSize + hashSize; }
>>>>>>> dd326b12
  void writeBuildId(llvm::ArrayRef<uint8_t> buf);

private:
  uint8_t *hashBuf;
};

// BssSection is used to reserve space for copy relocations and common symbols.
// We create three instances of this class for .bss, .bss.rel.ro and "COMMON",
// that are used for writable symbols, read-only symbols and common symbols,
// respectively.
class BssSection final : public SyntheticSection {
public:
<<<<<<< HEAD
  BssSection(StringRef name, uint64_t size, uint32_t addralign);
  void writeTo(Ctx &, uint8_t *) override {}
  bool isNeeded(Ctx &) const override { return size != 0; }
  size_t getSize(Ctx &ctx) const override { return size; }
=======
  BssSection(Ctx &, StringRef name, uint64_t size, uint32_t addralign);
  void writeTo(uint8_t *) override {}
  bool isNeeded() const override { return size != 0; }
  size_t getSize() const override { return size; }
>>>>>>> dd326b12

  static bool classof(const SectionBase *s) { return s->bss; }
  uint64_t size;
};

class MipsGotSection final : public SyntheticSection {
public:
<<<<<<< HEAD
  MipsGotSection();
  void writeTo(Ctx &, uint8_t *buf) override;
  size_t getSize(Ctx &ctx) const override { return size; }
  bool updateAllocSize(Ctx &) override;
  void finalizeContents(Ctx &) override;
  bool isNeeded(Ctx &) const override;
=======
  MipsGotSection(Ctx &);
  void writeTo(uint8_t *buf) override;
  size_t getSize() const override { return size; }
  bool updateAllocSize(Ctx &) override;
  void finalizeContents() override;
  bool isNeeded() const override;
>>>>>>> dd326b12

  // Join separate GOTs built for each input file to generate
  // primary and optional multiple secondary GOTs.
  void build();

  void addEntry(InputFile &file, Symbol &sym, int64_t addend, RelExpr expr);
  void addDynTlsEntry(InputFile &file, Symbol &sym);
  void addTlsIndex(InputFile &file);

  uint64_t getPageEntryOffset(const InputFile *f, const Symbol &s,
                              int64_t addend) const;
  uint64_t getSymEntryOffset(const InputFile *f, const Symbol &s,
                             int64_t addend) const;
  uint64_t getGlobalDynOffset(const InputFile *f, const Symbol &s) const;
  uint64_t getTlsIndexOffset(const InputFile *f) const;

  // Returns the symbol which corresponds to the first entry of the global part
  // of GOT on MIPS platform. It is required to fill up MIPS-specific dynamic
  // table properties.
  // Returns nullptr if the global part is empty.
  const Symbol *getFirstGlobalEntry() const;

  // Returns the number of entries in the local part of GOT including
  // the number of reserved entries.
  unsigned getLocalEntriesNum() const;

  // Return _gp value for primary GOT (nullptr) or particular input file.
  uint64_t getGp(const InputFile *f = nullptr) const;

private:
  // MIPS GOT consists of three parts: local, global and tls. Each part
  // contains different types of entries. Here is a layout of GOT:
  // - Header entries                |
  // - Page entries                  |   Local part
  // - Local entries (16-bit access) |
  // - Local entries (32-bit access) |
  // - Normal global entries         ||  Global part
  // - Reloc-only global entries     ||
  // - TLS entries                   ||| TLS part
  //
  // Header:
  //   Two entries hold predefined value 0x0 and 0x80000000.
  // Page entries:
  //   These entries created by R_MIPS_GOT_PAGE relocation and R_MIPS_GOT16
  //   relocation against local symbols. They are initialized by higher 16-bit
  //   of the corresponding symbol's value. So each 64kb of address space
  //   requires a single GOT entry.
  // Local entries (16-bit access):
  //   These entries created by GOT relocations against global non-preemptible
  //   symbols so dynamic linker is not necessary to resolve the symbol's
  //   values. "16-bit access" means that corresponding relocations address
  //   GOT using 16-bit index. Each unique Symbol-Addend pair has its own
  //   GOT entry.
  // Local entries (32-bit access):
  //   These entries are the same as above but created by relocations which
  //   address GOT using 32-bit index (R_MIPS_GOT_HI16/LO16 etc).
  // Normal global entries:
  //   These entries created by GOT relocations against preemptible global
  //   symbols. They need to be initialized by dynamic linker and they ordered
  //   exactly as the corresponding entries in the dynamic symbols table.
  // Reloc-only global entries:
  //   These entries created for symbols that are referenced by dynamic
  //   relocations R_MIPS_REL32. These entries are not accessed with gp-relative
  //   addressing, but MIPS ABI requires that these entries be present in GOT.
  // TLS entries:
  //   Entries created by TLS relocations.
  //
  // If the sum of local, global and tls entries is less than 64K only single
  // got is enough. Otherwise, multi-got is created. Series of primary and
  // multiple secondary GOTs have the following layout:
  // - Primary GOT
  //     Header
  //     Local entries
  //     Global entries
  //     Relocation only entries
  //     TLS entries
  //
  // - Secondary GOT
  //     Local entries
  //     Global entries
  //     TLS entries
  // ...
  //
  // All GOT entries required by relocations from a single input file entirely
  // belong to either primary or one of secondary GOTs. To reference GOT entries
  // each GOT has its own _gp value points to the "middle" of the GOT.
  // In the code this value loaded to the register which is used for GOT access.
  //
  // MIPS 32 function's prologue:
  //   lui     v0,0x0
  //   0: R_MIPS_HI16  _gp_disp
  //   addiu   v0,v0,0
  //   4: R_MIPS_LO16  _gp_disp
  //
  // MIPS 64:
  //   lui     at,0x0
  //   14: R_MIPS_GPREL16  main
  //
  // Dynamic linker does not know anything about secondary GOTs and cannot
  // use a regular MIPS mechanism for GOT entries initialization. So we have
  // to use an approach accepted by other architectures and create dynamic
  // relocations R_MIPS_REL32 to initialize global entries (and local in case
  // of PIC code) in secondary GOTs. But ironically MIPS dynamic linker
  // requires GOT entries and correspondingly ordered dynamic symbol table
  // entries to deal with dynamic relocations. To handle this problem
  // relocation-only section in the primary GOT contains entries for all
  // symbols referenced in global parts of secondary GOTs. Although the sum
  // of local and normal global entries of the primary got should be less
  // than 64K, the size of the primary got (including relocation-only entries
  // can be greater than 64K, because parts of the primary got that overflow
  // the 64K limit are used only by the dynamic linker at dynamic link-time
  // and not by 16-bit gp-relative addressing at run-time.
  //
  // For complete multi-GOT description see the following link
  // https://dmz-portal.mips.com/wiki/MIPS_Multi_GOT

  // Number of "Header" entries.
  static const unsigned headerEntriesNum = 2;

  uint64_t size = 0;

  // Symbol and addend.
  using GotEntry = std::pair<Symbol *, int64_t>;

  struct FileGot {
    InputFile *file = nullptr;
    size_t startIndex = 0;

    struct PageBlock {
      size_t firstIndex;
      size_t count;
      PageBlock() : firstIndex(0), count(0) {}
    };

    // Map output sections referenced by MIPS GOT relocations
    // to the description (index/count) "page" entries allocated
    // for this section.
    llvm::SmallMapVector<const OutputSection *, PageBlock, 16> pagesMap;
    // Maps from Symbol+Addend pair or just Symbol to the GOT entry index.
    llvm::MapVector<GotEntry, size_t> local16;
    llvm::MapVector<GotEntry, size_t> local32;
    llvm::MapVector<Symbol *, size_t> global;
    llvm::MapVector<Symbol *, size_t> relocs;
    llvm::MapVector<Symbol *, size_t> tls;
    // Set of symbols referenced by dynamic TLS relocations.
    llvm::MapVector<Symbol *, size_t> dynTlsSymbols;

    // Total number of all entries.
    size_t getEntriesNum() const;
    // Number of "page" entries.
    size_t getPageEntriesNum() const;
    // Number of entries require 16-bit index to access.
    size_t getIndexedEntriesNum() const;
  };

  // Container of GOT created for each input file.
  // After building a final series of GOTs this container
  // holds primary and secondary GOT's.
  std::vector<FileGot> gots;

  // Return (and create if necessary) `FileGot`.
  FileGot &getGot(InputFile &f);

  // Try to merge two GOTs. In case of success the `Dst` contains
  // result of merging and the function returns true. In case of
  // overflow the `Dst` is unchanged and the function returns false.
  bool tryMergeGots(FileGot & dst, FileGot & src, bool isPrimary);
};

class GotPltSection final : public SyntheticSection {
public:
  GotPltSection(Ctx &);
  void addEntry(Symbol &sym);
  size_t getSize(Ctx &) const override;
  void writeTo(Ctx &, uint8_t *buf) override;
  bool isNeeded(Ctx &) const override;

  // Flag to force GotPlt to be in output if we have relocations
  // that relies on its address.
  std::atomic<bool> hasGotPltOffRel = false;

private:
  SmallVector<const Symbol *, 0> entries;
};

// The IgotPltSection is a Got associated with the PltSection for GNU Ifunc
// Symbols that will be relocated by Target->IRelativeRel.
// On most Targets the IgotPltSection will immediately follow the GotPltSection
// on ARM the IgotPltSection will immediately follow the GotSection.
class IgotPltSection final : public SyntheticSection {
public:
  IgotPltSection(Ctx &);
  void addEntry(Symbol &sym);
  size_t getSize(Ctx &) const override;
  void writeTo(Ctx &, uint8_t *buf) override;
  bool isNeeded(Ctx &) const override { return !entries.empty(); }

private:
  SmallVector<const Symbol *, 0> entries;
};

class StringTableSection final : public SyntheticSection {
public:
  StringTableSection(Ctx &, StringRef name, bool dynamic);
  unsigned addString(StringRef s, bool hashIt = true);
  void writeTo(Ctx &, uint8_t *buf) override;
  size_t getSize(Ctx &ctx) const override { return size; }
  bool isDynamic() const { return dynamic; }

private:
  const bool dynamic;

  uint64_t size = 0;

  llvm::DenseMap<llvm::CachedHashStringRef, unsigned> stringMap;
  SmallVector<StringRef, 0> strings;
};

class DynamicReloc {
public:
  enum Kind {
    /// The resulting dynamic relocation does not reference a symbol (#sym must
    /// be nullptr) and uses #addend as the result of computeAddend().
    AddendOnly,
    /// The resulting dynamic relocation will not reference a symbol: #sym is
    /// only used to compute the addend with InputSection::getRelocTargetVA().
    /// Useful for various relative and TLS relocations (e.g. R_X86_64_TPOFF64).
    AddendOnlyWithTargetVA,
    /// The resulting dynamic relocation references symbol #sym from the dynamic
    /// symbol table and uses #addend as the value of computeAddend().
    AgainstSymbol,
    /// The resulting dynamic relocation references symbol #sym from the dynamic
    /// symbol table and uses InputSection::getRelocTargetVA() + #addend for the
    /// final addend. It can be used for relocations that write the symbol VA as
    // the addend (e.g. R_MIPS_TLS_TPREL64) but still reference the symbol.
    AgainstSymbolWithTargetVA,
    /// This is used by the MIPS multi-GOT implementation. It relocates
    /// addresses of 64kb pages that lie inside the output section.
    MipsMultiGotPage,
  };
  /// This constructor records a relocation against a symbol.
  DynamicReloc(RelType type, const InputSectionBase *inputSec,
               uint64_t offsetInSec, Kind kind, Symbol &sym, int64_t addend,
               RelExpr expr)
      : sym(&sym), inputSec(inputSec), offsetInSec(offsetInSec), type(type),
        addend(addend), kind(kind), expr(expr) {}
  /// This constructor records a relative relocation with no symbol.
  DynamicReloc(RelType type, const InputSectionBase *inputSec,
               uint64_t offsetInSec, int64_t addend = 0)
      : sym(nullptr), inputSec(inputSec), offsetInSec(offsetInSec), type(type),
        addend(addend), kind(AddendOnly), expr(R_ADDEND) {}
  /// This constructor records dynamic relocation settings used by the MIPS
  /// multi-GOT implementation.
  DynamicReloc(RelType type, const InputSectionBase *inputSec,
               uint64_t offsetInSec, const OutputSection *outputSec,
               int64_t addend)
      : sym(nullptr), outputSec(outputSec), inputSec(inputSec),
        offsetInSec(offsetInSec), type(type), addend(addend),
        kind(MipsMultiGotPage), expr(R_ADDEND) {}

  uint64_t getOffset() const;
  uint32_t getSymIndex(SymbolTableBaseSection *symTab) const;
  bool needsDynSymIndex() const {
    return kind == AgainstSymbol || kind == AgainstSymbolWithTargetVA;
  }

  /// Computes the addend of the dynamic relocation. Note that this is not the
  /// same as the #addend member variable as it may also include the symbol
  /// address/the address of the corresponding GOT entry/etc.
  int64_t computeAddend() const;

  void computeRaw(SymbolTableBaseSection *symt);

  Symbol *sym;
  const OutputSection *outputSec = nullptr;
  const InputSectionBase *inputSec;
  uint64_t offsetInSec;
  uint64_t r_offset;
  RelType type;
  uint32_t r_sym;
  // Initially input addend, then the output addend after
  // RelocationSection<ELFT>::writeTo.
  int64_t addend;

private:
  Kind kind;
  // The kind of expression used to calculate the added (required e.g. for
  // relative GOT relocations).
  RelExpr expr;
};

template <class ELFT> class DynamicSection final : public SyntheticSection {
  LLVM_ELF_IMPORT_TYPES_ELFT(ELFT)

public:
<<<<<<< HEAD
  DynamicSection();
  void finalizeContents(Ctx &) override;
  void writeTo(Ctx &, uint8_t *buf) override;
  size_t getSize(Ctx &ctx) const override { return size; }
=======
  DynamicSection(Ctx &);
  void finalizeContents() override;
  void writeTo(uint8_t *buf) override;
  size_t getSize() const override { return size; }
>>>>>>> dd326b12

private:
  std::vector<std::pair<int32_t, uint64_t>> computeContents();
  uint64_t size = 0;
};

class RelocationBaseSection : public SyntheticSection {
public:
  RelocationBaseSection(Ctx &, StringRef name, uint32_t type,
                        int32_t dynamicTag, int32_t sizeDynamicTag,
                        bool combreloc, unsigned concurrency);
  /// Add a dynamic relocation without writing an addend to the output section.
  /// This overload can be used if the addends are written directly instead of
  /// using relocations on the input section (e.g. MipsGotSection::writeTo()).
  template <bool shard = false> void addReloc(const DynamicReloc &reloc) {
    relocs.push_back(reloc);
  }
  /// Add a dynamic relocation against \p sym with an optional addend.
  void addSymbolReloc(RelType dynType, InputSectionBase &isec,
                      uint64_t offsetInSec, Symbol &sym, int64_t addend = 0,
                      std::optional<RelType> addendRelType = {});
  /// Add a relative dynamic relocation that uses the target address of \p sym
  /// (i.e. InputSection::getRelocTargetVA()) + \p addend as the addend.
  /// This function should only be called for non-preemptible symbols or
  /// RelExpr values that refer to an address inside the output file (e.g. the
  /// address of the GOT entry for a potentially preemptible symbol).
  template <bool shard = false>
  void addRelativeReloc(RelType dynType, InputSectionBase &isec,
                        uint64_t offsetInSec, Symbol &sym, int64_t addend,
                        RelType addendRelType, RelExpr expr) {
    assert(expr != R_ADDEND && "expected non-addend relocation expression");
    addReloc<shard>(DynamicReloc::AddendOnlyWithTargetVA, dynType, isec,
                    offsetInSec, sym, addend, expr, addendRelType);
  }
  /// Add a dynamic relocation using the target address of \p sym as the addend
  /// if \p sym is non-preemptible. Otherwise add a relocation against \p sym.
  void addAddendOnlyRelocIfNonPreemptible(RelType dynType,
                                          InputSectionBase &isec,
                                          uint64_t offsetInSec, Symbol &sym,
                                          RelType addendRelType);
  template <bool shard = false>
  void addReloc(DynamicReloc::Kind kind, RelType dynType, InputSectionBase &sec,
                uint64_t offsetInSec, Symbol &sym, int64_t addend, RelExpr expr,
                RelType addendRelType) {
    // Write the addends to the relocated address if required. We skip
    // it if the written value would be zero.
    if (ctx.arg.writeAddends && (expr != R_ADDEND || addend != 0))
      sec.addReloc({expr, addendRelType, offsetInSec, addend, &sym});
    addReloc<shard>({dynType, &sec, offsetInSec, kind, sym, addend, expr});
  }
  bool isNeeded(Ctx &) const override {
    return !relocs.empty() ||
           llvm::any_of(relocsVec, [](auto &v) { return !v.empty(); });
  }
  size_t getSize(Ctx &ctx) const override {
    return relocs.size() * this->entsize;
  }
  size_t getRelativeRelocCount() const { return numRelativeRelocs; }
  void mergeRels();
  void partitionRels();
  void finalizeContents(Ctx &) override;
  static bool classof(const SectionBase *d) {
    return SyntheticSection::classof(d) &&
           (d->type == llvm::ELF::SHT_RELA || d->type == llvm::ELF::SHT_REL ||
            d->type == llvm::ELF::SHT_RELR ||
            (d->type == llvm::ELF::SHT_AARCH64_AUTH_RELR &&
             elf::ctx.arg.emachine == llvm::ELF::EM_AARCH64));
  }
  int32_t dynamicTag, sizeDynamicTag;
  SmallVector<DynamicReloc, 0> relocs;

protected:
  void computeRels();
  // Used when parallel relocation scanning adds relocations. The elements
  // will be moved into relocs by mergeRel().
  SmallVector<SmallVector<DynamicReloc, 0>, 0> relocsVec;
  size_t numRelativeRelocs = 0; // used by -z combreloc
  bool combreloc;
};

template <>
inline void RelocationBaseSection::addReloc<true>(const DynamicReloc &reloc) {
  relocsVec[llvm::parallel::getThreadIndex()].push_back(reloc);
}

template <class ELFT>
class RelocationSection final : public RelocationBaseSection {
  using Elf_Rel = typename ELFT::Rel;
  using Elf_Rela = typename ELFT::Rela;

public:
<<<<<<< HEAD
  RelocationSection(StringRef name, bool combreloc, unsigned concurrency);
  void writeTo(Ctx &, uint8_t *buf) override;
=======
  RelocationSection(Ctx &, StringRef name, bool combreloc,
                    unsigned concurrency);
  void writeTo(uint8_t *buf) override;
>>>>>>> dd326b12
};

template <class ELFT>
class AndroidPackedRelocationSection final : public RelocationBaseSection {
  using Elf_Rel = typename ELFT::Rel;
  using Elf_Rela = typename ELFT::Rela;

public:
  AndroidPackedRelocationSection(Ctx &, StringRef name, unsigned concurrency);

  bool updateAllocSize(Ctx &) override;
<<<<<<< HEAD
  size_t getSize(Ctx &ctx) const override { return relocData.size(); }
  void writeTo(Ctx &, uint8_t *buf) override {
=======
  size_t getSize() const override { return relocData.size(); }
  void writeTo(uint8_t *buf) override {
>>>>>>> dd326b12
    memcpy(buf, relocData.data(), relocData.size());
  }

private:
  SmallVector<char, 0> relocData;
};

struct RelativeReloc {
  uint64_t getOffset() const {
    return inputSec->getVA(inputSec->relocs()[relocIdx].offset);
  }

  const InputSectionBase *inputSec;
  size_t relocIdx;
};

class RelrBaseSection : public SyntheticSection {
public:
  RelrBaseSection(Ctx &, unsigned concurrency, bool isAArch64Auth = false);
  void mergeRels();
  bool isNeeded(Ctx &) const override {
    return !relocs.empty() ||
           llvm::any_of(relocsVec, [](auto &v) { return !v.empty(); });
  }
  SmallVector<RelativeReloc, 0> relocs;
  SmallVector<SmallVector<RelativeReloc, 0>, 0> relocsVec;
};

// RelrSection is used to encode offsets for relative relocations.
// Proposal for adding SHT_RELR sections to generic-abi is here:
//   https://groups.google.com/forum/#!topic/generic-abi/bX460iggiKg
// For more details, see the comment in RelrSection::updateAllocSize(Ctx &ctx).
template <class ELFT> class RelrSection final : public RelrBaseSection {
  using Elf_Relr = typename ELFT::Relr;

public:
  RelrSection(Ctx &, unsigned concurrency, bool isAArch64Auth = false);

  bool updateAllocSize(Ctx &) override;
<<<<<<< HEAD
  size_t getSize(Ctx &ctx) const override {
    return relrRelocs.size() * this->entsize;
  }
  void writeTo(Ctx &ctx, uint8_t *buf) override {
    memcpy(buf, relrRelocs.data(), getSize(ctx));
=======
  size_t getSize() const override { return relrRelocs.size() * this->entsize; }
  void writeTo(uint8_t *buf) override {
    memcpy(buf, relrRelocs.data(), getSize());
>>>>>>> dd326b12
  }

private:
  SmallVector<Elf_Relr, 0> relrRelocs;
};

struct SymbolTableEntry {
  Symbol *sym;
  size_t strTabOffset;
};

class SymbolTableBaseSection : public SyntheticSection {
public:
<<<<<<< HEAD
  SymbolTableBaseSection(StringTableSection &strTabSec);
  void finalizeContents(Ctx &) override;
  size_t getSize(Ctx &ctx) const override { return getNumSymbols() * entsize; }
=======
  SymbolTableBaseSection(Ctx &ctx, StringTableSection &strTabSec);
  void finalizeContents() override;
  size_t getSize() const override { return getNumSymbols() * entsize; }
>>>>>>> dd326b12
  void addSymbol(Symbol *sym);
  unsigned getNumSymbols() const { return symbols.size() + 1; }
  size_t getSymbolIndex(const Symbol &sym);
  ArrayRef<SymbolTableEntry> getSymbols() const { return symbols; }

protected:
  void sortSymTabSymbols();

  // A vector of symbols and their string table offsets.
  SmallVector<SymbolTableEntry, 0> symbols;

  StringTableSection &strTabSec;

  llvm::once_flag onceFlag;
  llvm::DenseMap<Symbol *, size_t> symbolIndexMap;
  llvm::DenseMap<OutputSection *, size_t> sectionIndexMap;
};

template <class ELFT>
class SymbolTableSection final : public SymbolTableBaseSection {
  using Elf_Sym = typename ELFT::Sym;

public:
<<<<<<< HEAD
  SymbolTableSection(StringTableSection &strTabSec);
  void writeTo(Ctx &, uint8_t *buf) override;
=======
  SymbolTableSection(Ctx &, StringTableSection &strTabSec);
  void writeTo(uint8_t *buf) override;
>>>>>>> dd326b12
};

class SymtabShndxSection final : public SyntheticSection {
public:
  SymtabShndxSection(Ctx &);

  void writeTo(Ctx &, uint8_t *buf) override;
  size_t getSize(Ctx &) const override;
  bool isNeeded(Ctx &) const override;
  void finalizeContents(Ctx &) override;
};

// Outputs GNU Hash section. For detailed explanation see:
// https://blogs.oracle.com/ali/entry/gnu_hash_elf_sections
class GnuHashTableSection final : public SyntheticSection {
public:
<<<<<<< HEAD
  GnuHashTableSection();
  void finalizeContents(Ctx &) override;
  void writeTo(Ctx &, uint8_t *buf) override;
  size_t getSize(Ctx &ctx) const override { return size; }
=======
  GnuHashTableSection(Ctx &);
  void finalizeContents() override;
  void writeTo(uint8_t *buf) override;
  size_t getSize() const override { return size; }
>>>>>>> dd326b12

  // Adds symbols to the hash table.
  // Sorts the input to satisfy GNU hash section requirements.
  void addSymbols(llvm::SmallVectorImpl<SymbolTableEntry> &symbols);

private:
  // See the comment in writeBloomFilter.
  enum { Shift2 = 26 };

  struct Entry {
    Symbol *sym;
    size_t strTabOffset;
    uint32_t hash;
    uint32_t bucketIdx;
  };

  SmallVector<Entry, 0> symbols;
  size_t maskWords;
  size_t nBuckets = 0;
  size_t size = 0;
};

class HashTableSection final : public SyntheticSection {
public:
<<<<<<< HEAD
  HashTableSection();
  void finalizeContents(Ctx &) override;
  void writeTo(Ctx &, uint8_t *buf) override;
  size_t getSize(Ctx &ctx) const override { return size; }
=======
  HashTableSection(Ctx &);
  void finalizeContents() override;
  void writeTo(uint8_t *buf) override;
  size_t getSize() const override { return size; }
>>>>>>> dd326b12

private:
  size_t size = 0;
};

// Used for PLT entries. It usually has a PLT header for lazy binding. Each PLT
// entry is associated with a JUMP_SLOT relocation, which may be resolved lazily
// at runtime.
//
// On PowerPC, this section contains lazy symbol resolvers. A branch instruction
// jumps to a PLT call stub, which will then jump to the target (BIND_NOW) or a
// lazy symbol resolver.
//
// On x86 when IBT is enabled, this section (.plt.sec) contains PLT call stubs.
// A call instruction jumps to a .plt.sec entry, which will then jump to the
// target (BIND_NOW) or a .plt entry.
class PltSection : public SyntheticSection {
public:
<<<<<<< HEAD
  PltSection();
  void writeTo(Ctx &, uint8_t *buf) override;
  size_t getSize(Ctx &) const override;
  bool isNeeded(Ctx &) const override;
=======
  PltSection(Ctx &);
  void writeTo(uint8_t *buf) override;
  size_t getSize() const override;
  bool isNeeded() const override;
>>>>>>> dd326b12
  void addSymbols();
  void addEntry(Symbol &sym);
  size_t getNumEntries() const { return entries.size(); }

  size_t headerSize;

  SmallVector<const Symbol *, 0> entries;
};

// Used for non-preemptible ifuncs. It does not have a header. Each entry is
// associated with an IRELATIVE relocation, which will be resolved eagerly at
// runtime. PltSection can only contain entries associated with JUMP_SLOT
// relocations, so IPLT entries are in a separate section.
class IpltSection final : public SyntheticSection {
  SmallVector<const Symbol *, 0> entries;

public:
<<<<<<< HEAD
  IpltSection();
  void writeTo(Ctx &, uint8_t *buf) override;
  size_t getSize(Ctx &) const override;
  bool isNeeded(Ctx &) const override { return !entries.empty(); }
=======
  IpltSection(Ctx &);
  void writeTo(uint8_t *buf) override;
  size_t getSize() const override;
  bool isNeeded() const override { return !entries.empty(); }
>>>>>>> dd326b12
  void addSymbols();
  void addEntry(Symbol &sym);
};

class PPC32GlinkSection : public PltSection {
public:
<<<<<<< HEAD
  PPC32GlinkSection();
  void writeTo(Ctx &, uint8_t *buf) override;
  size_t getSize(Ctx &) const override;
=======
  PPC32GlinkSection(Ctx &);
  void writeTo(uint8_t *buf) override;
  size_t getSize() const override;
>>>>>>> dd326b12

  SmallVector<const Symbol *, 0> canonical_plts;
  static constexpr size_t footerSize = 64;
};

// This is x86-only.
class IBTPltSection : public SyntheticSection {
public:
<<<<<<< HEAD
  IBTPltSection();
  void writeTo(Ctx &, uint8_t *Buf) override;
  bool isNeeded(Ctx &) const override;
  size_t getSize(Ctx &) const override;
=======
  IBTPltSection(Ctx &);
  void writeTo(uint8_t *Buf) override;
  bool isNeeded() const override;
  size_t getSize() const override;
>>>>>>> dd326b12
};

// Used to align the end of the PT_GNU_RELRO segment and the associated PT_LOAD
// segment to a common-page-size boundary. This padding section ensures that all
// pages in the PT_LOAD segment is covered by at least one section.
class RelroPaddingSection final : public SyntheticSection {
public:
<<<<<<< HEAD
  RelroPaddingSection();
  size_t getSize(Ctx &ctx) const override { return 0; }
  void writeTo(Ctx &, uint8_t *buf) override {}
=======
  RelroPaddingSection(Ctx &);
  size_t getSize() const override { return 0; }
  void writeTo(uint8_t *buf) override {}
>>>>>>> dd326b12
};

// Used by the merged DWARF32 .debug_names (a per-module index). If we
// move to DWARF64, most of this data will need to be re-sized.
class DebugNamesBaseSection : public SyntheticSection {
public:
  struct Abbrev : llvm::FoldingSetNode {
    uint32_t code;
    uint32_t tag;
    SmallVector<llvm::DWARFDebugNames::AttributeEncoding, 2> attributes;

    void Profile(llvm::FoldingSetNodeID &id) const;
  };

  struct AttrValue {
    uint32_t attrValue;
    uint8_t attrSize;
  };

  struct IndexEntry {
    uint32_t abbrevCode;
    uint32_t poolOffset;
    union {
      uint64_t parentOffset = 0;
      IndexEntry *parentEntry;
    };
    SmallVector<AttrValue, 3> attrValues;
  };

  struct NameEntry {
    const char *name;
    uint32_t hashValue;
    uint32_t stringOffset;
    uint32_t entryOffset;
    // Used to relocate `stringOffset` in the merged section.
    uint32_t chunkIdx;
    SmallVector<IndexEntry *, 0> indexEntries;

    llvm::iterator_range<
        llvm::pointee_iterator<typename SmallVector<IndexEntry *, 0>::iterator>>
    entries() {
      return llvm::make_pointee_range(indexEntries);
    }
  };

  // The contents of one input .debug_names section. An InputChunk
  // typically contains one NameData, but might contain more, especially
  // in LTO builds.
  struct NameData {
    llvm::DWARFDebugNames::Header hdr;
    llvm::DenseMap<uint32_t, uint32_t> abbrevCodeMap;
    SmallVector<NameEntry, 0> nameEntries;
  };

  // InputChunk and OutputChunk hold per-file contributions to the merged index.
  // InputChunk instances will be discarded after `init` completes.
  struct InputChunk {
    uint32_t baseCuIdx;
    LLDDWARFSection section;
    SmallVector<NameData, 0> nameData;
    std::optional<llvm::DWARFDebugNames> llvmDebugNames;
  };

  struct OutputChunk {
    // Pointer to the .debug_info section that contains compile units, used to
    // compute the relocated CU offsets.
    InputSection *infoSec;
    // This initially holds section offsets. After relocation, the section
    // offsets are changed to CU offsets relative the the output section.
    SmallVector<uint32_t, 0> compUnits;
  };

<<<<<<< HEAD
  DebugNamesBaseSection();
  size_t getSize(Ctx &ctx) const override { return size; }
  bool isNeeded(Ctx &) const override { return numChunks > 0; }
=======
  DebugNamesBaseSection(Ctx &);
  size_t getSize() const override { return size; }
  bool isNeeded() const override { return numChunks > 0; }
>>>>>>> dd326b12

protected:
  void init(llvm::function_ref<void(InputFile *, InputChunk &, OutputChunk &)>);
  static void
  parseDebugNames(InputChunk &inputChunk, OutputChunk &chunk,
                  llvm::DWARFDataExtractor &namesExtractor,
                  llvm::DataExtractor &strExtractor,
                  llvm::function_ref<SmallVector<uint32_t, 0>(
                      uint32_t numCUs, const llvm::DWARFDebugNames::Header &hdr,
                      const llvm::DWARFDebugNames::DWARFDebugNamesOffsets &)>
                      readOffsets);
  void computeHdrAndAbbrevTable(MutableArrayRef<InputChunk> inputChunks);
  std::pair<uint32_t, uint32_t>
  computeEntryPool(MutableArrayRef<InputChunk> inputChunks);

  // Input .debug_names sections for relocating string offsets in the name table
  // in `finalizeContents`.
  SmallVector<InputSection *, 0> inputSections;

  llvm::DWARFDebugNames::Header hdr;
  size_t numChunks;
  std::unique_ptr<OutputChunk[]> chunks;
  llvm::SpecificBumpPtrAllocator<Abbrev> abbrevAlloc;
  SmallVector<Abbrev *, 0> abbrevTable;
  SmallVector<char, 0> abbrevTableBuf;

  ArrayRef<OutputChunk> getChunks() const {
    return ArrayRef(chunks.get(), numChunks);
  }

  // Sharded name entries that will be used to compute bucket_count and the
  // count name table.
  static constexpr size_t numShards = 32;
  SmallVector<NameEntry, 0> nameVecs[numShards];
};

// Complement DebugNamesBaseSection for ELFT-aware code: reading offsets,
// relocating string offsets, and writeTo.
template <class ELFT>
class DebugNamesSection final : public DebugNamesBaseSection {
public:
<<<<<<< HEAD
  DebugNamesSection();
  void finalizeContents(Ctx &) override;
  void writeTo(Ctx &, uint8_t *buf) override;
=======
  DebugNamesSection(Ctx &);
  void finalizeContents() override;
  void writeTo(uint8_t *buf) override;
>>>>>>> dd326b12

  template <class RelTy>
  void getNameRelocs(const InputFile &file,
                     llvm::DenseMap<uint32_t, uint32_t> &relocs,
                     Relocs<RelTy> rels);

private:
  static void readOffsets(InputChunk &inputChunk, OutputChunk &chunk,
                          llvm::DWARFDataExtractor &namesExtractor,
                          llvm::DataExtractor &strExtractor);
};

class GdbIndexSection final : public SyntheticSection {
public:
  struct AddressEntry {
    InputSection *section;
    uint64_t lowAddress;
    uint64_t highAddress;
    uint32_t cuIndex;
  };

  struct CuEntry {
    uint64_t cuOffset;
    uint64_t cuLength;
  };

  struct NameAttrEntry {
    llvm::CachedHashStringRef name;
    uint32_t cuIndexAndAttrs;
  };

  struct GdbChunk {
    InputSection *sec;
    SmallVector<AddressEntry, 0> addressAreas;
    SmallVector<CuEntry, 0> compilationUnits;
  };

  struct GdbSymbol {
    llvm::CachedHashStringRef name;
    SmallVector<uint32_t, 0> cuVector;
    uint32_t nameOff;
    uint32_t cuVectorOff;
  };

<<<<<<< HEAD
  GdbIndexSection();
  template <typename ELFT> static std::unique_ptr<GdbIndexSection> create();
  void writeTo(Ctx &, uint8_t *buf) override;
  size_t getSize(Ctx &ctx) const override { return size; }
  bool isNeeded(Ctx &) const override;
=======
  GdbIndexSection(Ctx &);
  template <typename ELFT>
  static std::unique_ptr<GdbIndexSection> create(Ctx &);
  void writeTo(uint8_t *buf) override;
  size_t getSize() const override { return size; }
  bool isNeeded() const override;
>>>>>>> dd326b12

private:
  struct GdbIndexHeader {
    llvm::support::ulittle32_t version;
    llvm::support::ulittle32_t cuListOff;
    llvm::support::ulittle32_t cuTypesOff;
    llvm::support::ulittle32_t addressAreaOff;
    llvm::support::ulittle32_t symtabOff;
    llvm::support::ulittle32_t constantPoolOff;
  };

  size_t computeSymtabSize() const;

  // Each chunk contains information gathered from debug sections of a
  // single object file.
  SmallVector<GdbChunk, 0> chunks;

  // A symbol table for this .gdb_index section.
  SmallVector<GdbSymbol, 0> symbols;

  size_t size;
};

// --eh-frame-hdr option tells linker to construct a header for all the
// .eh_frame sections. This header is placed to a section named .eh_frame_hdr
// and also to a PT_GNU_EH_FRAME segment.
// At runtime the unwinder then can find all the PT_GNU_EH_FRAME segments by
// calling dl_iterate_phdr.
// This section contains a lookup table for quick binary search of FDEs.
// Detailed info about internals can be found in Ian Lance Taylor's blog:
// http://www.airs.com/blog/archives/460 (".eh_frame")
// http://www.airs.com/blog/archives/462 (".eh_frame_hdr")
class EhFrameHeader final : public SyntheticSection {
public:
  EhFrameHeader(Ctx &);
  void write();
  void writeTo(Ctx &, uint8_t *buf) override;
  size_t getSize(Ctx &) const override;
  bool isNeeded(Ctx &) const override;
};

// For more information about .gnu.version and .gnu.version_r see:
// https://www.akkadia.org/drepper/symbol-versioning

// The .gnu.version_d section which has a section type of SHT_GNU_verdef shall
// contain symbol version definitions. The number of entries in this section
// shall be contained in the DT_VERDEFNUM entry of the .dynamic section.
// The section shall contain an array of Elf_Verdef structures, optionally
// followed by an array of Elf_Verdaux structures.
class VersionDefinitionSection final : public SyntheticSection {
public:
<<<<<<< HEAD
  VersionDefinitionSection();
  void finalizeContents(Ctx &) override;
  size_t getSize(Ctx &) const override;
  void writeTo(Ctx &, uint8_t *buf) override;
=======
  VersionDefinitionSection(Ctx &);
  void finalizeContents() override;
  size_t getSize() const override;
  void writeTo(uint8_t *buf) override;
>>>>>>> dd326b12

private:
  enum { EntrySize = 28 };
  void writeOne(uint8_t *buf, uint32_t index, StringRef name, size_t nameOff);
  StringRef getFileDefName();

  unsigned fileDefNameOff;
  SmallVector<unsigned, 0> verDefNameOffs;
};

// The .gnu.version section specifies the required version of each symbol in the
// dynamic symbol table. It contains one Elf_Versym for each dynamic symbol
// table entry. An Elf_Versym is just a 16-bit integer that refers to a version
// identifier defined in the either .gnu.version_r or .gnu.version_d section.
// The values 0 and 1 are reserved. All other values are used for versions in
// the own object or in any of the dependencies.
class VersionTableSection final : public SyntheticSection {
public:
<<<<<<< HEAD
  VersionTableSection();
  void finalizeContents(Ctx &) override;
  size_t getSize(Ctx &) const override;
  void writeTo(Ctx &, uint8_t *buf) override;
  bool isNeeded(Ctx &) const override;
=======
  VersionTableSection(Ctx &);
  void finalizeContents() override;
  size_t getSize() const override;
  void writeTo(uint8_t *buf) override;
  bool isNeeded() const override;
>>>>>>> dd326b12
};

// The .gnu.version_r section defines the version identifiers used by
// .gnu.version. It contains a linked list of Elf_Verneed data structures. Each
// Elf_Verneed specifies the version requirements for a single DSO, and contains
// a reference to a linked list of Elf_Vernaux data structures which define the
// mapping from version identifiers to version names.
template <class ELFT>
class VersionNeedSection final : public SyntheticSection {
  using Elf_Verneed = typename ELFT::Verneed;
  using Elf_Vernaux = typename ELFT::Vernaux;

  struct Vernaux {
    uint64_t hash;
    uint32_t verneedIndex;
    uint64_t nameStrTab;
  };

  struct Verneed {
    uint64_t nameStrTab;
    std::vector<Vernaux> vernauxs;
  };

  SmallVector<Verneed, 0> verneeds;

public:
<<<<<<< HEAD
  VersionNeedSection();
  void finalizeContents(Ctx &) override;
  void writeTo(Ctx &, uint8_t *buf) override;
  size_t getSize(Ctx &) const override;
  bool isNeeded(Ctx &) const override;
=======
  VersionNeedSection(Ctx &);
  void finalizeContents() override;
  void writeTo(uint8_t *buf) override;
  size_t getSize() const override;
  bool isNeeded() const override;
>>>>>>> dd326b12
};

// MergeSyntheticSection is a class that allows us to put mergeable sections
// with different attributes in a single output sections. To do that
// we put them into MergeSyntheticSection synthetic input sections which are
// attached to regular output sections.
class MergeSyntheticSection : public SyntheticSection {
public:
  void addSection(MergeInputSection *ms);
  SmallVector<MergeInputSection *, 0> sections;

protected:
  MergeSyntheticSection(Ctx &ctx, StringRef name, uint32_t type, uint64_t flags,
                        uint32_t addralign)
      : SyntheticSection(ctx, flags, type, addralign, name) {}
};

class MergeTailSection final : public MergeSyntheticSection {
public:
  MergeTailSection(Ctx &ctx, StringRef name, uint32_t type, uint64_t flags,
                   uint32_t addralign);

  size_t getSize(Ctx &) const override;
  void writeTo(Ctx &, uint8_t *buf) override;
  void finalizeContents(Ctx &) override;

private:
  llvm::StringTableBuilder builder;
};

class MergeNoTailSection final : public MergeSyntheticSection {
public:
  MergeNoTailSection(Ctx &ctx, StringRef name, uint32_t type, uint64_t flags,
                     uint32_t addralign)
      : MergeSyntheticSection(ctx, name, type, flags, addralign) {}

  size_t getSize(Ctx &ctx) const override { return size; }
  void writeTo(Ctx &, uint8_t *buf) override;
  void finalizeContents(Ctx &) override;

private:
  // We use the most significant bits of a hash as a shard ID.
  // The reason why we don't want to use the least significant bits is
  // because DenseMap also uses lower bits to determine a bucket ID.
  // If we use lower bits, it significantly increases the probability of
  // hash collisions.
  size_t getShardId(uint32_t hash) {
    assert((hash >> 31) == 0);
    return hash >> (31 - llvm::countr_zero(numShards));
  }

  // Section size
  size_t size;

  // String table contents
  constexpr static size_t numShards = 32;
  SmallVector<llvm::StringTableBuilder, 0> shards;
  size_t shardOffsets[numShards];
};

// .MIPS.abiflags section.
template <class ELFT>
class MipsAbiFlagsSection final : public SyntheticSection {
  using Elf_Mips_ABIFlags = llvm::object::Elf_Mips_ABIFlags<ELFT>;

public:
  static std::unique_ptr<MipsAbiFlagsSection> create(Ctx &);

<<<<<<< HEAD
  MipsAbiFlagsSection(Elf_Mips_ABIFlags flags);
  size_t getSize(Ctx &ctx) const override { return sizeof(Elf_Mips_ABIFlags); }
  void writeTo(Ctx &, uint8_t *buf) override;
=======
  MipsAbiFlagsSection(Ctx &, Elf_Mips_ABIFlags flags);
  size_t getSize() const override { return sizeof(Elf_Mips_ABIFlags); }
  void writeTo(uint8_t *buf) override;
>>>>>>> dd326b12

private:
  Elf_Mips_ABIFlags flags;
};

// .MIPS.options section.
template <class ELFT> class MipsOptionsSection final : public SyntheticSection {
  using Elf_Mips_Options = llvm::object::Elf_Mips_Options<ELFT>;
  using Elf_Mips_RegInfo = llvm::object::Elf_Mips_RegInfo<ELFT>;

public:
  static std::unique_ptr<MipsOptionsSection<ELFT>> create(Ctx &);

<<<<<<< HEAD
  MipsOptionsSection(Elf_Mips_RegInfo reginfo);
  void writeTo(Ctx &, uint8_t *buf) override;
=======
  MipsOptionsSection(Ctx &, Elf_Mips_RegInfo reginfo);
  void writeTo(uint8_t *buf) override;
>>>>>>> dd326b12

  size_t getSize(Ctx &ctx) const override {
    return sizeof(Elf_Mips_Options) + sizeof(Elf_Mips_RegInfo);
  }

private:
  Elf_Mips_RegInfo reginfo;
};

// MIPS .reginfo section.
template <class ELFT> class MipsReginfoSection final : public SyntheticSection {
  using Elf_Mips_RegInfo = llvm::object::Elf_Mips_RegInfo<ELFT>;

public:
  static std::unique_ptr<MipsReginfoSection> create(Ctx &);

<<<<<<< HEAD
  MipsReginfoSection(Elf_Mips_RegInfo reginfo);
  size_t getSize(Ctx &ctx) const override { return sizeof(Elf_Mips_RegInfo); }
  void writeTo(Ctx &, uint8_t *buf) override;
=======
  MipsReginfoSection(Ctx &, Elf_Mips_RegInfo reginfo);
  size_t getSize() const override { return sizeof(Elf_Mips_RegInfo); }
  void writeTo(uint8_t *buf) override;
>>>>>>> dd326b12

private:
  Elf_Mips_RegInfo reginfo;
};

// This is a MIPS specific section to hold a space within the data segment
// of executable file which is pointed to by the DT_MIPS_RLD_MAP entry.
// See "Dynamic section" in Chapter 5 in the following document:
// ftp://www.linux-mips.org/pub/linux/mips/doc/ABI/mipsabi.pdf
class MipsRldMapSection final : public SyntheticSection {
public:
<<<<<<< HEAD
  MipsRldMapSection();
  size_t getSize(Ctx &ctx) const override { return ctx.arg.wordsize; }
  void writeTo(Ctx &, uint8_t *buf) override {}
=======
  MipsRldMapSection(Ctx &);
  size_t getSize() const override { return ctx.arg.wordsize; }
  void writeTo(uint8_t *buf) override {}
>>>>>>> dd326b12
};

// Representation of the combined .ARM.Exidx input sections. We process these
// as a SyntheticSection like .eh_frame as we need to merge duplicate entries
// and add terminating sentinel entries.
//
// The .ARM.exidx input sections after SHF_LINK_ORDER processing is done form
// a table that the unwinder can derive (Addresses are encoded as offsets from
// table):
// | Address of function | Unwind instructions for function |
// where the unwind instructions are either a small number of unwind or the
// special EXIDX_CANTUNWIND entry representing no unwinding information.
// When an exception is thrown from an address A, the unwinder searches the
// table for the closest table entry with Address of function <= A. This means
// that for two consecutive table entries:
// | A1 | U1 |
// | A2 | U2 |
// The range of addresses described by U1 is [A1, A2)
//
// There are two cases where we need a linker generated table entry to fixup
// the address ranges in the table
// Case 1:
// - A sentinel entry added with an address higher than all
// executable sections. This was needed to work around libunwind bug pr31091.
// - After address assignment we need to find the highest addressed executable
// section and use the limit of that section so that the unwinder never
// matches it.
// Case 2:
// - InputSections without a .ARM.exidx section (usually from Assembly)
// need a table entry so that they terminate the range of the previously
// function. This is pr40277.
//
// Instead of storing pointers to the .ARM.exidx InputSections from
// InputObjects, we store pointers to the executable sections that need
// .ARM.exidx sections. We can then use the dependentSections of these to
// either find the .ARM.exidx section or know that we need to generate one.
class ARMExidxSyntheticSection : public SyntheticSection {
public:
  ARMExidxSyntheticSection(Ctx &);

  // Add an input section to the ARMExidxSyntheticSection. Returns whether the
  // section needs to be removed from the main input section list.
  bool addSection(InputSection *isec);

  size_t getSize(Ctx &ctx) const override { return size; }
  void writeTo(Ctx &, uint8_t *buf) override;
  bool isNeeded(Ctx &) const override;
  // Sort and remove duplicate entries.
  void finalizeContents(Ctx &) override;
  InputSection *getLinkOrderDep() const;

  static bool classof(const SectionBase *sec) {
    return sec->kind() == InputSectionBase::Synthetic &&
           sec->type == llvm::ELF::SHT_ARM_EXIDX;
  }

  // Links to the ARMExidxSections so we can transfer the relocations once the
  // layout is known.
  SmallVector<InputSection *, 0> exidxSections;

private:
  size_t size = 0;

  // Instead of storing pointers to the .ARM.exidx InputSections from
  // InputObjects, we store pointers to the executable sections that need
  // .ARM.exidx sections. We can then use the dependentSections of these to
  // either find the .ARM.exidx section or know that we need to generate one.
  SmallVector<InputSection *, 0> executableSections;

  // Value of executableSecitons before finalizeContents(), so that it can be
  // run repeateadly during fixed point iteration.
  SmallVector<InputSection *, 0> originalExecutableSections;

  // The executable InputSection with the highest address to use for the
  // sentinel. We store separately from ExecutableSections as merging of
  // duplicate entries may mean this InputSection is removed from
  // ExecutableSections.
  InputSection *sentinel = nullptr;
};

// A container for one or more linker generated thunks. Instances of these
// thunks including ARM interworking and Mips LA25 PI to non-PI thunks.
class ThunkSection final : public SyntheticSection {
public:
  // ThunkSection in OS, with desired outSecOff of Off
  ThunkSection(Ctx &, OutputSection *os, uint64_t off);

  // Add a newly created Thunk to this container:
  // Thunk is given offset from start of this InputSection
  // Thunk defines a symbol in this InputSection that can be used as target
  // of a relocation
  void addThunk(Thunk *t);
  size_t getSize(Ctx &) const override;
  void writeTo(Ctx &, uint8_t *buf) override;
  InputSection *getTargetInputSection() const;
  bool assignOffsets();

  // When true, round up reported size of section to 4 KiB. See comment
  // in addThunkSection() for more details.
  bool roundUpSizeForErrata = false;

private:
  SmallVector<Thunk *, 0> thunks;
  size_t size = 0;
};

// Cortex-M Security Extensions. Prefix for functions that should be exported
// for the non-secure world.
const char ACLESESYM_PREFIX[] = "__acle_se_";
const int ACLESESYM_SIZE = 8;

class ArmCmseSGVeneer;

class ArmCmseSGSection final : public SyntheticSection {
public:
  ArmCmseSGSection(Ctx &ctx);
<<<<<<< HEAD
  bool isNeeded(Ctx &) const override { return !entries.empty(); }
  size_t getSize(Ctx &) const override;
  void writeTo(Ctx &, uint8_t *buf) override;
=======
  bool isNeeded() const override { return !entries.empty(); }
  size_t getSize() const override;
  void writeTo(uint8_t *buf) override;
>>>>>>> dd326b12
  void addSGVeneer(Symbol *sym, Symbol *ext_sym);
  void addMappingSymbol();
  void finalizeContents(Ctx &) override;
  void exportEntries(SymbolTableBaseSection *symTab);
  uint64_t impLibMaxAddr = 0;

private:
  Ctx &ctx;
  SmallVector<std::pair<Symbol *, Symbol *>, 0> entries;
  SmallVector<ArmCmseSGVeneer *, 0> sgVeneers;
  uint64_t newEntries = 0;
};

// Used to compute outSecOff of .got2 in each object file. This is needed to
// synthesize PLT entries for PPC32 Secure PLT ABI.
class PPC32Got2Section final : public SyntheticSection {
public:
<<<<<<< HEAD
  PPC32Got2Section();
  size_t getSize(Ctx &ctx) const override { return 0; }
  bool isNeeded(Ctx &) const override;
  void finalizeContents(Ctx &) override;
  void writeTo(Ctx &, uint8_t *buf) override {}
=======
  PPC32Got2Section(Ctx &);
  size_t getSize() const override { return 0; }
  bool isNeeded() const override;
  void finalizeContents() override;
  void writeTo(uint8_t *buf) override {}
>>>>>>> dd326b12
};

// This section is used to store the addresses of functions that are called
// in range-extending thunks on PowerPC64. When producing position dependent
// code the addresses are link-time constants and the table is written out to
// the binary. When producing position-dependent code the table is allocated and
// filled in by the dynamic linker.
class PPC64LongBranchTargetSection final : public SyntheticSection {
public:
  PPC64LongBranchTargetSection(Ctx &);
  uint64_t getEntryVA(const Symbol *sym, int64_t addend);
  std::optional<uint32_t> addEntry(const Symbol *sym, int64_t addend);
  size_t getSize(Ctx &) const override;
  void writeTo(Ctx &, uint8_t *buf) override;
  bool isNeeded(Ctx &) const override;
  void finalizeContents(Ctx &) override { finalized = true; }

private:
  SmallVector<std::pair<const Symbol *, int64_t>, 0> entries;
  llvm::DenseMap<std::pair<const Symbol *, int64_t>, uint32_t> entry_index;
  bool finalized = false;
};

template <typename ELFT>
class PartitionElfHeaderSection final : public SyntheticSection {
public:
<<<<<<< HEAD
  PartitionElfHeaderSection();
  size_t getSize(Ctx &) const override;
  void writeTo(Ctx &, uint8_t *buf) override;
=======
  PartitionElfHeaderSection(Ctx &);
  size_t getSize() const override;
  void writeTo(uint8_t *buf) override;
>>>>>>> dd326b12
};

template <typename ELFT>
class PartitionProgramHeadersSection final : public SyntheticSection {
public:
<<<<<<< HEAD
  PartitionProgramHeadersSection();
  size_t getSize(Ctx &) const override;
  void writeTo(Ctx &, uint8_t *buf) override;
=======
  PartitionProgramHeadersSection(Ctx &);
  size_t getSize() const override;
  void writeTo(uint8_t *buf) override;
>>>>>>> dd326b12
};

class PartitionIndexSection final : public SyntheticSection {
public:
<<<<<<< HEAD
  PartitionIndexSection();
  size_t getSize(Ctx &) const override;
  void finalizeContents(Ctx &) override;
  void writeTo(Ctx &, uint8_t *buf) override;
=======
  PartitionIndexSection(Ctx &);
  size_t getSize() const override;
  void finalizeContents() override;
  void writeTo(uint8_t *buf) override;
>>>>>>> dd326b12
};

// See the following link for the Android-specific loader code that operates on
// this section:
// https://cs.android.com/android/platform/superproject/+/master:bionic/libc/bionic/libc_init_static.cpp;drc=9425b16978f9c5aa8f2c50c873db470819480d1d;l=192
class MemtagAndroidNote final : public SyntheticSection {
public:
  MemtagAndroidNote(Ctx &ctx)
      : SyntheticSection(ctx, llvm::ELF::SHF_ALLOC, llvm::ELF::SHT_NOTE,
                         /*alignment=*/4, ".note.android.memtag") {}
  void writeTo(Ctx &, uint8_t *buf) override;
  size_t getSize(Ctx &) const override;
};

class PackageMetadataNote final : public SyntheticSection {
public:
  PackageMetadataNote(Ctx &ctx)
      : SyntheticSection(ctx, llvm::ELF::SHF_ALLOC, llvm::ELF::SHT_NOTE,
                         /*alignment=*/4, ".note.package") {}
  void writeTo(Ctx &, uint8_t *buf) override;
  size_t getSize(Ctx &) const override;
};

class MemtagGlobalDescriptors final : public SyntheticSection {
public:
  MemtagGlobalDescriptors(Ctx &ctx)
      : SyntheticSection(ctx, llvm::ELF::SHF_ALLOC,
                         llvm::ELF::SHT_AARCH64_MEMTAG_GLOBALS_DYNAMIC,
                         /*alignment=*/4, ".memtag.globals.dynamic") {}
  void writeTo(Ctx &, uint8_t *buf) override;
  // The size of the section is non-computable until all addresses are
  // synthetized, because the section's contents contain a sorted
  // varint-compressed list of pointers to global variables. We only know the
  // final size after `finalizeAddressDependentContent()`.
<<<<<<< HEAD
  size_t getSize(Ctx &) const override;
=======
  size_t getSize() const override;
>>>>>>> dd326b12
  bool updateAllocSize(Ctx &) override;

  void addSymbol(const Symbol &sym) {
    symbols.push_back(&sym);
  }

<<<<<<< HEAD
  bool isNeeded(Ctx &) const override { return !symbols.empty(); }
=======
  bool isNeeded() const override { return !symbols.empty(); }
>>>>>>> dd326b12

private:
  SmallVector<const Symbol *, 0> symbols;
};

template <class ELFT> void createSyntheticSections(Ctx &);
<<<<<<< HEAD
InputSection *createInterpSection();
MergeInputSection *createCommentSection();
=======
InputSection *createInterpSection(Ctx &);
MergeInputSection *createCommentSection(Ctx &);
>>>>>>> dd326b12
template <class ELFT> void splitSections(Ctx &);
void combineEhSections(Ctx &);

bool hasMemtag(Ctx &);
bool canHaveMemtagGlobals(Ctx &);

template <typename ELFT> void writeEhdr(Ctx &, uint8_t *buf, Partition &part);
template <typename ELFT> void writePhdrs(uint8_t *buf, Partition &part);

Defined *addSyntheticLocal(Ctx &ctx, StringRef name, uint8_t type,
                           uint64_t value, uint64_t size,
                           InputSectionBase &section);

void addVerneed(Symbol *ss);

// Linker generated per-partition sections.
struct Partition {
  Ctx &ctx;
  StringRef name;
  uint64_t nameStrTab;

  std::unique_ptr<SyntheticSection> elfHeader;
  std::unique_ptr<SyntheticSection> programHeaders;
  SmallVector<PhdrEntry *, 0> phdrs;

  std::unique_ptr<ARMExidxSyntheticSection> armExidx;
  std::unique_ptr<BuildIdSection> buildId;
  std::unique_ptr<SyntheticSection> dynamic;
  std::unique_ptr<StringTableSection> dynStrTab;
  std::unique_ptr<SymbolTableBaseSection> dynSymTab;
  std::unique_ptr<EhFrameHeader> ehFrameHdr;
  std::unique_ptr<EhFrameSection> ehFrame;
  std::unique_ptr<GnuHashTableSection> gnuHashTab;
  std::unique_ptr<HashTableSection> hashTab;
  std::unique_ptr<MemtagAndroidNote> memtagAndroidNote;
  std::unique_ptr<MemtagGlobalDescriptors> memtagGlobalDescriptors;
  std::unique_ptr<PackageMetadataNote> packageMetadataNote;
  std::unique_ptr<RelocationBaseSection> relaDyn;
  std::unique_ptr<RelrBaseSection> relrDyn;
  std::unique_ptr<RelrBaseSection> relrAuthDyn;
  std::unique_ptr<VersionDefinitionSection> verDef;
  std::unique_ptr<SyntheticSection> verNeed;
  std::unique_ptr<VersionTableSection> verSym;

  Partition(Ctx &ctx) : ctx(ctx) {}
  unsigned getNumber() const { return this - &ctx.partitions[0] + 1; }
};

inline Partition &SectionBase::getPartition() const {
  assert(isLive());
  return ctx.partitions[partition - 1];
}

} // namespace lld::elf

#endif<|MERGE_RESOLUTION|>--- conflicted
+++ resolved
@@ -50,19 +50,11 @@
 // Section for .eh_frame.
 class EhFrameSection final : public SyntheticSection {
 public:
-<<<<<<< HEAD
-  EhFrameSection();
-  void writeTo(Ctx &, uint8_t *buf) override;
-  void finalizeContents(Ctx &) override;
-  bool isNeeded(Ctx &) const override { return !sections.empty(); }
-  size_t getSize(Ctx &ctx) const override { return size; }
-=======
   EhFrameSection(Ctx &);
   void writeTo(uint8_t *buf) override;
   void finalizeContents() override;
   bool isNeeded() const override { return !sections.empty(); }
   size_t getSize() const override { return size; }
->>>>>>> dd326b12
 
   static bool classof(const SectionBase *d) {
     return SyntheticSection::classof(d) && d->name == ".eh_frame";
@@ -112,19 +104,11 @@
 
 class GotSection final : public SyntheticSection {
 public:
-<<<<<<< HEAD
-  GotSection();
-  size_t getSize(Ctx &ctx) const override { return size; }
-  void finalizeContents(Ctx &) override;
-  bool isNeeded(Ctx &) const override;
-  void writeTo(Ctx &, uint8_t *buf) override;
-=======
   GotSection(Ctx &);
   size_t getSize() const override { return size; }
   void finalizeContents() override;
   bool isNeeded() const override;
   void writeTo(uint8_t *buf) override;
->>>>>>> dd326b12
 
   void addConstant(const Relocation &r);
   void addEntry(const Symbol &sym);
@@ -152,31 +136,18 @@
 // .note.GNU-stack section.
 class GnuStackSection : public SyntheticSection {
 public:
-<<<<<<< HEAD
-  GnuStackSection()
-      : SyntheticSection(0, llvm::ELF::SHT_PROGBITS, 1, ".note.GNU-stack") {}
-  void writeTo(Ctx &, uint8_t *buf) override {}
-  size_t getSize(Ctx &ctx) const override { return 0; }
-=======
   GnuStackSection(Ctx &ctx)
       : SyntheticSection(ctx, 0, llvm::ELF::SHT_PROGBITS, 1,
                          ".note.GNU-stack") {}
   void writeTo(uint8_t *buf) override {}
   size_t getSize() const override { return 0; }
->>>>>>> dd326b12
 };
 
 class GnuPropertySection final : public SyntheticSection {
 public:
-<<<<<<< HEAD
-  GnuPropertySection();
-  void writeTo(Ctx &, uint8_t *buf) override;
-  size_t getSize(Ctx &) const override;
-=======
   GnuPropertySection(Ctx &);
   void writeTo(uint8_t *buf) override;
   size_t getSize() const override;
->>>>>>> dd326b12
 };
 
 // .note.gnu.build-id section.
@@ -186,15 +157,9 @@
 
 public:
   const size_t hashSize;
-<<<<<<< HEAD
-  BuildIdSection();
-  void writeTo(Ctx &, uint8_t *buf) override;
-  size_t getSize(Ctx &ctx) const override { return headerSize + hashSize; }
-=======
   BuildIdSection(Ctx &);
   void writeTo(uint8_t *buf) override;
   size_t getSize() const override { return headerSize + hashSize; }
->>>>>>> dd326b12
   void writeBuildId(llvm::ArrayRef<uint8_t> buf);
 
 private:
@@ -207,17 +172,10 @@
 // respectively.
 class BssSection final : public SyntheticSection {
 public:
-<<<<<<< HEAD
-  BssSection(StringRef name, uint64_t size, uint32_t addralign);
-  void writeTo(Ctx &, uint8_t *) override {}
-  bool isNeeded(Ctx &) const override { return size != 0; }
-  size_t getSize(Ctx &ctx) const override { return size; }
-=======
   BssSection(Ctx &, StringRef name, uint64_t size, uint32_t addralign);
   void writeTo(uint8_t *) override {}
   bool isNeeded() const override { return size != 0; }
   size_t getSize() const override { return size; }
->>>>>>> dd326b12
 
   static bool classof(const SectionBase *s) { return s->bss; }
   uint64_t size;
@@ -225,21 +183,12 @@
 
 class MipsGotSection final : public SyntheticSection {
 public:
-<<<<<<< HEAD
-  MipsGotSection();
-  void writeTo(Ctx &, uint8_t *buf) override;
-  size_t getSize(Ctx &ctx) const override { return size; }
-  bool updateAllocSize(Ctx &) override;
-  void finalizeContents(Ctx &) override;
-  bool isNeeded(Ctx &) const override;
-=======
   MipsGotSection(Ctx &);
   void writeTo(uint8_t *buf) override;
   size_t getSize() const override { return size; }
   bool updateAllocSize(Ctx &) override;
   void finalizeContents() override;
   bool isNeeded() const override;
->>>>>>> dd326b12
 
   // Join separate GOTs built for each input file to generate
   // primary and optional multiple secondary GOTs.
@@ -413,9 +362,9 @@
 public:
   GotPltSection(Ctx &);
   void addEntry(Symbol &sym);
-  size_t getSize(Ctx &) const override;
-  void writeTo(Ctx &, uint8_t *buf) override;
-  bool isNeeded(Ctx &) const override;
+  size_t getSize() const override;
+  void writeTo(uint8_t *buf) override;
+  bool isNeeded() const override;
 
   // Flag to force GotPlt to be in output if we have relocations
   // that relies on its address.
@@ -433,9 +382,9 @@
 public:
   IgotPltSection(Ctx &);
   void addEntry(Symbol &sym);
-  size_t getSize(Ctx &) const override;
-  void writeTo(Ctx &, uint8_t *buf) override;
-  bool isNeeded(Ctx &) const override { return !entries.empty(); }
+  size_t getSize() const override;
+  void writeTo(uint8_t *buf) override;
+  bool isNeeded() const override { return !entries.empty(); }
 
 private:
   SmallVector<const Symbol *, 0> entries;
@@ -445,8 +394,8 @@
 public:
   StringTableSection(Ctx &, StringRef name, bool dynamic);
   unsigned addString(StringRef s, bool hashIt = true);
-  void writeTo(Ctx &, uint8_t *buf) override;
-  size_t getSize(Ctx &ctx) const override { return size; }
+  void writeTo(uint8_t *buf) override;
+  size_t getSize() const override { return size; }
   bool isDynamic() const { return dynamic; }
 
 private:
@@ -535,17 +484,10 @@
   LLVM_ELF_IMPORT_TYPES_ELFT(ELFT)
 
 public:
-<<<<<<< HEAD
-  DynamicSection();
-  void finalizeContents(Ctx &) override;
-  void writeTo(Ctx &, uint8_t *buf) override;
-  size_t getSize(Ctx &ctx) const override { return size; }
-=======
   DynamicSection(Ctx &);
   void finalizeContents() override;
   void writeTo(uint8_t *buf) override;
   size_t getSize() const override { return size; }
->>>>>>> dd326b12
 
 private:
   std::vector<std::pair<int32_t, uint64_t>> computeContents();
@@ -596,17 +538,15 @@
       sec.addReloc({expr, addendRelType, offsetInSec, addend, &sym});
     addReloc<shard>({dynType, &sec, offsetInSec, kind, sym, addend, expr});
   }
-  bool isNeeded(Ctx &) const override {
+  bool isNeeded() const override {
     return !relocs.empty() ||
            llvm::any_of(relocsVec, [](auto &v) { return !v.empty(); });
   }
-  size_t getSize(Ctx &ctx) const override {
-    return relocs.size() * this->entsize;
-  }
+  size_t getSize() const override { return relocs.size() * this->entsize; }
   size_t getRelativeRelocCount() const { return numRelativeRelocs; }
   void mergeRels();
   void partitionRels();
-  void finalizeContents(Ctx &) override;
+  void finalizeContents() override;
   static bool classof(const SectionBase *d) {
     return SyntheticSection::classof(d) &&
            (d->type == llvm::ELF::SHT_RELA || d->type == llvm::ELF::SHT_REL ||
@@ -637,14 +577,9 @@
   using Elf_Rela = typename ELFT::Rela;
 
 public:
-<<<<<<< HEAD
-  RelocationSection(StringRef name, bool combreloc, unsigned concurrency);
-  void writeTo(Ctx &, uint8_t *buf) override;
-=======
   RelocationSection(Ctx &, StringRef name, bool combreloc,
                     unsigned concurrency);
   void writeTo(uint8_t *buf) override;
->>>>>>> dd326b12
 };
 
 template <class ELFT>
@@ -656,13 +591,8 @@
   AndroidPackedRelocationSection(Ctx &, StringRef name, unsigned concurrency);
 
   bool updateAllocSize(Ctx &) override;
-<<<<<<< HEAD
-  size_t getSize(Ctx &ctx) const override { return relocData.size(); }
-  void writeTo(Ctx &, uint8_t *buf) override {
-=======
   size_t getSize() const override { return relocData.size(); }
   void writeTo(uint8_t *buf) override {
->>>>>>> dd326b12
     memcpy(buf, relocData.data(), relocData.size());
   }
 
@@ -683,7 +613,7 @@
 public:
   RelrBaseSection(Ctx &, unsigned concurrency, bool isAArch64Auth = false);
   void mergeRels();
-  bool isNeeded(Ctx &) const override {
+  bool isNeeded() const override {
     return !relocs.empty() ||
            llvm::any_of(relocsVec, [](auto &v) { return !v.empty(); });
   }
@@ -702,17 +632,9 @@
   RelrSection(Ctx &, unsigned concurrency, bool isAArch64Auth = false);
 
   bool updateAllocSize(Ctx &) override;
-<<<<<<< HEAD
-  size_t getSize(Ctx &ctx) const override {
-    return relrRelocs.size() * this->entsize;
-  }
-  void writeTo(Ctx &ctx, uint8_t *buf) override {
-    memcpy(buf, relrRelocs.data(), getSize(ctx));
-=======
   size_t getSize() const override { return relrRelocs.size() * this->entsize; }
   void writeTo(uint8_t *buf) override {
     memcpy(buf, relrRelocs.data(), getSize());
->>>>>>> dd326b12
   }
 
 private:
@@ -726,15 +648,9 @@
 
 class SymbolTableBaseSection : public SyntheticSection {
 public:
-<<<<<<< HEAD
-  SymbolTableBaseSection(StringTableSection &strTabSec);
-  void finalizeContents(Ctx &) override;
-  size_t getSize(Ctx &ctx) const override { return getNumSymbols() * entsize; }
-=======
   SymbolTableBaseSection(Ctx &ctx, StringTableSection &strTabSec);
   void finalizeContents() override;
   size_t getSize() const override { return getNumSymbols() * entsize; }
->>>>>>> dd326b12
   void addSymbol(Symbol *sym);
   unsigned getNumSymbols() const { return symbols.size() + 1; }
   size_t getSymbolIndex(const Symbol &sym);
@@ -758,40 +674,28 @@
   using Elf_Sym = typename ELFT::Sym;
 
 public:
-<<<<<<< HEAD
-  SymbolTableSection(StringTableSection &strTabSec);
-  void writeTo(Ctx &, uint8_t *buf) override;
-=======
   SymbolTableSection(Ctx &, StringTableSection &strTabSec);
   void writeTo(uint8_t *buf) override;
->>>>>>> dd326b12
 };
 
 class SymtabShndxSection final : public SyntheticSection {
 public:
   SymtabShndxSection(Ctx &);
 
-  void writeTo(Ctx &, uint8_t *buf) override;
-  size_t getSize(Ctx &) const override;
-  bool isNeeded(Ctx &) const override;
-  void finalizeContents(Ctx &) override;
+  void writeTo(uint8_t *buf) override;
+  size_t getSize() const override;
+  bool isNeeded() const override;
+  void finalizeContents() override;
 };
 
 // Outputs GNU Hash section. For detailed explanation see:
 // https://blogs.oracle.com/ali/entry/gnu_hash_elf_sections
 class GnuHashTableSection final : public SyntheticSection {
 public:
-<<<<<<< HEAD
-  GnuHashTableSection();
-  void finalizeContents(Ctx &) override;
-  void writeTo(Ctx &, uint8_t *buf) override;
-  size_t getSize(Ctx &ctx) const override { return size; }
-=======
   GnuHashTableSection(Ctx &);
   void finalizeContents() override;
   void writeTo(uint8_t *buf) override;
   size_t getSize() const override { return size; }
->>>>>>> dd326b12
 
   // Adds symbols to the hash table.
   // Sorts the input to satisfy GNU hash section requirements.
@@ -816,17 +720,10 @@
 
 class HashTableSection final : public SyntheticSection {
 public:
-<<<<<<< HEAD
-  HashTableSection();
-  void finalizeContents(Ctx &) override;
-  void writeTo(Ctx &, uint8_t *buf) override;
-  size_t getSize(Ctx &ctx) const override { return size; }
-=======
   HashTableSection(Ctx &);
   void finalizeContents() override;
   void writeTo(uint8_t *buf) override;
   size_t getSize() const override { return size; }
->>>>>>> dd326b12
 
 private:
   size_t size = 0;
@@ -845,17 +742,10 @@
 // target (BIND_NOW) or a .plt entry.
 class PltSection : public SyntheticSection {
 public:
-<<<<<<< HEAD
-  PltSection();
-  void writeTo(Ctx &, uint8_t *buf) override;
-  size_t getSize(Ctx &) const override;
-  bool isNeeded(Ctx &) const override;
-=======
   PltSection(Ctx &);
   void writeTo(uint8_t *buf) override;
   size_t getSize() const override;
   bool isNeeded() const override;
->>>>>>> dd326b12
   void addSymbols();
   void addEntry(Symbol &sym);
   size_t getNumEntries() const { return entries.size(); }
@@ -873,32 +763,19 @@
   SmallVector<const Symbol *, 0> entries;
 
 public:
-<<<<<<< HEAD
-  IpltSection();
-  void writeTo(Ctx &, uint8_t *buf) override;
-  size_t getSize(Ctx &) const override;
-  bool isNeeded(Ctx &) const override { return !entries.empty(); }
-=======
   IpltSection(Ctx &);
   void writeTo(uint8_t *buf) override;
   size_t getSize() const override;
   bool isNeeded() const override { return !entries.empty(); }
->>>>>>> dd326b12
   void addSymbols();
   void addEntry(Symbol &sym);
 };
 
 class PPC32GlinkSection : public PltSection {
 public:
-<<<<<<< HEAD
-  PPC32GlinkSection();
-  void writeTo(Ctx &, uint8_t *buf) override;
-  size_t getSize(Ctx &) const override;
-=======
   PPC32GlinkSection(Ctx &);
   void writeTo(uint8_t *buf) override;
   size_t getSize() const override;
->>>>>>> dd326b12
 
   SmallVector<const Symbol *, 0> canonical_plts;
   static constexpr size_t footerSize = 64;
@@ -907,17 +784,10 @@
 // This is x86-only.
 class IBTPltSection : public SyntheticSection {
 public:
-<<<<<<< HEAD
-  IBTPltSection();
-  void writeTo(Ctx &, uint8_t *Buf) override;
-  bool isNeeded(Ctx &) const override;
-  size_t getSize(Ctx &) const override;
-=======
   IBTPltSection(Ctx &);
   void writeTo(uint8_t *Buf) override;
   bool isNeeded() const override;
   size_t getSize() const override;
->>>>>>> dd326b12
 };
 
 // Used to align the end of the PT_GNU_RELRO segment and the associated PT_LOAD
@@ -925,15 +795,9 @@
 // pages in the PT_LOAD segment is covered by at least one section.
 class RelroPaddingSection final : public SyntheticSection {
 public:
-<<<<<<< HEAD
-  RelroPaddingSection();
-  size_t getSize(Ctx &ctx) const override { return 0; }
-  void writeTo(Ctx &, uint8_t *buf) override {}
-=======
   RelroPaddingSection(Ctx &);
   size_t getSize() const override { return 0; }
   void writeTo(uint8_t *buf) override {}
->>>>>>> dd326b12
 };
 
 // Used by the merged DWARF32 .debug_names (a per-module index). If we
@@ -1006,15 +870,9 @@
     SmallVector<uint32_t, 0> compUnits;
   };
 
-<<<<<<< HEAD
-  DebugNamesBaseSection();
-  size_t getSize(Ctx &ctx) const override { return size; }
-  bool isNeeded(Ctx &) const override { return numChunks > 0; }
-=======
   DebugNamesBaseSection(Ctx &);
   size_t getSize() const override { return size; }
   bool isNeeded() const override { return numChunks > 0; }
->>>>>>> dd326b12
 
 protected:
   void init(llvm::function_ref<void(InputFile *, InputChunk &, OutputChunk &)>);
@@ -1056,15 +914,9 @@
 template <class ELFT>
 class DebugNamesSection final : public DebugNamesBaseSection {
 public:
-<<<<<<< HEAD
-  DebugNamesSection();
-  void finalizeContents(Ctx &) override;
-  void writeTo(Ctx &, uint8_t *buf) override;
-=======
   DebugNamesSection(Ctx &);
   void finalizeContents() override;
   void writeTo(uint8_t *buf) override;
->>>>>>> dd326b12
 
   template <class RelTy>
   void getNameRelocs(const InputFile &file,
@@ -1109,20 +961,12 @@
     uint32_t cuVectorOff;
   };
 
-<<<<<<< HEAD
-  GdbIndexSection();
-  template <typename ELFT> static std::unique_ptr<GdbIndexSection> create();
-  void writeTo(Ctx &, uint8_t *buf) override;
-  size_t getSize(Ctx &ctx) const override { return size; }
-  bool isNeeded(Ctx &) const override;
-=======
   GdbIndexSection(Ctx &);
   template <typename ELFT>
   static std::unique_ptr<GdbIndexSection> create(Ctx &);
   void writeTo(uint8_t *buf) override;
   size_t getSize() const override { return size; }
   bool isNeeded() const override;
->>>>>>> dd326b12
 
 private:
   struct GdbIndexHeader {
@@ -1159,9 +1003,9 @@
 public:
   EhFrameHeader(Ctx &);
   void write();
-  void writeTo(Ctx &, uint8_t *buf) override;
-  size_t getSize(Ctx &) const override;
-  bool isNeeded(Ctx &) const override;
+  void writeTo(uint8_t *buf) override;
+  size_t getSize() const override;
+  bool isNeeded() const override;
 };
 
 // For more information about .gnu.version and .gnu.version_r see:
@@ -1174,17 +1018,10 @@
 // followed by an array of Elf_Verdaux structures.
 class VersionDefinitionSection final : public SyntheticSection {
 public:
-<<<<<<< HEAD
-  VersionDefinitionSection();
-  void finalizeContents(Ctx &) override;
-  size_t getSize(Ctx &) const override;
-  void writeTo(Ctx &, uint8_t *buf) override;
-=======
   VersionDefinitionSection(Ctx &);
   void finalizeContents() override;
   size_t getSize() const override;
   void writeTo(uint8_t *buf) override;
->>>>>>> dd326b12
 
 private:
   enum { EntrySize = 28 };
@@ -1203,19 +1040,11 @@
 // the own object or in any of the dependencies.
 class VersionTableSection final : public SyntheticSection {
 public:
-<<<<<<< HEAD
-  VersionTableSection();
-  void finalizeContents(Ctx &) override;
-  size_t getSize(Ctx &) const override;
-  void writeTo(Ctx &, uint8_t *buf) override;
-  bool isNeeded(Ctx &) const override;
-=======
   VersionTableSection(Ctx &);
   void finalizeContents() override;
   size_t getSize() const override;
   void writeTo(uint8_t *buf) override;
   bool isNeeded() const override;
->>>>>>> dd326b12
 };
 
 // The .gnu.version_r section defines the version identifiers used by
@@ -1242,19 +1071,11 @@
   SmallVector<Verneed, 0> verneeds;
 
 public:
-<<<<<<< HEAD
-  VersionNeedSection();
-  void finalizeContents(Ctx &) override;
-  void writeTo(Ctx &, uint8_t *buf) override;
-  size_t getSize(Ctx &) const override;
-  bool isNeeded(Ctx &) const override;
-=======
   VersionNeedSection(Ctx &);
   void finalizeContents() override;
   void writeTo(uint8_t *buf) override;
   size_t getSize() const override;
   bool isNeeded() const override;
->>>>>>> dd326b12
 };
 
 // MergeSyntheticSection is a class that allows us to put mergeable sections
@@ -1277,9 +1098,9 @@
   MergeTailSection(Ctx &ctx, StringRef name, uint32_t type, uint64_t flags,
                    uint32_t addralign);
 
-  size_t getSize(Ctx &) const override;
-  void writeTo(Ctx &, uint8_t *buf) override;
-  void finalizeContents(Ctx &) override;
+  size_t getSize() const override;
+  void writeTo(uint8_t *buf) override;
+  void finalizeContents() override;
 
 private:
   llvm::StringTableBuilder builder;
@@ -1291,9 +1112,9 @@
                      uint32_t addralign)
       : MergeSyntheticSection(ctx, name, type, flags, addralign) {}
 
-  size_t getSize(Ctx &ctx) const override { return size; }
-  void writeTo(Ctx &, uint8_t *buf) override;
-  void finalizeContents(Ctx &) override;
+  size_t getSize() const override { return size; }
+  void writeTo(uint8_t *buf) override;
+  void finalizeContents() override;
 
 private:
   // We use the most significant bits of a hash as a shard ID.
@@ -1323,15 +1144,9 @@
 public:
   static std::unique_ptr<MipsAbiFlagsSection> create(Ctx &);
 
-<<<<<<< HEAD
-  MipsAbiFlagsSection(Elf_Mips_ABIFlags flags);
-  size_t getSize(Ctx &ctx) const override { return sizeof(Elf_Mips_ABIFlags); }
-  void writeTo(Ctx &, uint8_t *buf) override;
-=======
   MipsAbiFlagsSection(Ctx &, Elf_Mips_ABIFlags flags);
   size_t getSize() const override { return sizeof(Elf_Mips_ABIFlags); }
   void writeTo(uint8_t *buf) override;
->>>>>>> dd326b12
 
 private:
   Elf_Mips_ABIFlags flags;
@@ -1345,15 +1160,10 @@
 public:
   static std::unique_ptr<MipsOptionsSection<ELFT>> create(Ctx &);
 
-<<<<<<< HEAD
-  MipsOptionsSection(Elf_Mips_RegInfo reginfo);
-  void writeTo(Ctx &, uint8_t *buf) override;
-=======
   MipsOptionsSection(Ctx &, Elf_Mips_RegInfo reginfo);
   void writeTo(uint8_t *buf) override;
->>>>>>> dd326b12
-
-  size_t getSize(Ctx &ctx) const override {
+
+  size_t getSize() const override {
     return sizeof(Elf_Mips_Options) + sizeof(Elf_Mips_RegInfo);
   }
 
@@ -1368,15 +1178,9 @@
 public:
   static std::unique_ptr<MipsReginfoSection> create(Ctx &);
 
-<<<<<<< HEAD
-  MipsReginfoSection(Elf_Mips_RegInfo reginfo);
-  size_t getSize(Ctx &ctx) const override { return sizeof(Elf_Mips_RegInfo); }
-  void writeTo(Ctx &, uint8_t *buf) override;
-=======
   MipsReginfoSection(Ctx &, Elf_Mips_RegInfo reginfo);
   size_t getSize() const override { return sizeof(Elf_Mips_RegInfo); }
   void writeTo(uint8_t *buf) override;
->>>>>>> dd326b12
 
 private:
   Elf_Mips_RegInfo reginfo;
@@ -1388,15 +1192,9 @@
 // ftp://www.linux-mips.org/pub/linux/mips/doc/ABI/mipsabi.pdf
 class MipsRldMapSection final : public SyntheticSection {
 public:
-<<<<<<< HEAD
-  MipsRldMapSection();
-  size_t getSize(Ctx &ctx) const override { return ctx.arg.wordsize; }
-  void writeTo(Ctx &, uint8_t *buf) override {}
-=======
   MipsRldMapSection(Ctx &);
   size_t getSize() const override { return ctx.arg.wordsize; }
   void writeTo(uint8_t *buf) override {}
->>>>>>> dd326b12
 };
 
 // Representation of the combined .ARM.Exidx input sections. We process these
@@ -1441,11 +1239,11 @@
   // section needs to be removed from the main input section list.
   bool addSection(InputSection *isec);
 
-  size_t getSize(Ctx &ctx) const override { return size; }
-  void writeTo(Ctx &, uint8_t *buf) override;
-  bool isNeeded(Ctx &) const override;
+  size_t getSize() const override { return size; }
+  void writeTo(uint8_t *buf) override;
+  bool isNeeded() const override;
   // Sort and remove duplicate entries.
-  void finalizeContents(Ctx &) override;
+  void finalizeContents() override;
   InputSection *getLinkOrderDep() const;
 
   static bool classof(const SectionBase *sec) {
@@ -1489,8 +1287,8 @@
   // Thunk defines a symbol in this InputSection that can be used as target
   // of a relocation
   void addThunk(Thunk *t);
-  size_t getSize(Ctx &) const override;
-  void writeTo(Ctx &, uint8_t *buf) override;
+  size_t getSize() const override;
+  void writeTo(uint8_t *buf) override;
   InputSection *getTargetInputSection() const;
   bool assignOffsets();
 
@@ -1513,23 +1311,16 @@
 class ArmCmseSGSection final : public SyntheticSection {
 public:
   ArmCmseSGSection(Ctx &ctx);
-<<<<<<< HEAD
-  bool isNeeded(Ctx &) const override { return !entries.empty(); }
-  size_t getSize(Ctx &) const override;
-  void writeTo(Ctx &, uint8_t *buf) override;
-=======
   bool isNeeded() const override { return !entries.empty(); }
   size_t getSize() const override;
   void writeTo(uint8_t *buf) override;
->>>>>>> dd326b12
   void addSGVeneer(Symbol *sym, Symbol *ext_sym);
   void addMappingSymbol();
-  void finalizeContents(Ctx &) override;
+  void finalizeContents() override;
   void exportEntries(SymbolTableBaseSection *symTab);
   uint64_t impLibMaxAddr = 0;
 
 private:
-  Ctx &ctx;
   SmallVector<std::pair<Symbol *, Symbol *>, 0> entries;
   SmallVector<ArmCmseSGVeneer *, 0> sgVeneers;
   uint64_t newEntries = 0;
@@ -1539,19 +1330,11 @@
 // synthesize PLT entries for PPC32 Secure PLT ABI.
 class PPC32Got2Section final : public SyntheticSection {
 public:
-<<<<<<< HEAD
-  PPC32Got2Section();
-  size_t getSize(Ctx &ctx) const override { return 0; }
-  bool isNeeded(Ctx &) const override;
-  void finalizeContents(Ctx &) override;
-  void writeTo(Ctx &, uint8_t *buf) override {}
-=======
   PPC32Got2Section(Ctx &);
   size_t getSize() const override { return 0; }
   bool isNeeded() const override;
   void finalizeContents() override;
   void writeTo(uint8_t *buf) override {}
->>>>>>> dd326b12
 };
 
 // This section is used to store the addresses of functions that are called
@@ -1564,10 +1347,10 @@
   PPC64LongBranchTargetSection(Ctx &);
   uint64_t getEntryVA(const Symbol *sym, int64_t addend);
   std::optional<uint32_t> addEntry(const Symbol *sym, int64_t addend);
-  size_t getSize(Ctx &) const override;
-  void writeTo(Ctx &, uint8_t *buf) override;
-  bool isNeeded(Ctx &) const override;
-  void finalizeContents(Ctx &) override { finalized = true; }
+  size_t getSize() const override;
+  void writeTo(uint8_t *buf) override;
+  bool isNeeded() const override;
+  void finalizeContents() override { finalized = true; }
 
 private:
   SmallVector<std::pair<const Symbol *, int64_t>, 0> entries;
@@ -1578,44 +1361,25 @@
 template <typename ELFT>
 class PartitionElfHeaderSection final : public SyntheticSection {
 public:
-<<<<<<< HEAD
-  PartitionElfHeaderSection();
-  size_t getSize(Ctx &) const override;
-  void writeTo(Ctx &, uint8_t *buf) override;
-=======
   PartitionElfHeaderSection(Ctx &);
   size_t getSize() const override;
   void writeTo(uint8_t *buf) override;
->>>>>>> dd326b12
 };
 
 template <typename ELFT>
 class PartitionProgramHeadersSection final : public SyntheticSection {
 public:
-<<<<<<< HEAD
-  PartitionProgramHeadersSection();
-  size_t getSize(Ctx &) const override;
-  void writeTo(Ctx &, uint8_t *buf) override;
-=======
   PartitionProgramHeadersSection(Ctx &);
   size_t getSize() const override;
   void writeTo(uint8_t *buf) override;
->>>>>>> dd326b12
 };
 
 class PartitionIndexSection final : public SyntheticSection {
 public:
-<<<<<<< HEAD
-  PartitionIndexSection();
-  size_t getSize(Ctx &) const override;
-  void finalizeContents(Ctx &) override;
-  void writeTo(Ctx &, uint8_t *buf) override;
-=======
   PartitionIndexSection(Ctx &);
   size_t getSize() const override;
   void finalizeContents() override;
   void writeTo(uint8_t *buf) override;
->>>>>>> dd326b12
 };
 
 // See the following link for the Android-specific loader code that operates on
@@ -1626,8 +1390,8 @@
   MemtagAndroidNote(Ctx &ctx)
       : SyntheticSection(ctx, llvm::ELF::SHF_ALLOC, llvm::ELF::SHT_NOTE,
                          /*alignment=*/4, ".note.android.memtag") {}
-  void writeTo(Ctx &, uint8_t *buf) override;
-  size_t getSize(Ctx &) const override;
+  void writeTo(uint8_t *buf) override;
+  size_t getSize() const override;
 };
 
 class PackageMetadataNote final : public SyntheticSection {
@@ -1635,8 +1399,8 @@
   PackageMetadataNote(Ctx &ctx)
       : SyntheticSection(ctx, llvm::ELF::SHF_ALLOC, llvm::ELF::SHT_NOTE,
                          /*alignment=*/4, ".note.package") {}
-  void writeTo(Ctx &, uint8_t *buf) override;
-  size_t getSize(Ctx &) const override;
+  void writeTo(uint8_t *buf) override;
+  size_t getSize() const override;
 };
 
 class MemtagGlobalDescriptors final : public SyntheticSection {
@@ -1645,40 +1409,27 @@
       : SyntheticSection(ctx, llvm::ELF::SHF_ALLOC,
                          llvm::ELF::SHT_AARCH64_MEMTAG_GLOBALS_DYNAMIC,
                          /*alignment=*/4, ".memtag.globals.dynamic") {}
-  void writeTo(Ctx &, uint8_t *buf) override;
+  void writeTo(uint8_t *buf) override;
   // The size of the section is non-computable until all addresses are
   // synthetized, because the section's contents contain a sorted
   // varint-compressed list of pointers to global variables. We only know the
   // final size after `finalizeAddressDependentContent()`.
-<<<<<<< HEAD
-  size_t getSize(Ctx &) const override;
-=======
-  size_t getSize() const override;
->>>>>>> dd326b12
+  size_t getSize() const override;
   bool updateAllocSize(Ctx &) override;
 
   void addSymbol(const Symbol &sym) {
     symbols.push_back(&sym);
   }
 
-<<<<<<< HEAD
-  bool isNeeded(Ctx &) const override { return !symbols.empty(); }
-=======
   bool isNeeded() const override { return !symbols.empty(); }
->>>>>>> dd326b12
 
 private:
   SmallVector<const Symbol *, 0> symbols;
 };
 
 template <class ELFT> void createSyntheticSections(Ctx &);
-<<<<<<< HEAD
-InputSection *createInterpSection();
-MergeInputSection *createCommentSection();
-=======
 InputSection *createInterpSection(Ctx &);
 MergeInputSection *createCommentSection(Ctx &);
->>>>>>> dd326b12
 template <class ELFT> void splitSections(Ctx &);
 void combineEhSections(Ctx &);
 
