//===- AArch64.cpp --------------------------------------------------------===//
//
// Part of the LLVM Project, under the Apache License v2.0 with LLVM Exceptions.
// See https://llvm.org/LICENSE.txt for license information.
// SPDX-License-Identifier: Apache-2.0 WITH LLVM-exception
//
//===----------------------------------------------------------------------===//

#include "InputFiles.h"
#include "OutputSections.h"
#include "Symbols.h"
#include "SyntheticSections.h"
#include "Target.h"
#include "lld/Common/ErrorHandler.h"
#include "llvm/BinaryFormat/ELF.h"
#include "llvm/Support/Endian.h"

using namespace llvm;
using namespace llvm::support::endian;
using namespace llvm::ELF;
using namespace lld;
using namespace lld::elf;

// Page(Expr) is the page address of the expression Expr, defined
// as (Expr & ~0xFFF). (This applies even if the machine page size
// supported by the platform has a different value.)
uint64_t elf::getAArch64Page(uint64_t expr) {
  return expr & ~static_cast<uint64_t>(0xFFF);
}

// A BTI landing pad is a valid target for an indirect branch when the Branch
// Target Identification has been enabled.  As linker generated branches are
// via x16 the BTI landing pads are defined as: BTI C, BTI J, BTI JC, PACIASP,
// PACIBSP.
<<<<<<< HEAD
bool elf::isAArch64BTILandingPad(Symbol &s, int64_t a) {
=======
bool elf::isAArch64BTILandingPad(Ctx &ctx, Symbol &s, int64_t a) {
>>>>>>> dd326b12
  // PLT entries accessed indirectly have a BTI c.
  if (s.isInPlt(ctx))
    return true;
  Defined *d = dyn_cast<Defined>(&s);
  if (!isa_and_nonnull<InputSection>(d->section))
    // All places that we cannot disassemble are responsible for making
    // the target a BTI landing pad.
    return true;
  InputSection *isec = cast<InputSection>(d->section);
  uint64_t off = d->value + a;
  // Likely user error, but protect ourselves against out of bounds
  // access.
  if (off >= isec->getSize())
    return true;
  const uint8_t *buf = isec->content().begin();
  const uint32_t instr = read32le(buf + off);
  // All BTI instructions are HINT instructions which all have same encoding
  // apart from bits [11:5]
  if ((instr & 0xd503201f) == 0xd503201f &&
      is_contained({/*PACIASP*/ 0xd503233f, /*PACIBSP*/ 0xd503237f,
                    /*BTI C*/ 0xd503245f, /*BTI J*/ 0xd503249f,
                    /*BTI JC*/ 0xd50324df},
                   instr))
    return true;
  return false;
}

namespace {
class AArch64 : public TargetInfo {
public:
  AArch64(Ctx &);
  RelExpr getRelExpr(RelType type, const Symbol &s,
                     const uint8_t *loc) const override;
  RelType getDynRel(RelType type) const override;
  int64_t getImplicitAddend(const uint8_t *buf, RelType type) const override;
  void writeGotPlt(uint8_t *buf, const Symbol &s) const override;
  void writeIgotPlt(uint8_t *buf, const Symbol &s) const override;
  void writePltHeader(uint8_t *buf) const override;
  void writePlt(uint8_t *buf, const Symbol &sym,
                uint64_t pltEntryAddr) const override;
  bool needsThunk(RelExpr expr, RelType type, const InputFile *file,
                  uint64_t branchAddr, const Symbol &s,
                  int64_t a) const override;
  uint32_t getThunkSectionSpacing() const override;
  bool inBranchRange(RelType type, uint64_t src, uint64_t dst) const override;
  bool usesOnlyLowPageBits(RelType type) const override;
  void relocate(uint8_t *loc, const Relocation &rel,
                uint64_t val) const override;
  RelExpr adjustTlsExpr(RelType type, RelExpr expr) const override;
  void relocateAlloc(InputSectionBase &sec, uint8_t *buf) const override;

private:
  void relaxTlsGdToLe(uint8_t *loc, const Relocation &rel, uint64_t val) const;
  void relaxTlsGdToIe(uint8_t *loc, const Relocation &rel, uint64_t val) const;
  void relaxTlsIeToLe(uint8_t *loc, const Relocation &rel, uint64_t val) const;
};

struct AArch64Relaxer {
  Ctx &ctx;
  bool safeToRelaxAdrpLdr = false;

  AArch64Relaxer(Ctx &ctx, ArrayRef<Relocation> relocs);
  bool tryRelaxAdrpAdd(const Relocation &adrpRel, const Relocation &addRel,
                       uint64_t secAddr, uint8_t *buf) const;
  bool tryRelaxAdrpLdr(const Relocation &adrpRel, const Relocation &ldrRel,
                       uint64_t secAddr, uint8_t *buf) const;
};
} // namespace

// Return the bits [Start, End] from Val shifted Start bits.
// For instance, getBits(0xF0, 4, 8) returns 0xF.
static uint64_t getBits(uint64_t val, int start, int end) {
  uint64_t mask = ((uint64_t)1 << (end + 1 - start)) - 1;
  return (val >> start) & mask;
}

AArch64::AArch64(Ctx &ctx) : TargetInfo(ctx) {
  copyRel = R_AARCH64_COPY;
  relativeRel = R_AARCH64_RELATIVE;
  iRelativeRel = R_AARCH64_IRELATIVE;
  gotRel = R_AARCH64_GLOB_DAT;
  pltRel = R_AARCH64_JUMP_SLOT;
  symbolicRel = R_AARCH64_ABS64;
  tlsDescRel = R_AARCH64_TLSDESC;
  tlsGotRel = R_AARCH64_TLS_TPREL64;
  pltHeaderSize = 32;
  pltEntrySize = 16;
  ipltEntrySize = 16;
  defaultMaxPageSize = 65536;

  // Align to the 2 MiB page size (known as a superpage or huge page).
  // FreeBSD automatically promotes 2 MiB-aligned allocations.
  defaultImageBase = 0x200000;

  needsThunks = true;
}

RelExpr AArch64::getRelExpr(RelType type, const Symbol &s,
                            const uint8_t *loc) const {
  switch (type) {
  case R_AARCH64_ABS16:
  case R_AARCH64_ABS32:
  case R_AARCH64_ABS64:
  case R_AARCH64_ADD_ABS_LO12_NC:
  case R_AARCH64_LDST128_ABS_LO12_NC:
  case R_AARCH64_LDST16_ABS_LO12_NC:
  case R_AARCH64_LDST32_ABS_LO12_NC:
  case R_AARCH64_LDST64_ABS_LO12_NC:
  case R_AARCH64_LDST8_ABS_LO12_NC:
  case R_AARCH64_MOVW_SABS_G0:
  case R_AARCH64_MOVW_SABS_G1:
  case R_AARCH64_MOVW_SABS_G2:
  case R_AARCH64_MOVW_UABS_G0:
  case R_AARCH64_MOVW_UABS_G0_NC:
  case R_AARCH64_MOVW_UABS_G1:
  case R_AARCH64_MOVW_UABS_G1_NC:
  case R_AARCH64_MOVW_UABS_G2:
  case R_AARCH64_MOVW_UABS_G2_NC:
  case R_AARCH64_MOVW_UABS_G3:
    return R_ABS;
  case R_AARCH64_AUTH_ABS64:
    return R_AARCH64_AUTH;
  case R_AARCH64_TLSDESC_ADR_PAGE21:
    return R_AARCH64_TLSDESC_PAGE;
  case R_AARCH64_TLSDESC_LD64_LO12:
  case R_AARCH64_TLSDESC_ADD_LO12:
    return R_TLSDESC;
  case R_AARCH64_TLSDESC_CALL:
    return R_TLSDESC_CALL;
  case R_AARCH64_TLSLE_ADD_TPREL_HI12:
  case R_AARCH64_TLSLE_ADD_TPREL_LO12_NC:
  case R_AARCH64_TLSLE_LDST8_TPREL_LO12_NC:
  case R_AARCH64_TLSLE_LDST16_TPREL_LO12_NC:
  case R_AARCH64_TLSLE_LDST32_TPREL_LO12_NC:
  case R_AARCH64_TLSLE_LDST64_TPREL_LO12_NC:
  case R_AARCH64_TLSLE_LDST128_TPREL_LO12_NC:
  case R_AARCH64_TLSLE_MOVW_TPREL_G0:
  case R_AARCH64_TLSLE_MOVW_TPREL_G0_NC:
  case R_AARCH64_TLSLE_MOVW_TPREL_G1:
  case R_AARCH64_TLSLE_MOVW_TPREL_G1_NC:
  case R_AARCH64_TLSLE_MOVW_TPREL_G2:
    return R_TPREL;
  case R_AARCH64_CALL26:
  case R_AARCH64_CONDBR19:
  case R_AARCH64_JUMP26:
  case R_AARCH64_TSTBR14:
    return R_PLT_PC;
  case R_AARCH64_PLT32:
    const_cast<Symbol &>(s).thunkAccessed = true;
    return R_PLT_PC;
  case R_AARCH64_PREL16:
  case R_AARCH64_PREL32:
  case R_AARCH64_PREL64:
  case R_AARCH64_ADR_PREL_LO21:
  case R_AARCH64_LD_PREL_LO19:
  case R_AARCH64_MOVW_PREL_G0:
  case R_AARCH64_MOVW_PREL_G0_NC:
  case R_AARCH64_MOVW_PREL_G1:
  case R_AARCH64_MOVW_PREL_G1_NC:
  case R_AARCH64_MOVW_PREL_G2:
  case R_AARCH64_MOVW_PREL_G2_NC:
  case R_AARCH64_MOVW_PREL_G3:
    return R_PC;
  case R_AARCH64_ADR_PREL_PG_HI21:
  case R_AARCH64_ADR_PREL_PG_HI21_NC:
    return R_AARCH64_PAGE_PC;
  case R_AARCH64_LD64_GOT_LO12_NC:
  case R_AARCH64_TLSIE_LD64_GOTTPREL_LO12_NC:
    return R_GOT;
  case R_AARCH64_LD64_GOTPAGE_LO15:
    return R_AARCH64_GOT_PAGE;
  case R_AARCH64_ADR_GOT_PAGE:
  case R_AARCH64_TLSIE_ADR_GOTTPREL_PAGE21:
    return R_AARCH64_GOT_PAGE_PC;
  case R_AARCH64_GOTPCREL32:
  case R_AARCH64_GOT_LD_PREL19:
    return R_GOT_PC;
  case R_AARCH64_NONE:
    return R_NONE;
  default:
    error(getErrorLoc(ctx, loc) + "unknown relocation (" + Twine(type) +
          ") against symbol " + toString(s));
    return R_NONE;
  }
}

RelExpr AArch64::adjustTlsExpr(RelType type, RelExpr expr) const {
  if (expr == R_RELAX_TLS_GD_TO_IE) {
    if (type == R_AARCH64_TLSDESC_ADR_PAGE21)
      return R_AARCH64_RELAX_TLS_GD_TO_IE_PAGE_PC;
    return R_RELAX_TLS_GD_TO_IE_ABS;
  }
  return expr;
}

bool AArch64::usesOnlyLowPageBits(RelType type) const {
  switch (type) {
  default:
    return false;
  case R_AARCH64_ADD_ABS_LO12_NC:
  case R_AARCH64_LD64_GOT_LO12_NC:
  case R_AARCH64_LDST128_ABS_LO12_NC:
  case R_AARCH64_LDST16_ABS_LO12_NC:
  case R_AARCH64_LDST32_ABS_LO12_NC:
  case R_AARCH64_LDST64_ABS_LO12_NC:
  case R_AARCH64_LDST8_ABS_LO12_NC:
  case R_AARCH64_TLSDESC_ADD_LO12:
  case R_AARCH64_TLSDESC_LD64_LO12:
  case R_AARCH64_TLSIE_LD64_GOTTPREL_LO12_NC:
    return true;
  }
}

RelType AArch64::getDynRel(RelType type) const {
  if (type == R_AARCH64_ABS64 || type == R_AARCH64_AUTH_ABS64)
    return type;
  return R_AARCH64_NONE;
}

int64_t AArch64::getImplicitAddend(const uint8_t *buf, RelType type) const {
  switch (type) {
  case R_AARCH64_TLSDESC:
    return read64(buf + 8);
  case R_AARCH64_NONE:
  case R_AARCH64_GLOB_DAT:
  case R_AARCH64_JUMP_SLOT:
    return 0;
  case R_AARCH64_ABS16:
  case R_AARCH64_PREL16:
    return SignExtend64<16>(read16(buf));
  case R_AARCH64_ABS32:
  case R_AARCH64_PREL32:
    return SignExtend64<32>(read32(buf));
  case R_AARCH64_ABS64:
  case R_AARCH64_PREL64:
  case R_AARCH64_RELATIVE:
  case R_AARCH64_IRELATIVE:
  case R_AARCH64_TLS_TPREL64:
    return read64(buf);

    // The following relocation types all point at instructions, and
    // relocate an immediate field in the instruction.
    //
    // The general rule, from AAELF64 §5.7.2 "Addends and PC-bias",
    // says: "If the relocation relocates an instruction the immediate
    // field of the instruction is extracted, scaled as required by
    // the instruction field encoding, and sign-extended to 64 bits".

    // The R_AARCH64_MOVW family operates on wide MOV/MOVK/MOVZ
    // instructions, which have a 16-bit immediate field with its low
    // bit in bit 5 of the instruction encoding. When the immediate
    // field is used as an implicit addend for REL-type relocations,
    // it is treated as added to the low bits of the output value, not
    // shifted depending on the relocation type.
    //
    // This allows REL relocations to express the requirement 'please
    // add 12345 to this symbol value and give me the four 16-bit
    // chunks of the result', by putting the same addend 12345 in all
    // four instructions. Carries between the 16-bit chunks are
    // handled correctly, because the whole 64-bit addition is done
    // once per relocation.
  case R_AARCH64_MOVW_UABS_G0:
  case R_AARCH64_MOVW_UABS_G0_NC:
  case R_AARCH64_MOVW_UABS_G1:
  case R_AARCH64_MOVW_UABS_G1_NC:
  case R_AARCH64_MOVW_UABS_G2:
  case R_AARCH64_MOVW_UABS_G2_NC:
  case R_AARCH64_MOVW_UABS_G3:
    return SignExtend64<16>(getBits(read32le(buf), 5, 20));

    // R_AARCH64_TSTBR14 points at a TBZ or TBNZ instruction, which
    // has a 14-bit offset measured in instructions, i.e. shifted left
    // by 2.
  case R_AARCH64_TSTBR14:
    return SignExtend64<16>(getBits(read32le(buf), 5, 18) << 2);

    // R_AARCH64_CONDBR19 operates on the ordinary B.cond instruction,
    // which has a 19-bit offset measured in instructions.
    //
    // R_AARCH64_LD_PREL_LO19 operates on the LDR (literal)
    // instruction, which also has a 19-bit offset, measured in 4-byte
    // chunks. So the calculation is the same as for
    // R_AARCH64_CONDBR19.
  case R_AARCH64_CONDBR19:
  case R_AARCH64_LD_PREL_LO19:
    return SignExtend64<21>(getBits(read32le(buf), 5, 23) << 2);

    // R_AARCH64_ADD_ABS_LO12_NC operates on ADD (immediate). The
    // immediate can optionally be shifted left by 12 bits, but this
    // relocation is intended for the case where it is not.
  case R_AARCH64_ADD_ABS_LO12_NC:
    return SignExtend64<12>(getBits(read32le(buf), 10, 21));

    // R_AARCH64_ADR_PREL_LO21 operates on an ADR instruction, whose
    // 21-bit immediate is split between two bits high up in the word
    // (in fact the two _lowest_ order bits of the value) and 19 bits
    // lower down.
    //
    // R_AARCH64_ADR_PREL_PG_HI21[_NC] operate on an ADRP instruction,
    // which encodes the immediate in the same way, but will shift it
    // left by 12 bits when the instruction executes. For the same
    // reason as the MOVW family, we don't apply that left shift here.
  case R_AARCH64_ADR_PREL_LO21:
  case R_AARCH64_ADR_PREL_PG_HI21:
  case R_AARCH64_ADR_PREL_PG_HI21_NC:
    return SignExtend64<21>((getBits(read32le(buf), 5, 23) << 2) |
                            getBits(read32le(buf), 29, 30));

    // R_AARCH64_{JUMP,CALL}26 operate on B and BL, which have a
    // 26-bit offset measured in instructions.
  case R_AARCH64_JUMP26:
  case R_AARCH64_CALL26:
    return SignExtend64<28>(getBits(read32le(buf), 0, 25) << 2);

  default:
    internalLinkerError(getErrorLoc(ctx, buf),
                        "cannot read addend for relocation " + toString(type));
    return 0;
  }
}

void AArch64::writeGotPlt(uint8_t *buf, const Symbol &) const {
  write64(buf, ctx.in.plt->getVA());
}

void AArch64::writeIgotPlt(uint8_t *buf, const Symbol &s) const {
  if (ctx.arg.writeAddends)
    write64(buf, s.getVA());
}

void AArch64::writePltHeader(uint8_t *buf) const {
  const uint8_t pltData[] = {
      0xf0, 0x7b, 0xbf, 0xa9, // stp    x16, x30, [sp,#-16]!
      0x10, 0x00, 0x00, 0x90, // adrp   x16, Page(&(.got.plt[2]))
      0x11, 0x02, 0x40, 0xf9, // ldr    x17, [x16, Offset(&(.got.plt[2]))]
      0x10, 0x02, 0x00, 0x91, // add    x16, x16, Offset(&(.got.plt[2]))
      0x20, 0x02, 0x1f, 0xd6, // br     x17
      0x1f, 0x20, 0x03, 0xd5, // nop
      0x1f, 0x20, 0x03, 0xd5, // nop
      0x1f, 0x20, 0x03, 0xd5  // nop
  };
  memcpy(buf, pltData, sizeof(pltData));

  uint64_t got = ctx.in.gotPlt->getVA();
  uint64_t plt = ctx.in.plt->getVA();
  relocateNoSym(buf + 4, R_AARCH64_ADR_PREL_PG_HI21,
                getAArch64Page(got + 16) - getAArch64Page(plt + 4));
  relocateNoSym(buf + 8, R_AARCH64_LDST64_ABS_LO12_NC, got + 16);
  relocateNoSym(buf + 12, R_AARCH64_ADD_ABS_LO12_NC, got + 16);
}

void AArch64::writePlt(uint8_t *buf, const Symbol &sym,
                       uint64_t pltEntryAddr) const {
  const uint8_t inst[] = {
      0x10, 0x00, 0x00, 0x90, // adrp x16, Page(&(.got.plt[n]))
      0x11, 0x02, 0x40, 0xf9, // ldr  x17, [x16, Offset(&(.got.plt[n]))]
      0x10, 0x02, 0x00, 0x91, // add  x16, x16, Offset(&(.got.plt[n]))
      0x20, 0x02, 0x1f, 0xd6  // br   x17
  };
  memcpy(buf, inst, sizeof(inst));

  uint64_t gotPltEntryAddr = sym.getGotPltVA(ctx);
  relocateNoSym(buf, R_AARCH64_ADR_PREL_PG_HI21,
                getAArch64Page(gotPltEntryAddr) - getAArch64Page(pltEntryAddr));
  relocateNoSym(buf + 4, R_AARCH64_LDST64_ABS_LO12_NC, gotPltEntryAddr);
  relocateNoSym(buf + 8, R_AARCH64_ADD_ABS_LO12_NC, gotPltEntryAddr);
}

bool AArch64::needsThunk(RelExpr expr, RelType type, const InputFile *file,
                         uint64_t branchAddr, const Symbol &s,
                         int64_t a) const {
  // If s is an undefined weak symbol and does not have a PLT entry then it will
  // be resolved as a branch to the next instruction. If it is hidden, its
  // binding has been converted to local, so we just check isUndefined() here. A
  // undefined non-weak symbol will have been errored.
  if (s.isUndefined() && !s.isInPlt(ctx))
    return false;
  // ELF for the ARM 64-bit architecture, section Call and Jump relocations
  // only permits range extension thunks for R_AARCH64_CALL26 and
  // R_AARCH64_JUMP26 relocation types.
  if (type != R_AARCH64_CALL26 && type != R_AARCH64_JUMP26 &&
      type != R_AARCH64_PLT32)
    return false;
  uint64_t dst = expr == R_PLT_PC ? s.getPltVA(ctx) : s.getVA(a);
  return !inBranchRange(type, branchAddr, dst);
}

uint32_t AArch64::getThunkSectionSpacing() const {
  // See comment in Arch/ARM.cpp for a more detailed explanation of
  // getThunkSectionSpacing(). For AArch64 the only branches we are permitted to
  // Thunk have a range of +/- 128 MiB
  return (128 * 1024 * 1024) - 0x30000;
}

bool AArch64::inBranchRange(RelType type, uint64_t src, uint64_t dst) const {
  if (type != R_AARCH64_CALL26 && type != R_AARCH64_JUMP26 &&
      type != R_AARCH64_PLT32)
    return true;
  // The AArch64 call and unconditional branch instructions have a range of
  // +/- 128 MiB. The PLT32 relocation supports a range up to +/- 2 GiB.
  uint64_t range =
      type == R_AARCH64_PLT32 ? (UINT64_C(1) << 31) : (128 * 1024 * 1024);
  if (dst > src) {
    // Immediate of branch is signed.
    range -= 4;
    return dst - src <= range;
  }
  return src - dst <= range;
}

static void write32AArch64Addr(uint8_t *l, uint64_t imm) {
  uint32_t immLo = (imm & 0x3) << 29;
  uint32_t immHi = (imm & 0x1FFFFC) << 3;
  uint64_t mask = (0x3 << 29) | (0x1FFFFC << 3);
  write32le(l, (read32le(l) & ~mask) | immLo | immHi);
}

static void writeMaskedBits32le(uint8_t *p, int32_t v, uint32_t mask) {
  write32le(p, (read32le(p) & ~mask) | v);
}

// Update the immediate field in a AARCH64 ldr, str, and add instruction.
static void write32Imm12(uint8_t *l, uint64_t imm) {
  writeMaskedBits32le(l, (imm & 0xFFF) << 10, 0xFFF << 10);
}

// Update the immediate field in an AArch64 movk, movn or movz instruction
// for a signed relocation, and update the opcode of a movn or movz instruction
// to match the sign of the operand.
static void writeSMovWImm(uint8_t *loc, uint32_t imm) {
  uint32_t inst = read32le(loc);
  // Opcode field is bits 30, 29, with 10 = movz, 00 = movn and 11 = movk.
  if (!(inst & (1 << 29))) {
    // movn or movz.
    if (imm & 0x10000) {
      // Change opcode to movn, which takes an inverted operand.
      imm ^= 0xFFFF;
      inst &= ~(1 << 30);
    } else {
      // Change opcode to movz.
      inst |= 1 << 30;
    }
  }
  write32le(loc, inst | ((imm & 0xFFFF) << 5));
}

void AArch64::relocate(uint8_t *loc, const Relocation &rel,
                       uint64_t val) const {
  switch (rel.type) {
  case R_AARCH64_ABS16:
  case R_AARCH64_PREL16:
    checkIntUInt(loc, val, 16, rel);
    write16(loc, val);
    break;
  case R_AARCH64_ABS32:
  case R_AARCH64_PREL32:
    checkIntUInt(loc, val, 32, rel);
    write32(loc, val);
    break;
  case R_AARCH64_PLT32:
  case R_AARCH64_GOTPCREL32:
    checkInt(loc, val, 32, rel);
    write32(loc, val);
    break;
  case R_AARCH64_ABS64:
    // AArch64 relocations to tagged symbols have extended semantics, as
    // described here:
    // https://github.com/ARM-software/abi-aa/blob/main/memtagabielf64/memtagabielf64.rst#841extended-semantics-of-r_aarch64_relative.
    // tl;dr: encode the symbol's special addend in the place, which is an
    // offset to the point where the logical tag is derived from. Quick hack, if
    // the addend is within the symbol's bounds, no need to encode the tag
    // derivation offset.
    if (rel.sym && rel.sym->isTagged() &&
        (rel.addend < 0 ||
         rel.addend >= static_cast<int64_t>(rel.sym->getSize())))
      write64(loc, -rel.addend);
    else
      write64(loc, val);
    break;
  case R_AARCH64_PREL64:
    write64(loc, val);
    break;
  case R_AARCH64_AUTH_ABS64:
    // If val is wider than 32 bits, the relocation must have been moved from
    // .relr.auth.dyn to .rela.dyn, and the addend write is not needed.
    //
    // If val fits in 32 bits, we have two potential scenarios:
    // * True RELR: Write the 32-bit `val`.
    // * RELA: Even if the value now fits in 32 bits, it might have been
    //   converted from RELR during an iteration in
    //   finalizeAddressDependentContent(). Writing the value is harmless
    //   because dynamic linking ignores it.
    if (isInt<32>(val))
      write32(loc, val);
    break;
  case R_AARCH64_ADD_ABS_LO12_NC:
    write32Imm12(loc, val);
    break;
  case R_AARCH64_ADR_GOT_PAGE:
  case R_AARCH64_ADR_PREL_PG_HI21:
  case R_AARCH64_TLSIE_ADR_GOTTPREL_PAGE21:
  case R_AARCH64_TLSDESC_ADR_PAGE21:
    checkInt(loc, val, 33, rel);
    [[fallthrough]];
  case R_AARCH64_ADR_PREL_PG_HI21_NC:
    write32AArch64Addr(loc, val >> 12);
    break;
  case R_AARCH64_ADR_PREL_LO21:
    checkInt(loc, val, 21, rel);
    write32AArch64Addr(loc, val);
    break;
  case R_AARCH64_JUMP26:
    // Normally we would just write the bits of the immediate field, however
    // when patching instructions for the cpu errata fix -fix-cortex-a53-843419
    // we want to replace a non-branch instruction with a branch immediate
    // instruction. By writing all the bits of the instruction including the
    // opcode and the immediate (0 001 | 01 imm26) we can do this
    // transformation by placing a R_AARCH64_JUMP26 relocation at the offset of
    // the instruction we want to patch.
    write32le(loc, 0x14000000);
    [[fallthrough]];
  case R_AARCH64_CALL26:
    checkInt(loc, val, 28, rel);
    writeMaskedBits32le(loc, (val & 0x0FFFFFFC) >> 2, 0x0FFFFFFC >> 2);
    break;
  case R_AARCH64_CONDBR19:
  case R_AARCH64_LD_PREL_LO19:
  case R_AARCH64_GOT_LD_PREL19:
    checkAlignment(loc, val, 4, rel);
    checkInt(loc, val, 21, rel);
    writeMaskedBits32le(loc, (val & 0x1FFFFC) << 3, 0x1FFFFC << 3);
    break;
  case R_AARCH64_LDST8_ABS_LO12_NC:
  case R_AARCH64_TLSLE_LDST8_TPREL_LO12_NC:
    write32Imm12(loc, getBits(val, 0, 11));
    break;
  case R_AARCH64_LDST16_ABS_LO12_NC:
  case R_AARCH64_TLSLE_LDST16_TPREL_LO12_NC:
    checkAlignment(loc, val, 2, rel);
    write32Imm12(loc, getBits(val, 1, 11));
    break;
  case R_AARCH64_LDST32_ABS_LO12_NC:
  case R_AARCH64_TLSLE_LDST32_TPREL_LO12_NC:
    checkAlignment(loc, val, 4, rel);
    write32Imm12(loc, getBits(val, 2, 11));
    break;
  case R_AARCH64_LDST64_ABS_LO12_NC:
  case R_AARCH64_LD64_GOT_LO12_NC:
  case R_AARCH64_TLSIE_LD64_GOTTPREL_LO12_NC:
  case R_AARCH64_TLSLE_LDST64_TPREL_LO12_NC:
  case R_AARCH64_TLSDESC_LD64_LO12:
    checkAlignment(loc, val, 8, rel);
    write32Imm12(loc, getBits(val, 3, 11));
    break;
  case R_AARCH64_LDST128_ABS_LO12_NC:
  case R_AARCH64_TLSLE_LDST128_TPREL_LO12_NC:
    checkAlignment(loc, val, 16, rel);
    write32Imm12(loc, getBits(val, 4, 11));
    break;
  case R_AARCH64_LD64_GOTPAGE_LO15:
    checkAlignment(loc, val, 8, rel);
    write32Imm12(loc, getBits(val, 3, 14));
    break;
  case R_AARCH64_MOVW_UABS_G0:
    checkUInt(loc, val, 16, rel);
    [[fallthrough]];
  case R_AARCH64_MOVW_UABS_G0_NC:
    writeMaskedBits32le(loc, (val & 0xFFFF) << 5, 0xFFFF << 5);
    break;
  case R_AARCH64_MOVW_UABS_G1:
    checkUInt(loc, val, 32, rel);
    [[fallthrough]];
  case R_AARCH64_MOVW_UABS_G1_NC:
    writeMaskedBits32le(loc, (val & 0xFFFF0000) >> 11, 0xFFFF0000 >> 11);
    break;
  case R_AARCH64_MOVW_UABS_G2:
    checkUInt(loc, val, 48, rel);
    [[fallthrough]];
  case R_AARCH64_MOVW_UABS_G2_NC:
    writeMaskedBits32le(loc, (val & 0xFFFF00000000) >> 27,
                        0xFFFF00000000 >> 27);
    break;
  case R_AARCH64_MOVW_UABS_G3:
    writeMaskedBits32le(loc, (val & 0xFFFF000000000000) >> 43,
                        0xFFFF000000000000 >> 43);
    break;
  case R_AARCH64_MOVW_PREL_G0:
  case R_AARCH64_MOVW_SABS_G0:
  case R_AARCH64_TLSLE_MOVW_TPREL_G0:
    checkInt(loc, val, 17, rel);
    [[fallthrough]];
  case R_AARCH64_MOVW_PREL_G0_NC:
  case R_AARCH64_TLSLE_MOVW_TPREL_G0_NC:
    writeSMovWImm(loc, val);
    break;
  case R_AARCH64_MOVW_PREL_G1:
  case R_AARCH64_MOVW_SABS_G1:
  case R_AARCH64_TLSLE_MOVW_TPREL_G1:
    checkInt(loc, val, 33, rel);
    [[fallthrough]];
  case R_AARCH64_MOVW_PREL_G1_NC:
  case R_AARCH64_TLSLE_MOVW_TPREL_G1_NC:
    writeSMovWImm(loc, val >> 16);
    break;
  case R_AARCH64_MOVW_PREL_G2:
  case R_AARCH64_MOVW_SABS_G2:
  case R_AARCH64_TLSLE_MOVW_TPREL_G2:
    checkInt(loc, val, 49, rel);
    [[fallthrough]];
  case R_AARCH64_MOVW_PREL_G2_NC:
    writeSMovWImm(loc, val >> 32);
    break;
  case R_AARCH64_MOVW_PREL_G3:
    writeSMovWImm(loc, val >> 48);
    break;
  case R_AARCH64_TSTBR14:
    checkInt(loc, val, 16, rel);
    writeMaskedBits32le(loc, (val & 0xFFFC) << 3, 0xFFFC << 3);
    break;
  case R_AARCH64_TLSLE_ADD_TPREL_HI12:
    checkUInt(loc, val, 24, rel);
    write32Imm12(loc, val >> 12);
    break;
  case R_AARCH64_TLSLE_ADD_TPREL_LO12_NC:
  case R_AARCH64_TLSDESC_ADD_LO12:
    write32Imm12(loc, val);
    break;
  case R_AARCH64_TLSDESC:
    // For R_AARCH64_TLSDESC the addend is stored in the second 64-bit word.
    write64(loc + 8, val);
    break;
  default:
    llvm_unreachable("unknown relocation");
  }
}

void AArch64::relaxTlsGdToLe(uint8_t *loc, const Relocation &rel,
                             uint64_t val) const {
  // TLSDESC Global-Dynamic relocation are in the form:
  //   adrp    x0, :tlsdesc:v             [R_AARCH64_TLSDESC_ADR_PAGE21]
  //   ldr     x1, [x0, #:tlsdesc_lo12:v  [R_AARCH64_TLSDESC_LD64_LO12]
  //   add     x0, x0, :tlsdesc_los:v     [R_AARCH64_TLSDESC_ADD_LO12]
  //   .tlsdesccall                       [R_AARCH64_TLSDESC_CALL]
  //   blr     x1
  // And it can optimized to:
  //   movz    x0, #0x0, lsl #16
  //   movk    x0, #0x10
  //   nop
  //   nop
  checkUInt(loc, val, 32, rel);

  switch (rel.type) {
  case R_AARCH64_TLSDESC_ADD_LO12:
  case R_AARCH64_TLSDESC_CALL:
    write32le(loc, 0xd503201f); // nop
    return;
  case R_AARCH64_TLSDESC_ADR_PAGE21:
    write32le(loc, 0xd2a00000 | (((val >> 16) & 0xffff) << 5)); // movz
    return;
  case R_AARCH64_TLSDESC_LD64_LO12:
    write32le(loc, 0xf2800000 | ((val & 0xffff) << 5)); // movk
    return;
  default:
    llvm_unreachable("unsupported relocation for TLS GD to LE relaxation");
  }
}

void AArch64::relaxTlsGdToIe(uint8_t *loc, const Relocation &rel,
                             uint64_t val) const {
  // TLSDESC Global-Dynamic relocation are in the form:
  //   adrp    x0, :tlsdesc:v             [R_AARCH64_TLSDESC_ADR_PAGE21]
  //   ldr     x1, [x0, #:tlsdesc_lo12:v  [R_AARCH64_TLSDESC_LD64_LO12]
  //   add     x0, x0, :tlsdesc_los:v     [R_AARCH64_TLSDESC_ADD_LO12]
  //   .tlsdesccall                       [R_AARCH64_TLSDESC_CALL]
  //   blr     x1
  // And it can optimized to:
  //   adrp    x0, :gottprel:v
  //   ldr     x0, [x0, :gottprel_lo12:v]
  //   nop
  //   nop

  switch (rel.type) {
  case R_AARCH64_TLSDESC_ADD_LO12:
  case R_AARCH64_TLSDESC_CALL:
    write32le(loc, 0xd503201f); // nop
    break;
  case R_AARCH64_TLSDESC_ADR_PAGE21:
    write32le(loc, 0x90000000); // adrp
    relocateNoSym(loc, R_AARCH64_TLSIE_ADR_GOTTPREL_PAGE21, val);
    break;
  case R_AARCH64_TLSDESC_LD64_LO12:
    write32le(loc, 0xf9400000); // ldr
    relocateNoSym(loc, R_AARCH64_TLSIE_LD64_GOTTPREL_LO12_NC, val);
    break;
  default:
    llvm_unreachable("unsupported relocation for TLS GD to LE relaxation");
  }
}

void AArch64::relaxTlsIeToLe(uint8_t *loc, const Relocation &rel,
                             uint64_t val) const {
  checkUInt(loc, val, 32, rel);

  if (rel.type == R_AARCH64_TLSIE_ADR_GOTTPREL_PAGE21) {
    // Generate MOVZ.
    uint32_t regNo = read32le(loc) & 0x1f;
    write32le(loc, (0xd2a00000 | regNo) | (((val >> 16) & 0xffff) << 5));
    return;
  }
  if (rel.type == R_AARCH64_TLSIE_LD64_GOTTPREL_LO12_NC) {
    // Generate MOVK.
    uint32_t regNo = read32le(loc) & 0x1f;
    write32le(loc, (0xf2800000 | regNo) | ((val & 0xffff) << 5));
    return;
  }
  llvm_unreachable("invalid relocation for TLS IE to LE relaxation");
}

AArch64Relaxer::AArch64Relaxer(Ctx &ctx, ArrayRef<Relocation> relocs)
    : ctx(ctx) {
  if (!ctx.arg.relax)
    return;
  // Check if R_AARCH64_ADR_GOT_PAGE and R_AARCH64_LD64_GOT_LO12_NC
  // always appear in pairs.
  size_t i = 0;
  const size_t size = relocs.size();
  for (; i != size; ++i) {
    if (relocs[i].type == R_AARCH64_ADR_GOT_PAGE) {
      if (i + 1 < size && relocs[i + 1].type == R_AARCH64_LD64_GOT_LO12_NC) {
        ++i;
        continue;
      }
      break;
    } else if (relocs[i].type == R_AARCH64_LD64_GOT_LO12_NC) {
      break;
    }
  }
  safeToRelaxAdrpLdr = i == size;
}

bool AArch64Relaxer::tryRelaxAdrpAdd(const Relocation &adrpRel,
                                     const Relocation &addRel, uint64_t secAddr,
                                     uint8_t *buf) const {
  // When the address of sym is within the range of ADR then
  // we may relax
  // ADRP xn, sym
  // ADD  xn, xn, :lo12: sym
  // to
  // NOP
  // ADR xn, sym
  if (!ctx.arg.relax || adrpRel.type != R_AARCH64_ADR_PREL_PG_HI21 ||
      addRel.type != R_AARCH64_ADD_ABS_LO12_NC)
    return false;
  // Check if the relocations apply to consecutive instructions.
  if (adrpRel.offset + 4 != addRel.offset)
    return false;
  if (adrpRel.sym != addRel.sym)
    return false;
  if (adrpRel.addend != 0 || addRel.addend != 0)
    return false;

  uint32_t adrpInstr = read32le(buf + adrpRel.offset);
  uint32_t addInstr = read32le(buf + addRel.offset);
  // Check if the first instruction is ADRP and the second instruction is ADD.
  if ((adrpInstr & 0x9f000000) != 0x90000000 ||
      (addInstr & 0xffc00000) != 0x91000000)
    return false;
  uint32_t adrpDestReg = adrpInstr & 0x1f;
  uint32_t addDestReg = addInstr & 0x1f;
  uint32_t addSrcReg = (addInstr >> 5) & 0x1f;
  if (adrpDestReg != addDestReg || adrpDestReg != addSrcReg)
    return false;

  Symbol &sym = *adrpRel.sym;
  // Check if the address difference is within 1MiB range.
  int64_t val = sym.getVA() - (secAddr + addRel.offset);
  if (val < -1024 * 1024 || val >= 1024 * 1024)
    return false;

  Relocation adrRel = {R_ABS, R_AARCH64_ADR_PREL_LO21, addRel.offset,
                       /*addend=*/0, &sym};
  // nop
  write32le(buf + adrpRel.offset, 0xd503201f);
  // adr x_<dest_reg>
  write32le(buf + adrRel.offset, 0x10000000 | adrpDestReg);
  ctx.target->relocate(buf + adrRel.offset, adrRel, val);
  return true;
}

bool AArch64Relaxer::tryRelaxAdrpLdr(const Relocation &adrpRel,
                                     const Relocation &ldrRel, uint64_t secAddr,
                                     uint8_t *buf) const {
  if (!safeToRelaxAdrpLdr)
    return false;

  // When the definition of sym is not preemptible then we may
  // be able to relax
  // ADRP xn, :got: sym
  // LDR xn, [ xn :got_lo12: sym]
  // to
  // ADRP xn, sym
  // ADD xn, xn, :lo_12: sym

  if (adrpRel.type != R_AARCH64_ADR_GOT_PAGE ||
      ldrRel.type != R_AARCH64_LD64_GOT_LO12_NC)
    return false;
  // Check if the relocations apply to consecutive instructions.
  if (adrpRel.offset + 4 != ldrRel.offset)
    return false;
  // Check if the relocations reference the same symbol and
  // skip undefined, preemptible and STT_GNU_IFUNC symbols.
  if (!adrpRel.sym || adrpRel.sym != ldrRel.sym || !adrpRel.sym->isDefined() ||
      adrpRel.sym->isPreemptible || adrpRel.sym->isGnuIFunc())
    return false;
  // Check if the addends of the both relocations are zero.
  if (adrpRel.addend != 0 || ldrRel.addend != 0)
    return false;
  uint32_t adrpInstr = read32le(buf + adrpRel.offset);
  uint32_t ldrInstr = read32le(buf + ldrRel.offset);
  // Check if the first instruction is ADRP and the second instruction is LDR.
  if ((adrpInstr & 0x9f000000) != 0x90000000 ||
      (ldrInstr & 0x3b000000) != 0x39000000)
    return false;
  // Check the value of the sf bit.
  if (!(ldrInstr >> 31))
    return false;
  uint32_t adrpDestReg = adrpInstr & 0x1f;
  uint32_t ldrDestReg = ldrInstr & 0x1f;
  uint32_t ldrSrcReg = (ldrInstr >> 5) & 0x1f;
  // Check if ADPR and LDR use the same register.
  if (adrpDestReg != ldrDestReg || adrpDestReg != ldrSrcReg)
    return false;

  Symbol &sym = *adrpRel.sym;
  // GOT references to absolute symbols can't be relaxed to use ADRP/ADD in
  // position-independent code because these instructions produce a relative
  // address.
  if (ctx.arg.isPic && !cast<Defined>(sym).section)
    return false;
  // Check if the address difference is within 4GB range.
  int64_t val =
      getAArch64Page(sym.getVA()) - getAArch64Page(secAddr + adrpRel.offset);
  if (val != llvm::SignExtend64(val, 33))
    return false;

  Relocation adrpSymRel = {R_AARCH64_PAGE_PC, R_AARCH64_ADR_PREL_PG_HI21,
                           adrpRel.offset, /*addend=*/0, &sym};
  Relocation addRel = {R_ABS, R_AARCH64_ADD_ABS_LO12_NC, ldrRel.offset,
                       /*addend=*/0, &sym};

  // adrp x_<dest_reg>
  write32le(buf + adrpSymRel.offset, 0x90000000 | adrpDestReg);
  // add x_<dest reg>, x_<dest reg>
  write32le(buf + addRel.offset, 0x91000000 | adrpDestReg | (adrpDestReg << 5));

  ctx.target->relocate(
      buf + adrpSymRel.offset, adrpSymRel,
      SignExtend64(getAArch64Page(sym.getVA()) -
                       getAArch64Page(secAddr + adrpSymRel.offset),
                   64));
  ctx.target->relocate(buf + addRel.offset, addRel,
                       SignExtend64(sym.getVA(), 64));
  tryRelaxAdrpAdd(adrpSymRel, addRel, secAddr, buf);
  return true;
}

// Tagged symbols have upper address bits that are added by the dynamic loader,
// and thus need the full 64-bit GOT entry. Do not relax such symbols.
static bool needsGotForMemtag(const Relocation &rel) {
  return rel.sym->isTagged() && needsGot(rel.expr);
}

void AArch64::relocateAlloc(InputSectionBase &sec, uint8_t *buf) const {
  uint64_t secAddr = sec.getOutputSection()->addr;
  if (auto *s = dyn_cast<InputSection>(&sec))
    secAddr += s->outSecOff;
  else if (auto *ehIn = dyn_cast<EhInputSection>(&sec))
    secAddr += ehIn->getParent()->outSecOff;
  AArch64Relaxer relaxer(ctx, sec.relocs());
  for (size_t i = 0, size = sec.relocs().size(); i != size; ++i) {
    const Relocation &rel = sec.relocs()[i];
    uint8_t *loc = buf + rel.offset;
    const uint64_t val = sec.getRelocTargetVA(ctx, rel, secAddr + rel.offset);

    if (needsGotForMemtag(rel)) {
      relocate(loc, rel, val);
      continue;
    }

    switch (rel.expr) {
    case R_AARCH64_GOT_PAGE_PC:
      if (i + 1 < size &&
          relaxer.tryRelaxAdrpLdr(rel, sec.relocs()[i + 1], secAddr, buf)) {
        ++i;
        continue;
      }
      break;
    case R_AARCH64_PAGE_PC:
      if (i + 1 < size &&
          relaxer.tryRelaxAdrpAdd(rel, sec.relocs()[i + 1], secAddr, buf)) {
        ++i;
        continue;
      }
      break;
    case R_AARCH64_RELAX_TLS_GD_TO_IE_PAGE_PC:
    case R_RELAX_TLS_GD_TO_IE_ABS:
      relaxTlsGdToIe(loc, rel, val);
      continue;
    case R_RELAX_TLS_GD_TO_LE:
      relaxTlsGdToLe(loc, rel, val);
      continue;
    case R_RELAX_TLS_IE_TO_LE:
      relaxTlsIeToLe(loc, rel, val);
      continue;
    default:
      break;
    }
    relocate(loc, rel, val);
  }
}

// AArch64 may use security features in variant PLT sequences. These are:
// Pointer Authentication (PAC), introduced in armv8.3-a and Branch Target
// Indicator (BTI) introduced in armv8.5-a. The additional instructions used
// in the variant Plt sequences are encoded in the Hint space so they can be
// deployed on older architectures, which treat the instructions as a nop.
// PAC and BTI can be combined leading to the following combinations:
// writePltHeader
// writePltHeaderBti (no PAC Header needed)
// writePlt
// writePltBti (BTI only)
// writePltPac (PAC only)
// writePltBtiPac (BTI and PAC)
//
// When PAC is enabled the dynamic loader encrypts the address that it places
// in the .got.plt using the pacia1716 instruction which encrypts the value in
// x17 using the modifier in x16. The static linker places autia1716 before the
// indirect branch to x17 to authenticate the address in x17 with the modifier
// in x16. This makes it more difficult for an attacker to modify the value in
// the .got.plt.
//
// When BTI is enabled all indirect branches must land on a bti instruction.
// The static linker must place a bti instruction at the start of any PLT entry
// that may be the target of an indirect branch. As the PLT entries call the
// lazy resolver indirectly this must have a bti instruction at start. In
// general a bti instruction is not needed for a PLT entry as indirect calls
// are resolved to the function address and not the PLT entry for the function.
// There are a small number of cases where the PLT address can escape, such as
// taking the address of a function or ifunc via a non got-generating
// relocation, and a shared library refers to that symbol.
//
// We use the bti c variant of the instruction which permits indirect branches
// (br) via x16/x17 and indirect function calls (blr) via any register. The ABI
// guarantees that all indirect branches from code requiring BTI protection
// will go via x16/x17

namespace {
class AArch64BtiPac final : public AArch64 {
public:
  AArch64BtiPac(Ctx &);
  void writePltHeader(uint8_t *buf) const override;
  void writePlt(uint8_t *buf, const Symbol &sym,
                uint64_t pltEntryAddr) const override;

private:
  bool btiHeader; // bti instruction needed in PLT Header and Entry
  bool pacEntry;  // autia1716 instruction needed in PLT Entry
};
} // namespace

AArch64BtiPac::AArch64BtiPac(Ctx &ctx) : AArch64(ctx) {
  btiHeader = (ctx.arg.andFeatures & GNU_PROPERTY_AARCH64_FEATURE_1_BTI);
  // A BTI (Branch Target Indicator) Plt Entry is only required if the
  // address of the PLT entry can be taken by the program, which permits an
  // indirect jump to the PLT entry. This can happen when the address
  // of the PLT entry for a function is canonicalised due to the address of
  // the function in an executable being taken by a shared library, or
  // non-preemptible ifunc referenced by non-GOT-generating, non-PLT-generating
  // relocations.
  // The PAC PLT entries require dynamic loader support and this isn't known
  // from properties in the objects, so we use the command line flag.
  pacEntry = ctx.arg.zPacPlt;

  if (btiHeader || pacEntry) {
    pltEntrySize = 24;
    ipltEntrySize = 24;
  }
}

void AArch64BtiPac::writePltHeader(uint8_t *buf) const {
  const uint8_t btiData[] = { 0x5f, 0x24, 0x03, 0xd5 }; // bti c
  const uint8_t pltData[] = {
      0xf0, 0x7b, 0xbf, 0xa9, // stp    x16, x30, [sp,#-16]!
      0x10, 0x00, 0x00, 0x90, // adrp   x16, Page(&(.got.plt[2]))
      0x11, 0x02, 0x40, 0xf9, // ldr    x17, [x16, Offset(&(.got.plt[2]))]
      0x10, 0x02, 0x00, 0x91, // add    x16, x16, Offset(&(.got.plt[2]))
      0x20, 0x02, 0x1f, 0xd6, // br     x17
      0x1f, 0x20, 0x03, 0xd5, // nop
      0x1f, 0x20, 0x03, 0xd5  // nop
  };
  const uint8_t nopData[] = { 0x1f, 0x20, 0x03, 0xd5 }; // nop

  uint64_t got = ctx.in.gotPlt->getVA();
  uint64_t plt = ctx.in.plt->getVA();

  if (btiHeader) {
    // PltHeader is called indirectly by plt[N]. Prefix pltData with a BTI C
    // instruction.
    memcpy(buf, btiData, sizeof(btiData));
    buf += sizeof(btiData);
    plt += sizeof(btiData);
  }
  memcpy(buf, pltData, sizeof(pltData));

  relocateNoSym(buf + 4, R_AARCH64_ADR_PREL_PG_HI21,
                getAArch64Page(got + 16) - getAArch64Page(plt + 8));
  relocateNoSym(buf + 8, R_AARCH64_LDST64_ABS_LO12_NC, got + 16);
  relocateNoSym(buf + 12, R_AARCH64_ADD_ABS_LO12_NC, got + 16);
  if (!btiHeader)
    // We didn't add the BTI c instruction so round out size with NOP.
    memcpy(buf + sizeof(pltData), nopData, sizeof(nopData));
}

void AArch64BtiPac::writePlt(uint8_t *buf, const Symbol &sym,
                             uint64_t pltEntryAddr) const {
  // The PLT entry is of the form:
  // [btiData] addrInst (pacBr | stdBr) [nopData]
  const uint8_t btiData[] = { 0x5f, 0x24, 0x03, 0xd5 }; // bti c
  const uint8_t addrInst[] = {
      0x10, 0x00, 0x00, 0x90,  // adrp x16, Page(&(.got.plt[n]))
      0x11, 0x02, 0x40, 0xf9,  // ldr  x17, [x16, Offset(&(.got.plt[n]))]
      0x10, 0x02, 0x00, 0x91   // add  x16, x16, Offset(&(.got.plt[n]))
  };
  const uint8_t pacBr[] = {
      0x9f, 0x21, 0x03, 0xd5,  // autia1716
      0x20, 0x02, 0x1f, 0xd6   // br   x17
  };
  const uint8_t stdBr[] = {
      0x20, 0x02, 0x1f, 0xd6,  // br   x17
      0x1f, 0x20, 0x03, 0xd5   // nop
  };
  const uint8_t nopData[] = { 0x1f, 0x20, 0x03, 0xd5 }; // nop

  // NEEDS_COPY indicates a non-ifunc canonical PLT entry whose address may
  // escape to shared objects. isInIplt indicates a non-preemptible ifunc. Its
  // address may escape if referenced by a direct relocation. If relative
  // vtables are used then if the vtable is in a shared object the offsets will
  // be to the PLT entry. The condition is conservative.
  bool hasBti = btiHeader &&
                (sym.hasFlag(NEEDS_COPY) || sym.isInIplt || sym.thunkAccessed);
  if (hasBti) {
    memcpy(buf, btiData, sizeof(btiData));
    buf += sizeof(btiData);
    pltEntryAddr += sizeof(btiData);
  }

  uint64_t gotPltEntryAddr = sym.getGotPltVA(ctx);
  memcpy(buf, addrInst, sizeof(addrInst));
  relocateNoSym(buf, R_AARCH64_ADR_PREL_PG_HI21,
                getAArch64Page(gotPltEntryAddr) - getAArch64Page(pltEntryAddr));
  relocateNoSym(buf + 4, R_AARCH64_LDST64_ABS_LO12_NC, gotPltEntryAddr);
  relocateNoSym(buf + 8, R_AARCH64_ADD_ABS_LO12_NC, gotPltEntryAddr);

  if (pacEntry)
    memcpy(buf + sizeof(addrInst), pacBr, sizeof(pacBr));
  else
    memcpy(buf + sizeof(addrInst), stdBr, sizeof(stdBr));
  if (!hasBti)
    // We didn't add the BTI c instruction so round out size with NOP.
    memcpy(buf + sizeof(addrInst) + sizeof(stdBr), nopData, sizeof(nopData));
}

template <class ELFT>
static void
addTaggedSymbolReferences(InputSectionBase &sec,
                          DenseMap<Symbol *, unsigned> &referenceCount) {
  assert(sec.type == SHT_AARCH64_MEMTAG_GLOBALS_STATIC);

  const RelsOrRelas<ELFT> rels = sec.relsOrRelas<ELFT>();
  if (rels.areRelocsRel())
    error("non-RELA relocations are not allowed with memtag globals");

  for (const typename ELFT::Rela &rel : rels.relas) {
    Symbol &sym = sec.file->getRelocTargetSym(rel);
    // Linker-synthesized symbols such as __executable_start may be referenced
    // as tagged in input objfiles, and we don't want them to be tagged. A
    // cheap way to exclude them is the type check, but their type is
    // STT_NOTYPE. In addition, this save us from checking untaggable symbols,
    // like functions or TLS symbols.
    if (sym.type != STT_OBJECT)
      continue;
    // STB_LOCAL symbols can't be referenced from outside the object file, and
    // thus don't need to be checked for references from other object files.
    if (sym.binding == STB_LOCAL) {
      sym.setIsTagged(true);
      continue;
    }
    ++referenceCount[&sym];
  }
  sec.markDead();
}

// A tagged symbol must be denoted as being tagged by all references and the
// chosen definition. For simplicity, here, it must also be denoted as tagged
// for all definitions. Otherwise:
//
//  1. A tagged definition can be used by an untagged declaration, in which case
//     the untagged access may be PC-relative, causing a tag mismatch at
//     runtime.
//  2. An untagged definition can be used by a tagged declaration, where the
//     compiler has taken advantage of the increased alignment of the tagged
//     declaration, but the alignment at runtime is wrong, causing a fault.
//
// Ideally, this isn't a problem, as any TU that imports or exports tagged
// symbols should also be built with tagging. But, to handle these cases, we
// demote the symbol to be untagged.
void elf::createTaggedSymbols(Ctx &ctx) {
<<<<<<< HEAD
  assert(hasMemtag());
=======
  assert(hasMemtag(ctx));
>>>>>>> dd326b12

  // First, collect all symbols that are marked as tagged, and count how many
  // times they're marked as tagged.
  DenseMap<Symbol *, unsigned> taggedSymbolReferenceCount;
  for (InputFile *file : ctx.objectFiles) {
    if (file->kind() != InputFile::ObjKind)
      continue;
    for (InputSectionBase *section : file->getSections()) {
      if (!section || section->type != SHT_AARCH64_MEMTAG_GLOBALS_STATIC ||
          section == &InputSection::discarded)
        continue;
      invokeELFT(addTaggedSymbolReferences, *section,
                 taggedSymbolReferenceCount);
    }
  }

  // Now, go through all the symbols. If the number of declarations +
  // definitions to a symbol exceeds the amount of times they're marked as
  // tagged, it means we have an objfile that uses the untagged variant of the
  // symbol.
  for (InputFile *file : ctx.objectFiles) {
    if (file->kind() != InputFile::BinaryKind &&
        file->kind() != InputFile::ObjKind)
      continue;

    for (Symbol *symbol : file->getSymbols()) {
      // See `addTaggedSymbolReferences` for more details.
      if (symbol->type != STT_OBJECT ||
          symbol->binding == STB_LOCAL)
        continue;
      auto it = taggedSymbolReferenceCount.find(symbol);
      if (it == taggedSymbolReferenceCount.end()) continue;
      unsigned &remainingAllowedTaggedRefs = it->second;
      if (remainingAllowedTaggedRefs == 0) {
        taggedSymbolReferenceCount.erase(it);
        continue;
      }
      --remainingAllowedTaggedRefs;
    }
  }

  // `addTaggedSymbolReferences` has already checked that we have RELA
  // relocations, the only other way to get written addends is with
  // --apply-dynamic-relocs.
  if (!taggedSymbolReferenceCount.empty() && ctx.arg.writeAddends)
    error("--apply-dynamic-relocs cannot be used with MTE globals");

  // Now, `taggedSymbolReferenceCount` should only contain symbols that are
  // defined as tagged exactly the same amount as it's referenced, meaning all
  // uses are tagged.
  for (auto &[symbol, remainingTaggedRefs] : taggedSymbolReferenceCount) {
    assert(remainingTaggedRefs == 0 &&
            "Symbol is defined as tagged more times than it's used");
    symbol->setIsTagged(true);
  }
}

void elf::setAArch64TargetInfo(Ctx &ctx) {
  if ((ctx.arg.andFeatures & GNU_PROPERTY_AARCH64_FEATURE_1_BTI) ||
      ctx.arg.zPacPlt)
    ctx.target.reset(new AArch64BtiPac(ctx));
  else
    ctx.target.reset(new AArch64(ctx));
}<|MERGE_RESOLUTION|>--- conflicted
+++ resolved
@@ -32,11 +32,7 @@
 // Target Identification has been enabled.  As linker generated branches are
 // via x16 the BTI landing pads are defined as: BTI C, BTI J, BTI JC, PACIASP,
 // PACIBSP.
-<<<<<<< HEAD
-bool elf::isAArch64BTILandingPad(Symbol &s, int64_t a) {
-=======
 bool elf::isAArch64BTILandingPad(Ctx &ctx, Symbol &s, int64_t a) {
->>>>>>> dd326b12
   // PLT entries accessed indirectly have a BTI c.
   if (s.isInPlt(ctx))
     return true;
@@ -1154,11 +1150,7 @@
 // symbols should also be built with tagging. But, to handle these cases, we
 // demote the symbol to be untagged.
 void elf::createTaggedSymbols(Ctx &ctx) {
-<<<<<<< HEAD
-  assert(hasMemtag());
-=======
   assert(hasMemtag(ctx));
->>>>>>> dd326b12
 
   // First, collect all symbols that are marked as tagged, and count how many
   // times they're marked as tagged.
