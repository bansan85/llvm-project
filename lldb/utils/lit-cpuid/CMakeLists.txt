add_lldb_executable(lit-cpuid
  lit-cpuid.cpp

  LINK_COMPONENTS
    Support
    TargetParser
  )

<<<<<<< HEAD
target_link_libraries(lit-cpuid PRIVATE LLVMSupport LLVMTargetParser)
=======
>>>>>>> e1acf65b
set_target_properties(lit-cpuid PROPERTIES FOLDER "lldb utils")<|MERGE_RESOLUTION|>--- conflicted
+++ resolved
@@ -6,8 +6,4 @@
     TargetParser
   )
 
-<<<<<<< HEAD
-target_link_libraries(lit-cpuid PRIVATE LLVMSupport LLVMTargetParser)
-=======
->>>>>>> e1acf65b
 set_target_properties(lit-cpuid PROPERTIES FOLDER "lldb utils")