"""
Test saving a mini dump.
"""

import os
import lldb
from lldbsuite.test.decorators import *
from lldbsuite.test.lldbtest import *
from lldbsuite.test import lldbutil


class ProcessSaveCoreMinidumpTestCase(TestBase):
    def verify_core_file(
        self,
        core_path,
        expected_pid,
        expected_modules,
        expected_threads,
        stacks_to_sps_map,
        stacks_to_registers_map,
    ):
        # To verify, we'll launch with the mini dump
        target = self.dbg.CreateTarget(None)
        process = target.LoadCore(core_path)

        # check if the core is in desired state
        self.assertTrue(process, PROCESS_IS_VALID)
        self.assertTrue(process.GetProcessInfo().IsValid())
        self.assertEqual(process.GetProcessInfo().GetProcessID(), expected_pid)
        self.assertNotEqual(target.GetTriple().find("linux"), -1)
        self.assertTrue(target.GetNumModules(), len(expected_modules))
        self.assertEqual(process.GetNumThreads(), len(expected_threads))

        for module, expected in zip(target.modules, expected_modules):
            self.assertTrue(module.IsValid())
            module_file_name = module.GetFileSpec().GetFilename()
            expected_file_name = expected.GetFileSpec().GetFilename()
            # skip kernel virtual dynamic shared objects
            if "vdso" in expected_file_name:
                continue
            self.assertEqual(module_file_name, expected_file_name)
            self.assertEqual(module.GetUUIDString(), expected.GetUUIDString())

        red_zone = process.GetTarget().GetStackRedZoneSize()
        for thread_idx in range(process.GetNumThreads()):
            thread = process.GetThreadAtIndex(thread_idx)
            self.assertTrue(thread.IsValid())
            thread_id = thread.GetThreadID()
            self.assertIn(thread_id, expected_threads)
            frame = thread.GetFrameAtIndex(0)
            sp_region = lldb.SBMemoryRegionInfo()
            sp = frame.GetSP()
            err = process.GetMemoryRegionInfo(sp, sp_region)
            self.assertTrue(err.Success(), err.GetCString())
            error = lldb.SBError()
            # Ensure thread_id is in the saved map
            self.assertIn(thread_id, stacks_to_sps_map)
            # Ensure the SP is correct
            self.assertEqual(stacks_to_sps_map[thread_id], sp)
            # Try to read at the end of the stack red zone and succeed
            process.ReadMemory(sp - red_zone, 1, error)
            self.assertTrue(error.Success(), error.GetCString())
            # Try to read just past the red zone and fail
            process.ReadMemory(sp - red_zone - 1, 1, error)
            self.assertTrue(error.Fail(), "No failure when reading past the red zone")
            # Verify the registers are the same
            self.assertIn(thread_id, stacks_to_registers_map)
            register_val_list = stacks_to_registers_map[thread_id]
            frame_register_list = frame.GetRegisters()
            # explicitly verify we collected fs and gs base for x86_64
            explicit_registers = ["fs_base", "gs_base"]
            for reg in explicit_registers:
                register = frame_register_list.GetFirstValueByName(reg)
                self.assertNotEqual(None, register)
                self.assertEqual(
                    register.GetValueAsUnsigned(),
                    stacks_to_registers_map[thread_id]
                    .GetFirstValueByName("fs_base")
                    .GetValueAsUnsigned(),
                )

            for x in register_val_list:
                self.assertEqual(
                    x.GetValueAsUnsigned(),
                    frame_register_list.GetFirstValueByName(
                        x.GetName()
                    ).GetValueAsUnsigned(),
                )

        self.dbg.DeleteTarget(target)

    @skipUnlessArch("x86_64")
    @skipUnlessPlatform(["linux"])
    def test_save_linux_mini_dump(self):
        """Test that we can save a Linux mini dump."""

        self.build()
        exe = self.getBuildArtifact("a.out")
        core_stack = self.getBuildArtifact("core.stack.dmp")
        core_dirty = self.getBuildArtifact("core.dirty.dmp")
        core_full = self.getBuildArtifact("core.full.dmp")
        core_sb_stack = self.getBuildArtifact("core_sb.stack.dmp")
        core_sb_dirty = self.getBuildArtifact("core_sb.dirty.dmp")
        core_sb_full = self.getBuildArtifact("core_sb.full.dmp")
        try:
            target = self.dbg.CreateTarget(exe)
            process = target.LaunchSimple(
                None, None, self.get_process_working_directory()
            )
            self.assertState(process.GetState(), lldb.eStateStopped)

            # get neccessary data for the verification phase
            process_info = process.GetProcessInfo()
            expected_pid = process_info.GetProcessID() if process_info.IsValid() else -1
            expected_number_of_modules = target.GetNumModules()
            expected_modules = target.modules
            expected_number_of_threads = process.GetNumThreads()
            expected_threads = []
            stacks_to_sp_map = {}
            stacks_to_registers_map = {}

            for thread_idx in range(process.GetNumThreads()):
                thread = process.GetThreadAtIndex(thread_idx)
                thread_id = thread.GetThreadID()
                expected_threads.append(thread_id)
                stacks_to_sp_map[thread_id] = thread.GetFrameAtIndex(0).GetSP()
                stacks_to_registers_map[thread_id] = thread.GetFrameAtIndex(
                    0
                ).GetRegisters()

            # save core and, kill process and verify corefile existence
            base_command = "process save-core --plugin-name=minidump "
            self.runCmd(base_command + " --style=stack '%s'" % (core_stack))
            self.assertTrue(os.path.isfile(core_stack))
            self.verify_core_file(
                core_stack,
                expected_pid,
                expected_modules,
                expected_threads,
                stacks_to_sp_map,
                stacks_to_registers_map,
            )

            self.runCmd(base_command + " --style=modified-memory '%s'" % (core_dirty))
            self.assertTrue(os.path.isfile(core_dirty))
            self.verify_core_file(
                core_dirty,
                expected_pid,
                expected_modules,
                expected_threads,
                stacks_to_sp_map,
                stacks_to_registers_map,
            )

            self.runCmd(base_command + " --style=full '%s'" % (core_full))
            self.assertTrue(os.path.isfile(core_full))
            self.verify_core_file(
                core_full,
                expected_pid,
                expected_modules,
                expected_threads,
                stacks_to_sp_map,
                stacks_to_registers_map,
            )

            options = lldb.SBSaveCoreOptions()
            core_sb_stack_spec = lldb.SBFileSpec(core_sb_stack)
            options.SetOutputFile(core_sb_stack_spec)
            options.SetPluginName("minidump")
            options.SetStyle(lldb.eSaveCoreStackOnly)
            # validate saving via SBProcess
            error = process.SaveCore(options)
            self.assertTrue(error.Success())
            self.assertTrue(os.path.isfile(core_sb_stack))
            self.verify_core_file(
                core_sb_stack,
                expected_pid,
                expected_modules,
                expected_threads,
                stacks_to_sp_map,
                stacks_to_registers_map,
            )

            options = lldb.SBSaveCoreOptions()
            core_sb_dirty_spec = lldb.SBFileSpec(core_sb_dirty)
            options.SetOutputFile(core_sb_dirty_spec)
            options.SetPluginName("minidump")
            options.SetStyle(lldb.eSaveCoreDirtyOnly)
            error = process.SaveCore(options)
            self.assertTrue(error.Success())
            self.assertTrue(os.path.isfile(core_sb_dirty))
            self.verify_core_file(
                core_sb_dirty,
                expected_pid,
                expected_modules,
                expected_threads,
                stacks_to_sp_map,
                stacks_to_registers_map,
            )

            # Minidump can now save full core files, but they will be huge and
            # they might cause this test to timeout.
            options = lldb.SBSaveCoreOptions()
            core_sb_full_spec = lldb.SBFileSpec(core_sb_full)
            options.SetOutputFile(core_sb_full_spec)
            options.SetPluginName("minidump")
            options.SetStyle(lldb.eSaveCoreFull)
            error = process.SaveCore(options)
            self.assertTrue(error.Success())
            self.assertTrue(os.path.isfile(core_sb_full))
            self.verify_core_file(
                core_sb_full,
                expected_pid,
                expected_modules,
                expected_threads,
                stacks_to_sp_map,
                stacks_to_registers_map,
            )

            self.assertSuccess(process.Kill())
        finally:
            # Clean up the mini dump file.
            self.assertTrue(self.dbg.DeleteTarget(target))
            if os.path.isfile(core_stack):
                os.unlink(core_stack)
            if os.path.isfile(core_dirty):
                os.unlink(core_dirty)
            if os.path.isfile(core_full):
                os.unlink(core_full)
            if os.path.isfile(core_sb_stack):
                os.unlink(core_sb_stack)
            if os.path.isfile(core_sb_dirty):
                os.unlink(core_sb_dirty)
            if os.path.isfile(core_sb_full):
                os.unlink(core_sb_full)

    @skipUnlessArch("x86_64")
    @skipUnlessPlatform(["linux"])
    def test_save_linux_mini_dump_thread_options(self):
        """Test that we can save a Linux mini dump
        with a subset of threads"""

        self.build()
        exe = self.getBuildArtifact("a.out")
        thread_subset_dmp = self.getBuildArtifact("core.thread.subset.dmp")
        try:
            target = self.dbg.CreateTarget(exe)
            process = target.LaunchSimple(
                None, None, self.get_process_working_directory()
            )
            self.assertState(process.GetState(), lldb.eStateStopped)

            thread_to_include = process.GetThreadAtIndex(0)
            options = lldb.SBSaveCoreOptions()
            thread_subset_spec = lldb.SBFileSpec(thread_subset_dmp)
            options.AddThread(thread_to_include)
            options.SetOutputFile(thread_subset_spec)
            options.SetPluginName("minidump")
            options.SetStyle(lldb.eSaveCoreStackOnly)
            error = process.SaveCore(options)
            self.assertTrue(error.Success())

            core_target = self.dbg.CreateTarget(None)
            core_process = core_target.LoadCore(thread_subset_dmp)

            self.assertTrue(core_process, PROCESS_IS_VALID)
            self.assertEqual(core_process.GetNumThreads(), 1)
            saved_thread = core_process.GetThreadAtIndex(0)
            expected_thread = process.GetThreadAtIndex(0)
            self.assertEqual(expected_thread.GetThreadID(), saved_thread.GetThreadID())
            expected_sp = expected_thread.GetFrameAtIndex(0).GetSP()
            saved_sp = saved_thread.GetFrameAtIndex(0).GetSP()
            self.assertEqual(expected_sp, saved_sp)
            expected_region = lldb.SBMemoryRegionInfo()
            saved_region = lldb.SBMemoryRegionInfo()
            error = core_process.GetMemoryRegionInfo(saved_sp, saved_region)
            self.assertTrue(error.Success(), error.GetCString())
            error = process.GetMemoryRegionInfo(expected_sp, expected_region)
            self.assertTrue(error.Success(), error.GetCString())
            self.assertEqual(
                expected_region.GetRegionBase(), saved_region.GetRegionBase()
            )
            self.assertEqual(
                expected_region.GetRegionEnd(), saved_region.GetRegionEnd()
            )

        finally:
            self.assertTrue(self.dbg.DeleteTarget(target))
            if os.path.isfile(thread_subset_dmp):
                os.unlink(thread_subset_dmp)

    @skipUnlessArch("x86_64")
    @skipUnlessPlatform(["linux"])
    def test_save_linux_mini_dump_default_options(self):
        """Test that we can save a Linux mini dump with default SBSaveCoreOptions"""

        self.build()
        exe = self.getBuildArtifact("a.out")
        default_value_file = self.getBuildArtifact("core.defaults.dmp")
        try:
            target = self.dbg.CreateTarget(exe)
            process = target.LaunchSimple(
                None, None, self.get_process_working_directory()
            )
            self.assertState(process.GetState(), lldb.eStateStopped)

            process_info = process.GetProcessInfo()
            expected_pid = process_info.GetProcessID() if process_info.IsValid() else -1
            expected_modules = target.modules
            expected_threads = []
            stacks_to_sp_map = {}
            expected_pid = process.GetProcessInfo().GetProcessID()
            stacks_to_registers_map = {}

            for thread_idx in range(process.GetNumThreads()):
                thread = process.GetThreadAtIndex(thread_idx)
                thread_id = thread.GetThreadID()
                expected_threads.append(thread_id)
                stacks_to_sp_map[thread_id] = thread.GetFrameAtIndex(0).GetSP()
                stacks_to_registers_map[thread_id] = thread.GetFrameAtIndex(
                    0
                ).GetRegisters()

            # This is almost identical to the single thread test case because
            # minidump defaults to stacks only, so we want to see if the
            # default options work as expected.
            options = lldb.SBSaveCoreOptions()
            default_value_spec = lldb.SBFileSpec(default_value_file)
            options.SetOutputFile(default_value_spec)
            options.SetPluginName("minidump")
            error = process.SaveCore(options)
            self.assertTrue(error.Success())

            self.verify_core_file(
                default_value_file,
                expected_pid,
                expected_modules,
                expected_threads,
                stacks_to_sp_map,
                stacks_to_registers_map,
            )

        finally:
            self.assertTrue(self.dbg.DeleteTarget(target))
            if os.path.isfile(default_value_file):
                os.unlink(default_value_file)

    @skipUnlessArch("x86_64")
    @skipUnlessPlatform(["linux"])
    def test_save_linux_minidump_one_region(self):
        """Test that we can save a Linux mini dump with one region in sbsavecore regions"""

        self.build()
        exe = self.getBuildArtifact("a.out")
        one_region_file = self.getBuildArtifact("core.one_region.dmp")
        try:
            target = self.dbg.CreateTarget(exe)
            process = target.LaunchSimple(
                None, None, self.get_process_working_directory()
            )
            self.assertState(process.GetState(), lldb.eStateStopped)

            memory_region = lldb.SBMemoryRegionInfo()
            memory_list = process.GetMemoryRegions()
            memory_list.GetMemoryRegionAtIndex(0, memory_region)

            # This is almost identical to the single thread test case because
            # minidump defaults to stacks only, so we want to see if the
            # default options work as expected.
            options = lldb.SBSaveCoreOptions()
            file_spec = lldb.SBFileSpec(one_region_file)
            options.SetOutputFile(file_spec)
            options.SetPluginName("minidump")
            options.AddMemoryRegionToSave(memory_region)
            options.SetStyle(lldb.eSaveCoreCustomOnly)
            error = process.SaveCore(options)
            print(f"Error: {error.GetCString()}")
            self.assertTrue(error.Success(), error.GetCString())

            core_target = self.dbg.CreateTarget(None)
            core_proc = core_target.LoadCore(one_region_file)
            core_memory_list = core_proc.GetMemoryRegions()
            # Note because the /proc/pid maps are included on linux, we can't
            # depend on size for validation, so we'll ensure the first region
            # is present and then assert we fail on the second.
            core_memory_region = lldb.SBMemoryRegionInfo()
            core_memory_list.GetMemoryRegionAtIndex(0, core_memory_region)
            self.assertEqual(
                core_memory_region.GetRegionBase(), memory_region.GetRegionBase()
            )
            self.assertEqual(
                core_memory_region.GetRegionEnd(), memory_region.GetRegionEnd()
            )

            region_two = lldb.SBMemoryRegionInfo()
            core_memory_list.GetMemoryRegionAtIndex(1, region_two)
            err = lldb.SBError()
            content = core_proc.ReadMemory(region_two.GetRegionBase(), 1, err)
            self.assertTrue(err.Fail(), "Should fail to read memory")

        finally:
            self.assertTrue(self.dbg.DeleteTarget(target))
            if os.path.isfile(one_region_file):
                os.unlink(one_region_file)

    @skipUnlessArch("x86_64")
    @skipUnlessPlatform(["linux"])
    def test_save_minidump_custom_save_style(self):
        """Test that verifies a custom and unspecified save style fails for
        containing no data to save"""

        self.build()
        exe = self.getBuildArtifact("a.out")
        custom_file = self.getBuildArtifact("core.custom.dmp")
        try:
            target = self.dbg.CreateTarget(exe)
            process = target.LaunchSimple(
                None, None, self.get_process_working_directory()
            )
            self.assertState(process.GetState(), lldb.eStateStopped)

            options = lldb.SBSaveCoreOptions()
            options.SetOutputFile(lldb.SBFileSpec(custom_file))
            options.SetPluginName("minidump")
            options.SetStyle(lldb.eSaveCoreCustomOnly)

            error = process.SaveCore(options)
            self.assertTrue(error.Fail())
            self.assertEqual(
                error.GetCString(), "no valid address ranges found for core style"
            )

        finally:
            self.assertTrue(self.dbg.DeleteTarget(target))
            if os.path.isfile(custom_file):
                os.unlink(custom_file)

    def save_core_with_region(self, process, region_index):
        try:
            custom_file = self.getBuildArtifact("core.custom.dmp")
            memory_region = lldb.SBMemoryRegionInfo()
            memory_list = process.GetMemoryRegions()
            memory_list.GetMemoryRegionAtIndex(0, memory_region)
            options = lldb.SBSaveCoreOptions()
            options.SetOutputFile(lldb.SBFileSpec(custom_file))
            options.SetPluginName("minidump")
            options.SetStyle(lldb.eSaveCoreFull)

            error = process.SaveCore(options)
            self.assertTrue(error.Success())
            core_target = self.dbg.CreateTarget(None)
            core_proc = core_target.LoadCore(custom_file)
            core_memory_list = core_proc.GetMemoryRegions()
            # proc/pid/ maps are included on linux, so we can't depend on size
            # for validation, we make a set of all the ranges,
            # and ensure no duplicates!
            range_set = set()
            for x in range(core_memory_list.GetSize()):
                core_memory_region = lldb.SBMemoryRegionInfo()
                core_memory_list.GetMemoryRegionAtIndex(x, core_memory_region)
                mem_tuple = (
                    core_memory_region.GetRegionBase(),
                    core_memory_region.GetRegionEnd(),
                )
                self.assertTrue(
                    mem_tuple not in range_set, "Duplicate memory region found"
                )
                range_set.add(mem_tuple)
        finally:
            if os.path.isfile(custom_file):
                os.unlink(custom_file)

    @skipUnlessArch("x86_64")
    @skipUnlessPlatform(["linux"])
    def test_save_minidump_custom_save_style_duplicated_regions(self):
        """Test that verifies a custom and unspecified save style fails for
        containing no data to save"""

        self.build()
        exe = self.getBuildArtifact("a.out")
        try:
            target = self.dbg.CreateTarget(exe)
            process = target.LaunchSimple(
                None, None, self.get_process_working_directory()
            )
            self.assertState(process.GetState(), lldb.eStateStopped)

            memory_list = process.GetMemoryRegions()
            # Test that we don't duplicate regions, by duplicating regions
            # at various indices.
            self.save_core_with_region(process, 0)
            self.save_core_with_region(process, len(memory_list) - 1)

        finally:
            self.assertTrue(self.dbg.DeleteTarget(target))

    @skipUnlessPlatform(["linux"])
    def minidump_deleted_on_save_failure(self):
        """Test that verifies the minidump file is deleted after an error"""

        self.build()
        exe = self.getBuildArtifact("a.out")
        try:
            target = self.dbg.CreateTarget(exe)
            process = target.LaunchSimple(
                None, None, self.get_process_working_directory()
            )
            self.assertState(process.GetState(), lldb.eStateStopped)

            custom_file = self.getBuildArtifact("core.should.be.deleted.custom.dmp")
            options = lldb.SBSaveCoreOptions()
            options.SetOutputFile(lldb.SBFileSpec(custom_file))
            options.SetPluginName("minidump")
            options.SetStyle(lldb.eSaveCoreCustomOnly)
            # We set custom only and have no thread list and have no memory.
            error = process.SaveCore(options)
            self.assertTrue(error.Fail())
            self.assertIn(
                "no valid address ranges found for core style", error.GetCString()
            )
            self.assertTrue(not os.path.isfile(custom_file))

        finally:
            self.assertTrue(self.dbg.DeleteTarget(target))

<<<<<<< HEAD
    def minidump_deterministic_difference(self):
        """Test that verifies that two minidumps produced are identical."""
=======
    @skipUnlessPlatform(["linux"])
    @skipUnlessArch("x86_64")
    def minidump_saves_fs_base_region(self):
        """Test that verifies the minidump file saves region for fs_base"""
>>>>>>> dd326b12

        self.build()
        exe = self.getBuildArtifact("a.out")
        try:
            target = self.dbg.CreateTarget(exe)
            process = target.LaunchSimple(
                None, None, self.get_process_working_directory()
            )
            self.assertState(process.GetState(), lldb.eStateStopped)
<<<<<<< HEAD
=======
            thread = process.GetThreadAtIndex(0)
            custom_file = self.getBuildArtifact("core.reg_region.dmp")
            options = lldb.SBSaveCoreOptions()
            options.SetOutputFile(lldb.SBFileSpec(custom_file))
            options.SetPluginName("minidump")
            options.SetStyle(lldb.eSaveCoreCustomOnly)
            options.AddThread(thread)
            error = process.SaveCore(options)
            self.assertTrue(error.Success())

            registers = thread.GetFrameAtIndex(0).GetRegisters()
            fs_base = registers.GetFirstValueByName("fs_base").GetValueAsUnsigned()
            self.assertTrue(fs_base != 0)
            core_target = self.dbg.CreateTarget(None)
            core_proc = core_target.LoadCore(one_region_file)
            core_region_list = core_proc.GetMemoryRegions()
            live_region_list = process.GetMemoryRegions()
            live_region = lldb.SBMemoryRegionInfo()
            live_region_list.GetMemoryRegionForAddress(fs_base, live_region)
            core_region = lldb.SBMemoryRegionInfo()
            error = core_region_list.GetMemoryRegionForAddress(fs_base, core_region)
            self.assertTrue(error.Success())
            self.assertEqual(live_region, core_region)

        finally:
            self.assertTrue(self.dbg.DeleteTarget(target))
            self.assertTrue(self.dbg.DeleteTarget(core_target))
            if os.path.isfile(custom_file):
                os.unlink(custom_file)

    def minidump_deterministic_difference(self):
        """Test that verifies that two minidumps produced are identical."""
        self.build()
        exe = self.getBuildArtifact("a.out")
        try:
            target = self.dbg.CreateTarget(exe)
            process = target.LaunchSimple(
                None, None, self.get_process_working_directory()
            )
>>>>>>> dd326b12

            core_styles = [
                lldb.eSaveCoreStackOnly,
                lldb.eSaveCoreDirtyOnly,
                lldb.eSaveCoreFull,
            ]
            for style in core_styles:
                spec_one = lldb.SBFileSpec(self.getBuildArtifact("core.one.dmp"))
                spec_two = lldb.SBFileSpec(self.getBuildArtifact("core.two.dmp"))
                options = lldb.SBSaveCoreOptions()
                options.SetOutputFile(spec_one)
                options.SetPluginName("minidump")
                options.SetStyle(style)
                error = process.SaveCore(options)
                self.assertTrue(error.Success())
                options.SetOutputFile(spec_two)
                error = process.SaveCore(options)
                self.assertTrue(error.Success())

                file_one = None
                file_two = None
                with open(spec_one.GetFileName(), mode="rb") as file:
                    file_one = file.read()
                with open(spec_two.GetFileName(), mode="rb") as file:
                    file_two = file.read()
                self.assertEqual(file_one, file_two)
                self.assertTrue(os.unlink(spec_one.GetFileName()))
                self.assertTrue(os.unlink(spec_two.GetFileName()))
<<<<<<< HEAD

        finally:
            self.assertTrue(self.dbg.DeleteTarget(target))
=======
        finally:
            self.assertTrue(self.dbg.DeleteTarget(target))

    @skipUnlessPlatform(["linux"])
    @skipUnlessArch("x86_64")
    def minidump_saves_fs_base_region(self):
        self.build()
        exe = self.getBuildArtifact("a.out")
        try:
            target = self.dbg.CreateTarget(exe)
            process = target.LaunchSimple(
                None, None, self.get_process_working_directory()
            )
            self.assertState(process.GetState(), lldb.eStateStopped)
            thread = process.GetThreadAtIndex(0)
            tls_file = self.getBuildArtifact("core.tls.dmp")
            options = lldb.SBSaveCoreOptions()
            options.SetOutputFile(lldb.SBFileSpec(tls_file))
            options.SetPluginName("minidump")
            options.SetStyle(lldb.eSaveCoreCustomOnly)
            options.AddThread(thread)
            error = process.SaveCore(options)
            self.assertTrue(error.Success())
            core_target = self.dbg.CreateTarget(None)
            core_proc = core_target.LoadCore(tls_file)
            frame = core_proc.GetThreadAtIndex(0).GetFrameAtIndex(0)
            tls_val = frame.FindValue("lf")
            self.assertEqual(tls_val.GetValueAsUnsigned(), 42)

        except:
            self.assertTrue(self.dbg.DeleteTarget(target))
            if os.path.isfile(tls_file):
                os.unlink(tls_file)
>>>>>>> dd326b12
<|MERGE_RESOLUTION|>--- conflicted
+++ resolved
@@ -523,26 +523,19 @@
         finally:
             self.assertTrue(self.dbg.DeleteTarget(target))
 
-<<<<<<< HEAD
-    def minidump_deterministic_difference(self):
-        """Test that verifies that two minidumps produced are identical."""
-=======
     @skipUnlessPlatform(["linux"])
     @skipUnlessArch("x86_64")
     def minidump_saves_fs_base_region(self):
         """Test that verifies the minidump file saves region for fs_base"""
->>>>>>> dd326b12
-
-        self.build()
-        exe = self.getBuildArtifact("a.out")
-        try:
-            target = self.dbg.CreateTarget(exe)
-            process = target.LaunchSimple(
-                None, None, self.get_process_working_directory()
-            )
-            self.assertState(process.GetState(), lldb.eStateStopped)
-<<<<<<< HEAD
-=======
+
+        self.build()
+        exe = self.getBuildArtifact("a.out")
+        try:
+            target = self.dbg.CreateTarget(exe)
+            process = target.LaunchSimple(
+                None, None, self.get_process_working_directory()
+            )
+            self.assertState(process.GetState(), lldb.eStateStopped)
             thread = process.GetThreadAtIndex(0)
             custom_file = self.getBuildArtifact("core.reg_region.dmp")
             options = lldb.SBSaveCoreOptions()
@@ -582,7 +575,6 @@
             process = target.LaunchSimple(
                 None, None, self.get_process_working_directory()
             )
->>>>>>> dd326b12
 
             core_styles = [
                 lldb.eSaveCoreStackOnly,
@@ -611,11 +603,6 @@
                 self.assertEqual(file_one, file_two)
                 self.assertTrue(os.unlink(spec_one.GetFileName()))
                 self.assertTrue(os.unlink(spec_two.GetFileName()))
-<<<<<<< HEAD
-
-        finally:
-            self.assertTrue(self.dbg.DeleteTarget(target))
-=======
         finally:
             self.assertTrue(self.dbg.DeleteTarget(target))
 
@@ -648,5 +635,4 @@
         except:
             self.assertTrue(self.dbg.DeleteTarget(target))
             if os.path.isfile(tls_file):
-                os.unlink(tls_file)
->>>>>>> dd326b12
+                os.unlink(tls_file)