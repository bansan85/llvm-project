//===- bolt/Rewrite/RewriteInstance.cpp - ELF rewriter --------------------===//
//
// Part of the LLVM Project, under the Apache License v2.0 with LLVM Exceptions.
// See https://llvm.org/LICENSE.txt for license information.
// SPDX-License-Identifier: Apache-2.0 WITH LLVM-exception
//
//===----------------------------------------------------------------------===//

#include "bolt/Rewrite/RewriteInstance.h"
#include "bolt/Core/AddressMap.h"
#include "bolt/Core/BinaryContext.h"
#include "bolt/Core/BinaryEmitter.h"
#include "bolt/Core/BinaryFunction.h"
#include "bolt/Core/DebugData.h"
#include "bolt/Core/Exceptions.h"
#include "bolt/Core/FunctionLayout.h"
#include "bolt/Core/MCPlusBuilder.h"
#include "bolt/Core/ParallelUtilities.h"
#include "bolt/Core/Relocation.h"
#include "bolt/Passes/BinaryPasses.h"
#include "bolt/Passes/CacheMetrics.h"
#include "bolt/Passes/ReorderFunctions.h"
#include "bolt/Profile/BoltAddressTranslation.h"
#include "bolt/Profile/DataAggregator.h"
#include "bolt/Profile/DataReader.h"
#include "bolt/Profile/YAMLProfileReader.h"
#include "bolt/Profile/YAMLProfileWriter.h"
#include "bolt/Rewrite/BinaryPassManager.h"
#include "bolt/Rewrite/DWARFRewriter.h"
#include "bolt/Rewrite/ExecutableFileMemoryManager.h"
#include "bolt/Rewrite/JITLinkLinker.h"
#include "bolt/Rewrite/MetadataRewriters.h"
#include "bolt/RuntimeLibs/HugifyRuntimeLibrary.h"
#include "bolt/RuntimeLibs/InstrumentationRuntimeLibrary.h"
#include "bolt/Utils/CommandLineOpts.h"
#include "bolt/Utils/Utils.h"
#include "llvm/ADT/AddressRanges.h"
#include "llvm/ADT/STLExtras.h"
#include "llvm/DebugInfo/DWARF/DWARFContext.h"
#include "llvm/DebugInfo/DWARF/DWARFDebugFrame.h"
#include "llvm/MC/MCAsmBackend.h"
#include "llvm/MC/MCAsmInfo.h"
#include "llvm/MC/MCAsmLayout.h"
#include "llvm/MC/MCDisassembler/MCDisassembler.h"
#include "llvm/MC/MCObjectStreamer.h"
#include "llvm/MC/MCStreamer.h"
#include "llvm/MC/MCSymbol.h"
#include "llvm/MC/TargetRegistry.h"
#include "llvm/Object/ObjectFile.h"
#include "llvm/Support/Alignment.h"
#include "llvm/Support/Casting.h"
#include "llvm/Support/CommandLine.h"
#include "llvm/Support/DataExtractor.h"
#include "llvm/Support/Errc.h"
#include "llvm/Support/Error.h"
#include "llvm/Support/FileSystem.h"
#include "llvm/Support/ManagedStatic.h"
#include "llvm/Support/Timer.h"
#include "llvm/Support/ToolOutputFile.h"
#include "llvm/Support/raw_ostream.h"
#include <algorithm>
#include <fstream>
#include <memory>
#include <optional>
#include <system_error>

#undef  DEBUG_TYPE
#define DEBUG_TYPE "bolt"

using namespace llvm;
using namespace object;
using namespace bolt;

extern cl::opt<uint32_t> X86AlignBranchBoundary;
extern cl::opt<bool> X86AlignBranchWithin32BBoundaries;

namespace opts {

extern cl::opt<MacroFusionType> AlignMacroOpFusion;
extern cl::list<std::string> HotTextMoveSections;
extern cl::opt<bool> Hugify;
extern cl::opt<bool> Instrument;
extern cl::opt<JumpTableSupportLevel> JumpTables;
extern cl::opt<bool> KeepNops;
extern cl::list<std::string> ReorderData;
extern cl::opt<bolt::ReorderFunctions::ReorderType> ReorderFunctions;
extern cl::opt<bool> TerminalTrap;
extern cl::opt<bool> TimeBuild;
extern cl::opt<bool> TimeRewrite;

cl::opt<bool> AllowStripped("allow-stripped",
                            cl::desc("allow processing of stripped binaries"),
                            cl::Hidden, cl::cat(BoltCategory));

static cl::opt<bool> ForceToDataRelocations(
    "force-data-relocations",
    cl::desc("force relocations to data sections to always be processed"),

    cl::Hidden, cl::cat(BoltCategory));

cl::opt<std::string>
    BoltID("bolt-id",
           cl::desc("add any string to tag this execution in the "
                    "output binary via bolt info section"),
           cl::cat(BoltCategory));

cl::opt<bool> DumpDotAll(
    "dump-dot-all",
    cl::desc("dump function CFGs to graphviz format after each stage;"
             "enable '-print-loops' for color-coded blocks"),
    cl::Hidden, cl::cat(BoltCategory));

static cl::list<std::string>
ForceFunctionNames("funcs",
  cl::CommaSeparated,
  cl::desc("limit optimizations to functions from the list"),
  cl::value_desc("func1,func2,func3,..."),
  cl::Hidden,
  cl::cat(BoltCategory));

static cl::opt<std::string>
FunctionNamesFile("funcs-file",
  cl::desc("file with list of functions to optimize"),
  cl::Hidden,
  cl::cat(BoltCategory));

static cl::list<std::string> ForceFunctionNamesNR(
    "funcs-no-regex", cl::CommaSeparated,
    cl::desc("limit optimizations to functions from the list (non-regex)"),
    cl::value_desc("func1,func2,func3,..."), cl::Hidden, cl::cat(BoltCategory));

static cl::opt<std::string> FunctionNamesFileNR(
    "funcs-file-no-regex",
    cl::desc("file with list of functions to optimize (non-regex)"), cl::Hidden,
    cl::cat(BoltCategory));

cl::opt<bool>
KeepTmp("keep-tmp",
  cl::desc("preserve intermediate .o file"),
  cl::Hidden,
  cl::cat(BoltCategory));

cl::opt<bool> Lite("lite", cl::desc("skip processing of cold functions"),
                   cl::cat(BoltCategory));

static cl::opt<unsigned>
LiteThresholdPct("lite-threshold-pct",
  cl::desc("threshold (in percent) for selecting functions to process in lite "
            "mode. Higher threshold means fewer functions to process. E.g "
            "threshold of 90 means only top 10 percent of functions with "
            "profile will be processed."),
  cl::init(0),
  cl::ZeroOrMore,
  cl::Hidden,
  cl::cat(BoltOptCategory));

static cl::opt<unsigned> LiteThresholdCount(
    "lite-threshold-count",
    cl::desc("similar to '-lite-threshold-pct' but specify threshold using "
             "absolute function call count. I.e. limit processing to functions "
             "executed at least the specified number of times."),
    cl::init(0), cl::Hidden, cl::cat(BoltOptCategory));

static cl::opt<unsigned>
    MaxFunctions("max-funcs",
                 cl::desc("maximum number of functions to process"), cl::Hidden,
                 cl::cat(BoltCategory));

static cl::opt<unsigned> MaxDataRelocations(
    "max-data-relocations",
    cl::desc("maximum number of data relocations to process"), cl::Hidden,
    cl::cat(BoltCategory));

cl::opt<bool> PrintAll("print-all",
                       cl::desc("print functions after each stage"), cl::Hidden,
                       cl::cat(BoltCategory));

cl::opt<bool> PrintProfile("print-profile",
                           cl::desc("print functions after attaching profile"),
                           cl::Hidden, cl::cat(BoltCategory));

cl::opt<bool> PrintCFG("print-cfg",
                       cl::desc("print functions after CFG construction"),
                       cl::Hidden, cl::cat(BoltCategory));

cl::opt<bool> PrintDisasm("print-disasm",
                          cl::desc("print function after disassembly"),
                          cl::Hidden, cl::cat(BoltCategory));

static cl::opt<bool>
    PrintGlobals("print-globals",
                 cl::desc("print global symbols after disassembly"), cl::Hidden,
                 cl::cat(BoltCategory));

extern cl::opt<bool> PrintSections;

static cl::opt<bool> PrintLoopInfo("print-loops",
                                   cl::desc("print loop related information"),
                                   cl::Hidden, cl::cat(BoltCategory));

static cl::opt<cl::boolOrDefault> RelocationMode(
    "relocs", cl::desc("use relocations in the binary (default=autodetect)"),
    cl::cat(BoltCategory));

extern cl::opt<std::string> SaveProfile;

static cl::list<std::string>
SkipFunctionNames("skip-funcs",
  cl::CommaSeparated,
  cl::desc("list of functions to skip"),
  cl::value_desc("func1,func2,func3,..."),
  cl::Hidden,
  cl::cat(BoltCategory));

static cl::opt<std::string>
SkipFunctionNamesFile("skip-funcs-file",
  cl::desc("file with list of functions to skip"),
  cl::Hidden,
  cl::cat(BoltCategory));

cl::opt<bool>
TrapOldCode("trap-old-code",
  cl::desc("insert traps in old function bodies (relocation mode)"),
  cl::Hidden,
  cl::cat(BoltCategory));

static cl::opt<std::string> DWPPathName("dwp",
                                        cl::desc("Path and name to DWP file."),
                                        cl::Hidden, cl::init(""),
                                        cl::cat(BoltCategory));

static cl::opt<bool>
UseGnuStack("use-gnu-stack",
  cl::desc("use GNU_STACK program header for new segment (workaround for "
           "issues with strip/objcopy)"),
  cl::ZeroOrMore,
  cl::cat(BoltCategory));

static cl::opt<bool>
SequentialDisassembly("sequential-disassembly",
  cl::desc("performs disassembly sequentially"),
  cl::init(false),
  cl::cat(BoltOptCategory));

static cl::opt<bool> WriteBoltInfoSection(
    "bolt-info", cl::desc("write bolt info section in the output binary"),
    cl::init(true), cl::Hidden, cl::cat(BoltOutputCategory));

} // namespace opts

// FIXME: implement a better way to mark sections for replacement.
constexpr const char *RewriteInstance::SectionsToOverwrite[];
std::vector<std::string> RewriteInstance::DebugSectionsToOverwrite = {
    ".debug_abbrev", ".debug_aranges",  ".debug_line",   ".debug_line_str",
    ".debug_loc",    ".debug_loclists", ".debug_ranges", ".debug_rnglists",
    ".gdb_index",    ".debug_addr",     ".debug_abbrev", ".debug_info",
    ".debug_types",  ".pseudo_probe"};

const char RewriteInstance::TimerGroupName[] = "rewrite";
const char RewriteInstance::TimerGroupDesc[] = "Rewrite passes";

namespace llvm {
namespace bolt {

extern const char *BoltRevision;

// Weird location for createMCPlusBuilder, but this is here to avoid a
// cyclic dependency of libCore (its natural place) and libTarget. libRewrite
// can depend on libTarget, but not libCore. Since libRewrite is the only
// user of this function, we define it here.
MCPlusBuilder *createMCPlusBuilder(const Triple::ArchType Arch,
                                   const MCInstrAnalysis *Analysis,
                                   const MCInstrInfo *Info,
                                   const MCRegisterInfo *RegInfo,
                                   const MCSubtargetInfo *STI) {
#ifdef X86_AVAILABLE
  if (Arch == Triple::x86_64)
    return createX86MCPlusBuilder(Analysis, Info, RegInfo, STI);
#endif

#ifdef AARCH64_AVAILABLE
  if (Arch == Triple::aarch64)
    return createAArch64MCPlusBuilder(Analysis, Info, RegInfo, STI);
#endif

#ifdef RISCV_AVAILABLE
  if (Arch == Triple::riscv64)
    return createRISCVMCPlusBuilder(Analysis, Info, RegInfo, STI);
#endif

  llvm_unreachable("architecture unsupported by MCPlusBuilder");
}

} // namespace bolt
} // namespace llvm

using ELF64LEPhdrTy = ELF64LEFile::Elf_Phdr;

namespace {

bool refersToReorderedSection(ErrorOr<BinarySection &> Section) {
  return llvm::any_of(opts::ReorderData, [&](const std::string &SectionName) {
    return Section && Section->getName() == SectionName;
  });
}

} // anonymous namespace

Expected<std::unique_ptr<RewriteInstance>>
RewriteInstance::create(ELFObjectFileBase *File, const int Argc,
                        const char *const *Argv, StringRef ToolPath,
                        raw_ostream &Stdout, raw_ostream &Stderr) {
  Error Err = Error::success();
  auto RI = std::make_unique<RewriteInstance>(File, Argc, Argv, ToolPath,
                                              Stdout, Stderr, Err);
  if (Err)
    return std::move(Err);
  return std::move(RI);
}

RewriteInstance::RewriteInstance(ELFObjectFileBase *File, const int Argc,
                                 const char *const *Argv, StringRef ToolPath,
                                 raw_ostream &Stdout, raw_ostream &Stderr,
                                 Error &Err)
    : InputFile(File), Argc(Argc), Argv(Argv), ToolPath(ToolPath),
      SHStrTab(StringTableBuilder::ELF) {
  ErrorAsOutParameter EAO(&Err);
  auto ELF64LEFile = dyn_cast<ELF64LEObjectFile>(InputFile);
  if (!ELF64LEFile) {
    Err = createStringError(errc::not_supported,
                            "Only 64-bit LE ELF binaries are supported");
    return;
  }

  bool IsPIC = false;
  const ELFFile<ELF64LE> &Obj = ELF64LEFile->getELFFile();
  if (Obj.getHeader().e_type != ELF::ET_EXEC) {
    Stdout << "BOLT-INFO: shared object or position-independent executable "
              "detected\n";
    IsPIC = true;
  }

  // Make sure we don't miss any output on core dumps.
  Stdout.SetUnbuffered();
  Stderr.SetUnbuffered();
  LLVM_DEBUG(dbgs().SetUnbuffered());

  // Read RISCV subtarget features from input file
  std::unique_ptr<SubtargetFeatures> Features;
  Triple TheTriple = File->makeTriple();
  if (TheTriple.getArch() == llvm::Triple::riscv64) {
    Expected<SubtargetFeatures> FeaturesOrErr = File->getFeatures();
    if (auto E = FeaturesOrErr.takeError()) {
      Err = std::move(E);
      return;
    } else {
      Features.reset(new SubtargetFeatures(*FeaturesOrErr));
    }
  }

  auto BCOrErr = BinaryContext::createBinaryContext(
      TheTriple, File->getFileName(), Features.get(), IsPIC,
      DWARFContext::create(*File, DWARFContext::ProcessDebugRelocations::Ignore,
                           nullptr, opts::DWPPathName,
                           WithColor::defaultErrorHandler,
                           WithColor::defaultWarningHandler),
      JournalingStreams{Stdout, Stderr});
  if (Error E = BCOrErr.takeError()) {
    Err = std::move(E);
    return;
  }
  BC = std::move(BCOrErr.get());
  BC->initializeTarget(std::unique_ptr<MCPlusBuilder>(
      createMCPlusBuilder(BC->TheTriple->getArch(), BC->MIA.get(),
                          BC->MII.get(), BC->MRI.get(), BC->STI.get())));

  BAT = std::make_unique<BoltAddressTranslation>();

  if (opts::UpdateDebugSections)
    DebugInfoRewriter = std::make_unique<DWARFRewriter>(*BC);

  if (opts::Instrument)
    BC->setRuntimeLibrary(std::make_unique<InstrumentationRuntimeLibrary>());
  else if (opts::Hugify)
    BC->setRuntimeLibrary(std::make_unique<HugifyRuntimeLibrary>());
}

RewriteInstance::~RewriteInstance() {}

Error RewriteInstance::setProfile(StringRef Filename) {
  if (!sys::fs::exists(Filename))
    return errorCodeToError(make_error_code(errc::no_such_file_or_directory));

  if (ProfileReader) {
    // Already exists
    return make_error<StringError>(Twine("multiple profiles specified: ") +
                                       ProfileReader->getFilename() + " and " +
                                       Filename,
                                   inconvertibleErrorCode());
  }

  // Spawn a profile reader based on file contents.
  if (DataAggregator::checkPerfDataMagic(Filename))
    ProfileReader = std::make_unique<DataAggregator>(Filename);
  else if (YAMLProfileReader::isYAML(Filename))
    ProfileReader = std::make_unique<YAMLProfileReader>(Filename);
  else
    ProfileReader = std::make_unique<DataReader>(Filename);

  return Error::success();
}

/// Return true if the function \p BF should be disassembled.
static bool shouldDisassemble(const BinaryFunction &BF) {
  if (BF.isPseudo())
    return false;

  if (opts::processAllFunctions())
    return true;

  return !BF.isIgnored();
}

// Return if a section stored in the image falls into a segment address space.
// If not, Set \p Overlap to true if there's a partial overlap.
template <class ELFT>
static bool checkOffsets(const typename ELFT::Phdr &Phdr,
                         const typename ELFT::Shdr &Sec, bool &Overlap) {
  // SHT_NOBITS sections don't need to have an offset inside the segment.
  if (Sec.sh_type == ELF::SHT_NOBITS)
    return true;

  // Only non-empty sections can be at the end of a segment.
  uint64_t SectionSize = Sec.sh_size ? Sec.sh_size : 1ull;
  AddressRange SectionAddressRange((uint64_t)Sec.sh_offset,
                                   Sec.sh_offset + SectionSize);
  AddressRange SegmentAddressRange(Phdr.p_offset,
                                   Phdr.p_offset + Phdr.p_filesz);
  if (SegmentAddressRange.contains(SectionAddressRange))
    return true;

  Overlap = SegmentAddressRange.intersects(SectionAddressRange);
  return false;
}

// Check that an allocatable section belongs to a virtual address
// space of a segment.
template <class ELFT>
static bool checkVMA(const typename ELFT::Phdr &Phdr,
                     const typename ELFT::Shdr &Sec, bool &Overlap) {
  // Only non-empty sections can be at the end of a segment.
  uint64_t SectionSize = Sec.sh_size ? Sec.sh_size : 1ull;
  AddressRange SectionAddressRange((uint64_t)Sec.sh_addr,
                                   Sec.sh_addr + SectionSize);
  AddressRange SegmentAddressRange(Phdr.p_vaddr, Phdr.p_vaddr + Phdr.p_memsz);

  if (SegmentAddressRange.contains(SectionAddressRange))
    return true;
  Overlap = SegmentAddressRange.intersects(SectionAddressRange);
  return false;
}

void RewriteInstance::markGnuRelroSections() {
  using ELFT = ELF64LE;
  using ELFShdrTy = typename ELFObjectFile<ELFT>::Elf_Shdr;
  auto ELF64LEFile = cast<ELF64LEObjectFile>(InputFile);
  const ELFFile<ELFT> &Obj = ELF64LEFile->getELFFile();

  auto handleSection = [&](const ELFT::Phdr &Phdr, SectionRef SecRef) {
    BinarySection *BinarySection = BC->getSectionForSectionRef(SecRef);
    // If the section is non-allocatable, ignore it for GNU_RELRO purposes:
    // it can't be made read-only after runtime relocations processing.
    if (!BinarySection || !BinarySection->isAllocatable())
      return;
    const ELFShdrTy *Sec = cantFail(Obj.getSection(SecRef.getIndex()));
    bool ImageOverlap{false}, VMAOverlap{false};
    bool ImageContains = checkOffsets<ELFT>(Phdr, *Sec, ImageOverlap);
    bool VMAContains = checkVMA<ELFT>(Phdr, *Sec, VMAOverlap);
    if (ImageOverlap) {
      if (opts::Verbosity >= 1)
        BC->errs() << "BOLT-WARNING: GNU_RELRO segment has partial file offset "
                   << "overlap with section " << BinarySection->getName()
                   << '\n';
      return;
    }
    if (VMAOverlap) {
      if (opts::Verbosity >= 1)
        BC->errs() << "BOLT-WARNING: GNU_RELRO segment has partial VMA overlap "
                   << "with section " << BinarySection->getName() << '\n';
      return;
    }
    if (!ImageContains || !VMAContains)
      return;
    BinarySection->setRelro();
    if (opts::Verbosity >= 1)
      BC->outs() << "BOLT-INFO: marking " << BinarySection->getName()
                 << " as GNU_RELRO\n";
  };

  for (const ELFT::Phdr &Phdr : cantFail(Obj.program_headers()))
    if (Phdr.p_type == ELF::PT_GNU_RELRO)
      for (SectionRef SecRef : InputFile->sections())
        handleSection(Phdr, SecRef);
}

Error RewriteInstance::discoverStorage() {
  NamedRegionTimer T("discoverStorage", "discover storage", TimerGroupName,
                     TimerGroupDesc, opts::TimeRewrite);

  auto ELF64LEFile = cast<ELF64LEObjectFile>(InputFile);
  const ELFFile<ELF64LE> &Obj = ELF64LEFile->getELFFile();

  BC->StartFunctionAddress = Obj.getHeader().e_entry;

  NextAvailableAddress = 0;
  uint64_t NextAvailableOffset = 0;
  Expected<ELF64LE::PhdrRange> PHsOrErr = Obj.program_headers();
  if (Error E = PHsOrErr.takeError())
    return E;

  ELF64LE::PhdrRange PHs = PHsOrErr.get();
  for (const ELF64LE::Phdr &Phdr : PHs) {
    switch (Phdr.p_type) {
    case ELF::PT_LOAD:
      BC->FirstAllocAddress = std::min(BC->FirstAllocAddress,
                                       static_cast<uint64_t>(Phdr.p_vaddr));
      NextAvailableAddress = std::max(NextAvailableAddress,
                                      Phdr.p_vaddr + Phdr.p_memsz);
      NextAvailableOffset = std::max(NextAvailableOffset,
                                     Phdr.p_offset + Phdr.p_filesz);

      BC->SegmentMapInfo[Phdr.p_vaddr] = SegmentInfo{Phdr.p_vaddr,
                                                     Phdr.p_memsz,
                                                     Phdr.p_offset,
                                                     Phdr.p_filesz,
                                                     Phdr.p_align};
      if (BC->TheTriple->getArch() == llvm::Triple::x86_64 &&
          Phdr.p_vaddr >= BinaryContext::KernelStartX86_64)
        BC->IsLinuxKernel = true;
      break;
    case ELF::PT_INTERP:
      BC->HasInterpHeader = true;
      break;
    }
  }

  if (BC->IsLinuxKernel)
    BC->outs() << "BOLT-INFO: Linux kernel binary detected\n";

  for (const SectionRef &Section : InputFile->sections()) {
    Expected<StringRef> SectionNameOrErr = Section.getName();
    if (Error E = SectionNameOrErr.takeError())
      return E;
    StringRef SectionName = SectionNameOrErr.get();
    if (SectionName == BC->getMainCodeSectionName()) {
      BC->OldTextSectionAddress = Section.getAddress();
      BC->OldTextSectionSize = Section.getSize();

      Expected<StringRef> SectionContentsOrErr = Section.getContents();
      if (Error E = SectionContentsOrErr.takeError())
        return E;
      StringRef SectionContents = SectionContentsOrErr.get();
      BC->OldTextSectionOffset =
          SectionContents.data() - InputFile->getData().data();
    }

    if (!opts::HeatmapMode &&
        !(opts::AggregateOnly && BAT->enabledFor(InputFile)) &&
        (SectionName.starts_with(getOrgSecPrefix()) ||
         SectionName == getBOLTTextSectionName()))
      return createStringError(
          errc::function_not_supported,
          "BOLT-ERROR: input file was processed by BOLT. Cannot re-optimize");
  }

  if (!NextAvailableAddress || !NextAvailableOffset)
    return createStringError(errc::executable_format_error,
                             "no PT_LOAD pheader seen");

  BC->outs() << "BOLT-INFO: first alloc address is 0x"
             << Twine::utohexstr(BC->FirstAllocAddress) << '\n';

  FirstNonAllocatableOffset = NextAvailableOffset;

  NextAvailableAddress = alignTo(NextAvailableAddress, BC->PageAlign);
  NextAvailableOffset = alignTo(NextAvailableOffset, BC->PageAlign);

  // Hugify: Additional huge page from left side due to
  // weird ASLR mapping addresses (4KB aligned)
  if (opts::Hugify && !BC->HasFixedLoadAddress)
    NextAvailableAddress += BC->PageAlign;

  if (!opts::UseGnuStack && !BC->IsLinuxKernel) {
    // This is where the black magic happens. Creating PHDR table in a segment
    // other than that containing ELF header is tricky. Some loaders and/or
    // parts of loaders will apply e_phoff from ELF header assuming both are in
    // the same segment, while others will do the proper calculation.
    // We create the new PHDR table in such a way that both of the methods
    // of loading and locating the table work. There's a slight file size
    // overhead because of that.
    //
    // NB: bfd's strip command cannot do the above and will corrupt the
    //     binary during the process of stripping non-allocatable sections.
    if (NextAvailableOffset <= NextAvailableAddress - BC->FirstAllocAddress)
      NextAvailableOffset = NextAvailableAddress - BC->FirstAllocAddress;
    else
      NextAvailableAddress = NextAvailableOffset + BC->FirstAllocAddress;

    assert(NextAvailableOffset ==
               NextAvailableAddress - BC->FirstAllocAddress &&
           "PHDR table address calculation error");

    BC->outs() << "BOLT-INFO: creating new program header table at address 0x"
               << Twine::utohexstr(NextAvailableAddress) << ", offset 0x"
               << Twine::utohexstr(NextAvailableOffset) << '\n';

    PHDRTableAddress = NextAvailableAddress;
    PHDRTableOffset = NextAvailableOffset;

    // Reserve space for 3 extra pheaders.
    unsigned Phnum = Obj.getHeader().e_phnum;
    Phnum += 3;

    NextAvailableAddress += Phnum * sizeof(ELF64LEPhdrTy);
    NextAvailableOffset += Phnum * sizeof(ELF64LEPhdrTy);
  }

  // Align at cache line.
  NextAvailableAddress = alignTo(NextAvailableAddress, 64);
  NextAvailableOffset = alignTo(NextAvailableOffset, 64);

  NewTextSegmentAddress = NextAvailableAddress;
  NewTextSegmentOffset = NextAvailableOffset;
  BC->LayoutStartAddress = NextAvailableAddress;

  // Tools such as objcopy can strip section contents but leave header
  // entries. Check that at least .text is mapped in the file.
  if (!getFileOffsetForAddress(BC->OldTextSectionAddress))
    return createStringError(errc::executable_format_error,
                             "BOLT-ERROR: input binary is not a valid ELF "
                             "executable as its text section is not "
                             "mapped to a valid segment");
  return Error::success();
}

void RewriteInstance::parseBuildID() {
  if (!BuildIDSection)
    return;

  StringRef Buf = BuildIDSection->getContents();

  // Reading notes section (see Portable Formats Specification, Version 1.1,
  // pg 2-5, section "Note Section").
  DataExtractor DE =
      DataExtractor(Buf,
                    /*IsLittleEndian=*/true, InputFile->getBytesInAddress());
  uint64_t Offset = 0;
  if (!DE.isValidOffset(Offset))
    return;
  uint32_t NameSz = DE.getU32(&Offset);
  if (!DE.isValidOffset(Offset))
    return;
  uint32_t DescSz = DE.getU32(&Offset);
  if (!DE.isValidOffset(Offset))
    return;
  uint32_t Type = DE.getU32(&Offset);

  LLVM_DEBUG(dbgs() << "NameSz = " << NameSz << "; DescSz = " << DescSz
                    << "; Type = " << Type << "\n");

  // Type 3 is a GNU build-id note section
  if (Type != 3)
    return;

  StringRef Name = Buf.slice(Offset, Offset + NameSz);
  Offset = alignTo(Offset + NameSz, 4);
  if (Name.substr(0, 3) != "GNU")
    return;

  BuildID = Buf.slice(Offset, Offset + DescSz);
}

std::optional<std::string> RewriteInstance::getPrintableBuildID() const {
  if (BuildID.empty())
    return std::nullopt;

  std::string Str;
  raw_string_ostream OS(Str);
  const unsigned char *CharIter = BuildID.bytes_begin();
  while (CharIter != BuildID.bytes_end()) {
    if (*CharIter < 0x10)
      OS << "0";
    OS << Twine::utohexstr(*CharIter);
    ++CharIter;
  }
  return OS.str();
}

void RewriteInstance::patchBuildID() {
  raw_fd_ostream &OS = Out->os();

  if (BuildID.empty())
    return;

  size_t IDOffset = BuildIDSection->getContents().rfind(BuildID);
  assert(IDOffset != StringRef::npos && "failed to patch build-id");

  uint64_t FileOffset = getFileOffsetForAddress(BuildIDSection->getAddress());
  if (!FileOffset) {
    BC->errs()
        << "BOLT-WARNING: Non-allocatable build-id will not be updated.\n";
    return;
  }

  char LastIDByte = BuildID[BuildID.size() - 1];
  LastIDByte ^= 1;
  OS.pwrite(&LastIDByte, 1, FileOffset + IDOffset + BuildID.size() - 1);

  BC->outs() << "BOLT-INFO: patched build-id (flipped last bit)\n";
}

Error RewriteInstance::run() {
  assert(BC && "failed to create a binary context");

  BC->outs() << "BOLT-INFO: Target architecture: "
             << Triple::getArchTypeName(
                    (llvm::Triple::ArchType)InputFile->getArch())
             << "\n";
  BC->outs() << "BOLT-INFO: BOLT version: " << BoltRevision << "\n";

  if (Error E = discoverStorage())
    return E;
  if (Error E = readSpecialSections())
    return E;
  adjustCommandLineOptions();
  discoverFileObjects();

  if (opts::Instrument && !BC->IsStaticExecutable)
    if (Error E = discoverRtFiniAddress())
      return E;

  preprocessProfileData();

  // Skip disassembling if we have a translation table and we are running an
  // aggregation job.
  if (opts::AggregateOnly && BAT->enabledFor(InputFile)) {
    // YAML profile in BAT mode requires CFG for .bolt.org.text functions
    if (!opts::SaveProfile.empty() ||
        opts::ProfileFormat == opts::ProfileFormatKind::PF_YAML) {
      selectFunctionsToProcess();
      disassembleFunctions();
      buildFunctionsCFG();
    }
    processProfileData();
    return Error::success();
  }

  selectFunctionsToProcess();

  readDebugInfo();

  disassembleFunctions();

  processMetadataPreCFG();

  buildFunctionsCFG();

  processProfileData();

  // Save input binary metadata if BAT section needs to be emitted
  if (opts::EnableBAT)
    BAT->saveMetadata(*BC);

  postProcessFunctions();

  processMetadataPostCFG();

  if (opts::DiffOnly)
    return Error::success();

  preregisterSections();

  runOptimizationPasses();

  finalizeMetadataPreEmit();

  emitAndLink();

  updateMetadata();

  if (opts::Instrument && !BC->IsStaticExecutable)
    updateRtFiniReloc();

  if (opts::OutputFilename == "/dev/null") {
    BC->outs() << "BOLT-INFO: skipping writing final binary to disk\n";
    return Error::success();
  } else if (BC->IsLinuxKernel) {
    BC->errs() << "BOLT-WARNING: Linux kernel support is experimental\n";
  }

  // Rewrite allocatable contents and copy non-allocatable parts with mods.
  rewriteFile();
  return Error::success();
}

void RewriteInstance::discoverFileObjects() {
  NamedRegionTimer T("discoverFileObjects", "discover file objects",
                     TimerGroupName, TimerGroupDesc, opts::TimeRewrite);

  // For local symbols we want to keep track of associated FILE symbol name for
  // disambiguation by combined name.
  StringRef FileSymbolName;
  bool SeenFileName = false;
  struct SymbolRefHash {
    size_t operator()(SymbolRef const &S) const {
      return std::hash<decltype(DataRefImpl::p)>{}(S.getRawDataRefImpl().p);
    }
  };
  std::unordered_map<SymbolRef, StringRef, SymbolRefHash> SymbolToFileName;
  for (const ELFSymbolRef &Symbol : InputFile->symbols()) {
    Expected<StringRef> NameOrError = Symbol.getName();
    if (NameOrError && NameOrError->starts_with("__asan_init")) {
      BC->errs()
          << "BOLT-ERROR: input file was compiled or linked with sanitizer "
             "support. Cannot optimize.\n";
      exit(1);
    }
    if (NameOrError && NameOrError->starts_with("__llvm_coverage_mapping")) {
      BC->errs()
          << "BOLT-ERROR: input file was compiled or linked with coverage "
             "support. Cannot optimize.\n";
      exit(1);
    }

    if (cantFail(Symbol.getFlags()) & SymbolRef::SF_Undefined)
      continue;

    if (cantFail(Symbol.getType()) == SymbolRef::ST_File) {
      FileSymbols.emplace_back(Symbol);
      StringRef Name =
          cantFail(std::move(NameOrError), "cannot get symbol name for file");
      // Ignore Clang LTO artificial FILE symbol as it is not always generated,
      // and this uncertainty is causing havoc in function name matching.
      if (Name == "ld-temp.o")
        continue;
      FileSymbolName = Name;
      SeenFileName = true;
      continue;
    }
    if (!FileSymbolName.empty() &&
        !(cantFail(Symbol.getFlags()) & SymbolRef::SF_Global))
      SymbolToFileName[Symbol] = FileSymbolName;
  }

  // Sort symbols in the file by value. Ignore symbols from non-allocatable
  // sections. We memoize getAddress(), as it has rather high overhead.
  struct SymbolInfo {
    uint64_t Address;
    SymbolRef Symbol;
  };
  std::vector<SymbolInfo> SortedSymbols;
  auto isSymbolInMemory = [this](const SymbolRef &Sym) {
    if (cantFail(Sym.getType()) == SymbolRef::ST_File)
      return false;
    if (cantFail(Sym.getFlags()) & SymbolRef::SF_Absolute)
      return true;
    if (cantFail(Sym.getFlags()) & SymbolRef::SF_Undefined)
      return false;
    BinarySection Section(*BC, *cantFail(Sym.getSection()));
    return Section.isAllocatable();
  };
  for (const SymbolRef &Symbol : InputFile->symbols())
    if (isSymbolInMemory(Symbol))
      SortedSymbols.push_back({cantFail(Symbol.getAddress()), Symbol});

  auto CompareSymbols = [this](const SymbolInfo &A, const SymbolInfo &B) {
    if (A.Address != B.Address)
      return A.Address < B.Address;

    const bool AMarker = BC->isMarker(A.Symbol);
    const bool BMarker = BC->isMarker(B.Symbol);
    if (AMarker || BMarker) {
      return AMarker && !BMarker;
    }

    const auto AType = cantFail(A.Symbol.getType());
    const auto BType = cantFail(B.Symbol.getType());
    if (AType == SymbolRef::ST_Function && BType != SymbolRef::ST_Function)
      return true;
    if (BType == SymbolRef::ST_Debug && AType != SymbolRef::ST_Debug)
      return true;

    return false;
  };
  llvm::stable_sort(SortedSymbols, CompareSymbols);

  auto LastSymbol = SortedSymbols.end();
  if (!SortedSymbols.empty())
    --LastSymbol;

  // For aarch64, the ABI defines mapping symbols so we identify data in the
  // code section (see IHI0056B). $d identifies data contents.
  // Compilers usually merge multiple data objects in a single $d-$x interval,
  // but we need every data object to be marked with $d. Because of that we
  // create a vector of MarkerSyms with all locations of data objects.

  struct MarkerSym {
    uint64_t Address;
    MarkerSymType Type;
  };

  std::vector<MarkerSym> SortedMarkerSymbols;
  auto addExtraDataMarkerPerSymbol = [&]() {
    bool IsData = false;
    uint64_t LastAddr = 0;
    for (const auto &SymInfo : SortedSymbols) {
      if (LastAddr == SymInfo.Address) // don't repeat markers
        continue;

      MarkerSymType MarkerType = BC->getMarkerType(SymInfo.Symbol);
      if (MarkerType != MarkerSymType::NONE) {
        SortedMarkerSymbols.push_back(MarkerSym{SymInfo.Address, MarkerType});
        LastAddr = SymInfo.Address;
        IsData = MarkerType == MarkerSymType::DATA;
        continue;
      }

      if (IsData) {
        SortedMarkerSymbols.push_back({SymInfo.Address, MarkerSymType::DATA});
        LastAddr = SymInfo.Address;
      }
    }
  };

  if (BC->isAArch64() || BC->isRISCV()) {
    addExtraDataMarkerPerSymbol();
    LastSymbol = std::stable_partition(
        SortedSymbols.begin(), SortedSymbols.end(),
        [this](const SymbolInfo &S) { return !BC->isMarker(S.Symbol); });
    if (!SortedSymbols.empty())
      --LastSymbol;
  }

  BinaryFunction *PreviousFunction = nullptr;
  unsigned AnonymousId = 0;

  const auto SortedSymbolsEnd =
      LastSymbol == SortedSymbols.end() ? LastSymbol : std::next(LastSymbol);
  for (auto Iter = SortedSymbols.begin(); Iter != SortedSymbolsEnd; ++Iter) {
    const SymbolRef &Symbol = Iter->Symbol;
    const uint64_t SymbolAddress = Iter->Address;
    const auto SymbolFlags = cantFail(Symbol.getFlags());
    const SymbolRef::Type SymbolType = cantFail(Symbol.getType());

    if (SymbolType == SymbolRef::ST_File)
      continue;

    StringRef SymName = cantFail(Symbol.getName(), "cannot get symbol name");
    if (SymbolAddress == 0) {
      if (opts::Verbosity >= 1 && SymbolType == SymbolRef::ST_Function)
        BC->errs() << "BOLT-WARNING: function with 0 address seen\n";
      continue;
    }

    // Ignore input hot markers
    if (SymName == "__hot_start" || SymName == "__hot_end")
      continue;

    FileSymRefs[SymbolAddress] = Symbol;

    // Skip section symbols that will be registered by disassemblePLT().
    if (SymbolType == SymbolRef::ST_Debug) {
      ErrorOr<BinarySection &> BSection =
          BC->getSectionForAddress(SymbolAddress);
      if (BSection && getPLTSectionInfo(BSection->getName()))
        continue;
    }

    /// It is possible we are seeing a globalized local. LLVM might treat it as
    /// a local if it has a "private global" prefix, e.g. ".L". Thus we have to
    /// change the prefix to enforce global scope of the symbol.
    std::string Name =
        SymName.starts_with(BC->AsmInfo->getPrivateGlobalPrefix())
            ? "PG" + std::string(SymName)
            : std::string(SymName);

    // Disambiguate all local symbols before adding to symbol table.
    // Since we don't know if we will see a global with the same name,
    // always modify the local name.
    //
    // NOTE: the naming convention for local symbols should match
    //       the one we use for profile data.
    std::string UniqueName;
    std::string AlternativeName;
    if (Name.empty()) {
      UniqueName = "ANONYMOUS." + std::to_string(AnonymousId++);
    } else if (SymbolFlags & SymbolRef::SF_Global) {
      if (const BinaryData *BD = BC->getBinaryDataByName(Name)) {
        if (BD->getSize() == ELFSymbolRef(Symbol).getSize() &&
            BD->getAddress() == SymbolAddress) {
          if (opts::Verbosity > 1)
            BC->errs() << "BOLT-WARNING: ignoring duplicate global symbol "
                       << Name << "\n";
          // Ignore duplicate entry - possibly a bug in the linker
          continue;
        }
        BC->errs() << "BOLT-ERROR: bad input binary, global symbol \"" << Name
                   << "\" is not unique\n";
        exit(1);
      }
      UniqueName = Name;
    } else {
      // If we have a local file name, we should create 2 variants for the
      // function name. The reason is that perf profile might have been
      // collected on a binary that did not have the local file name (e.g. as
      // a side effect of stripping debug info from the binary):
      //
      //   primary:     <function>/<id>
      //   alternative: <function>/<file>/<id2>
      //
      // The <id> field is used for disambiguation of local symbols since there
      // could be identical function names coming from identical file names
      // (e.g. from different directories).
      std::string AltPrefix;
      auto SFI = SymbolToFileName.find(Symbol);
      if (SymbolType == SymbolRef::ST_Function && SFI != SymbolToFileName.end())
        AltPrefix = Name + "/" + std::string(SFI->second);

      UniqueName = NR.uniquify(Name);
      if (!AltPrefix.empty())
        AlternativeName = NR.uniquify(AltPrefix);
    }

    uint64_t SymbolSize = ELFSymbolRef(Symbol).getSize();
    uint64_t SymbolAlignment = Symbol.getAlignment();

    auto registerName = [&](uint64_t FinalSize) {
      // Register names even if it's not a function, e.g. for an entry point.
      BC->registerNameAtAddress(UniqueName, SymbolAddress, FinalSize,
                                SymbolAlignment, SymbolFlags);
      if (!AlternativeName.empty())
        BC->registerNameAtAddress(AlternativeName, SymbolAddress, FinalSize,
                                  SymbolAlignment, SymbolFlags);
    };

    section_iterator Section =
        cantFail(Symbol.getSection(), "cannot get symbol section");
    if (Section == InputFile->section_end()) {
      // Could be an absolute symbol. Used on RISC-V for __global_pointer$ so we
      // need to record it to handle relocations against it. For other instances
      // of absolute symbols, we record for pretty printing.
      LLVM_DEBUG(if (opts::Verbosity > 1) {
        dbgs() << "BOLT-INFO: absolute sym " << UniqueName << "\n";
      });
      registerName(SymbolSize);
      continue;
    }

    if (SymName == getBOLTReservedStart() || SymName == getBOLTReservedEnd()) {
      registerName(SymbolSize);
      continue;
    }

    LLVM_DEBUG(dbgs() << "BOLT-DEBUG: considering symbol " << UniqueName
                      << " for function\n");

    if (SymbolAddress == Section->getAddress() + Section->getSize()) {
      assert(SymbolSize == 0 &&
             "unexpect non-zero sized symbol at end of section");
      LLVM_DEBUG(
          dbgs()
          << "BOLT-DEBUG: rejecting as symbol points to end of its section\n");
      registerName(SymbolSize);
      continue;
    }

    if (!Section->isText()) {
      assert(SymbolType != SymbolRef::ST_Function &&
             "unexpected function inside non-code section");
      LLVM_DEBUG(dbgs() << "BOLT-DEBUG: rejecting as symbol is not in code\n");
      registerName(SymbolSize);
      continue;
    }

    // Assembly functions could be ST_NONE with 0 size. Check that the
    // corresponding section is a code section and they are not inside any
    // other known function to consider them.
    //
    // Sometimes assembly functions are not marked as functions and neither are
    // their local labels. The only way to tell them apart is to look at
    // symbol scope - global vs local.
    if (PreviousFunction && SymbolType != SymbolRef::ST_Function) {
      if (PreviousFunction->containsAddress(SymbolAddress)) {
        if (PreviousFunction->isSymbolValidInScope(Symbol, SymbolSize)) {
          LLVM_DEBUG(dbgs()
                     << "BOLT-DEBUG: symbol is a function local symbol\n");
        } else if (SymbolAddress == PreviousFunction->getAddress() &&
                   !SymbolSize) {
          LLVM_DEBUG(dbgs() << "BOLT-DEBUG: ignoring symbol as a marker\n");
        } else if (opts::Verbosity > 1) {
          BC->errs() << "BOLT-WARNING: symbol " << UniqueName
                     << " seen in the middle of function " << *PreviousFunction
                     << ". Could be a new entry.\n";
        }
        registerName(SymbolSize);
        continue;
      } else if (PreviousFunction->getSize() == 0 &&
                 PreviousFunction->isSymbolValidInScope(Symbol, SymbolSize)) {
        LLVM_DEBUG(dbgs() << "BOLT-DEBUG: symbol is a function local symbol\n");
        registerName(SymbolSize);
        continue;
      }
    }

    if (PreviousFunction && PreviousFunction->containsAddress(SymbolAddress) &&
        PreviousFunction->getAddress() != SymbolAddress) {
      if (PreviousFunction->isSymbolValidInScope(Symbol, SymbolSize)) {
        if (opts::Verbosity >= 1)
          BC->outs()
              << "BOLT-INFO: skipping possibly another entry for function "
              << *PreviousFunction << " : " << UniqueName << '\n';
        registerName(SymbolSize);
      } else {
        BC->outs() << "BOLT-INFO: using " << UniqueName
                   << " as another entry to "
                   << "function " << *PreviousFunction << '\n';

        registerName(0);

        PreviousFunction->addEntryPointAtOffset(SymbolAddress -
                                                PreviousFunction->getAddress());

        // Remove the symbol from FileSymRefs so that we can skip it from
        // in the future.
        auto SI = FileSymRefs.find(SymbolAddress);
        assert(SI != FileSymRefs.end() && "symbol expected to be present");
        assert(SI->second == Symbol && "wrong symbol found");
        FileSymRefs.erase(SI);
      }
      continue;
    }

    // Checkout for conflicts with function data from FDEs.
    bool IsSimple = true;
    auto FDEI = CFIRdWrt->getFDEs().lower_bound(SymbolAddress);
    if (FDEI != CFIRdWrt->getFDEs().end()) {
      const dwarf::FDE &FDE = *FDEI->second;
      if (FDEI->first != SymbolAddress) {
        // There's no matching starting address in FDE. Make sure the previous
        // FDE does not contain this address.
        if (FDEI != CFIRdWrt->getFDEs().begin()) {
          --FDEI;
          const dwarf::FDE &PrevFDE = *FDEI->second;
          uint64_t PrevStart = PrevFDE.getInitialLocation();
          uint64_t PrevLength = PrevFDE.getAddressRange();
          if (SymbolAddress > PrevStart &&
              SymbolAddress < PrevStart + PrevLength) {
            BC->errs() << "BOLT-ERROR: function " << UniqueName
                       << " is in conflict with FDE ["
                       << Twine::utohexstr(PrevStart) << ", "
                       << Twine::utohexstr(PrevStart + PrevLength)
                       << "). Skipping.\n";
            IsSimple = false;
          }
        }
      } else if (FDE.getAddressRange() != SymbolSize) {
        if (SymbolSize) {
          // Function addresses match but sizes differ.
          BC->errs() << "BOLT-WARNING: sizes differ for function " << UniqueName
                     << ". FDE : " << FDE.getAddressRange()
                     << "; symbol table : " << SymbolSize
                     << ". Using max size.\n";
        }
        SymbolSize = std::max(SymbolSize, FDE.getAddressRange());
        if (BC->getBinaryDataAtAddress(SymbolAddress)) {
          BC->setBinaryDataSize(SymbolAddress, SymbolSize);
        } else {
          LLVM_DEBUG(dbgs() << "BOLT-DEBUG: No BD @ 0x"
                            << Twine::utohexstr(SymbolAddress) << "\n");
        }
      }
    }

    BinaryFunction *BF = nullptr;
    // Since function may not have yet obtained its real size, do a search
    // using the list of registered functions instead of calling
    // getBinaryFunctionAtAddress().
    auto BFI = BC->getBinaryFunctions().find(SymbolAddress);
    if (BFI != BC->getBinaryFunctions().end()) {
      BF = &BFI->second;
      // Duplicate the function name. Make sure everything matches before we add
      // an alternative name.
      if (SymbolSize != BF->getSize()) {
        if (opts::Verbosity >= 1) {
          if (SymbolSize && BF->getSize())
            BC->errs() << "BOLT-WARNING: size mismatch for duplicate entries "
                       << *BF << " and " << UniqueName << '\n';
          BC->outs() << "BOLT-INFO: adjusting size of function " << *BF
                     << " old " << BF->getSize() << " new " << SymbolSize
                     << "\n";
        }
        BF->setSize(std::max(SymbolSize, BF->getSize()));
        BC->setBinaryDataSize(SymbolAddress, BF->getSize());
      }
      BF->addAlternativeName(UniqueName);
    } else {
      ErrorOr<BinarySection &> Section =
          BC->getSectionForAddress(SymbolAddress);
      // Skip symbols from invalid sections
      if (!Section) {
        BC->errs() << "BOLT-WARNING: " << UniqueName << " (0x"
                   << Twine::utohexstr(SymbolAddress)
                   << ") does not have any section\n";
        continue;
      }

      // Skip symbols from zero-sized sections.
      if (!Section->getSize())
        continue;

      BF = BC->createBinaryFunction(UniqueName, *Section, SymbolAddress,
                                    SymbolSize);
      if (!IsSimple)
        BF->setSimple(false);
    }

    // Check if it's a cold function fragment.
    if (FunctionFragmentTemplate.match(SymName)) {
      static bool PrintedWarning = false;
      if (!PrintedWarning) {
        PrintedWarning = true;
        BC->errs() << "BOLT-WARNING: split function detected on input : "
                   << SymName;
        if (BC->HasRelocations)
          BC->errs() << ". The support is limited in relocation mode\n";
        else
          BC->errs() << '\n';
      }
      BC->HasSplitFunctions = true;
      BF->IsFragment = true;
    }

    if (!AlternativeName.empty())
      BF->addAlternativeName(AlternativeName);

    registerName(SymbolSize);
    PreviousFunction = BF;
  }

  // Read dynamic relocation first as their presence affects the way we process
  // static relocations. E.g. we will ignore a static relocation at an address
  // that is a subject to dynamic relocation processing.
  processDynamicRelocations();

  // Process PLT section.
  disassemblePLT();

  // See if we missed any functions marked by FDE.
  for (const auto &FDEI : CFIRdWrt->getFDEs()) {
    const uint64_t Address = FDEI.first;
    const dwarf::FDE *FDE = FDEI.second;
    const BinaryFunction *BF = BC->getBinaryFunctionAtAddress(Address);
    if (BF)
      continue;

    BF = BC->getBinaryFunctionContainingAddress(Address);
    if (BF) {
      BC->errs() << "BOLT-WARNING: FDE [0x" << Twine::utohexstr(Address)
                 << ", 0x" << Twine::utohexstr(Address + FDE->getAddressRange())
                 << ") conflicts with function " << *BF << '\n';
      continue;
    }

    if (opts::Verbosity >= 1)
      BC->errs() << "BOLT-WARNING: FDE [0x" << Twine::utohexstr(Address)
                 << ", 0x" << Twine::utohexstr(Address + FDE->getAddressRange())
                 << ") has no corresponding symbol table entry\n";

    ErrorOr<BinarySection &> Section = BC->getSectionForAddress(Address);
    assert(Section && "cannot get section for address from FDE");
    std::string FunctionName =
        "__BOLT_FDE_FUNCat" + Twine::utohexstr(Address).str();
    BC->createBinaryFunction(FunctionName, *Section, Address,
                             FDE->getAddressRange());
  }

  BC->setHasSymbolsWithFileName(SeenFileName);

  // Now that all the functions were created - adjust their boundaries.
  adjustFunctionBoundaries();

  // Annotate functions with code/data markers in AArch64
  for (auto ISym = SortedMarkerSymbols.begin();
       ISym != SortedMarkerSymbols.end(); ++ISym) {

    auto *BF =
        BC->getBinaryFunctionContainingAddress(ISym->Address, true, true);

    if (!BF) {
      // Stray marker
      continue;
    }
    const auto EntryOffset = ISym->Address - BF->getAddress();
    if (ISym->Type == MarkerSymType::CODE) {
      BF->markCodeAtOffset(EntryOffset);
      continue;
    }
    if (ISym->Type == MarkerSymType::DATA) {
      BF->markDataAtOffset(EntryOffset);
      BC->AddressToConstantIslandMap[ISym->Address] = BF;
      continue;
    }
    llvm_unreachable("Unknown marker");
  }

  if (BC->isAArch64()) {
    // Check for dynamic relocations that might be contained in
    // constant islands.
    for (const BinarySection &Section : BC->allocatableSections()) {
      const uint64_t SectionAddress = Section.getAddress();
      for (const Relocation &Rel : Section.dynamicRelocations()) {
        const uint64_t RelAddress = SectionAddress + Rel.Offset;
        BinaryFunction *BF =
            BC->getBinaryFunctionContainingAddress(RelAddress,
                                                   /*CheckPastEnd*/ false,
                                                   /*UseMaxSize*/ true);
        if (BF) {
          assert(Rel.isRelative() && "Expected relative relocation for island");
          BC->logBOLTErrorsAndQuitOnFatal(
              BF->markIslandDynamicRelocationAtAddress(RelAddress));
        }
      }
    }
  }

  if (!BC->IsLinuxKernel) {
    // Read all relocations now that we have binary functions mapped.
    processRelocations();
  }

  registerFragments();
  FileSymbols.clear();

  discoverBOLTReserved();
}

void RewriteInstance::discoverBOLTReserved() {
  BinaryData *StartBD = BC->getBinaryDataByName(getBOLTReservedStart());
  BinaryData *EndBD = BC->getBinaryDataByName(getBOLTReservedEnd());
  if (!StartBD != !EndBD) {
    BC->errs() << "BOLT-ERROR: one of the symbols is missing from the binary: "
               << getBOLTReservedStart() << ", " << getBOLTReservedEnd()
               << '\n';
    exit(1);
  }

  if (!StartBD)
    return;

  if (StartBD->getAddress() >= EndBD->getAddress()) {
    BC->errs() << "BOLT-ERROR: invalid reserved space boundaries\n";
    exit(1);
  }
  BC->BOLTReserved = AddressRange(StartBD->getAddress(), EndBD->getAddress());
  BC->outs() << "BOLT-INFO: using reserved space for allocating new sections\n";

  PHDRTableOffset = 0;
  PHDRTableAddress = 0;
  NewTextSegmentAddress = 0;
  NewTextSegmentOffset = 0;
  NextAvailableAddress = BC->BOLTReserved.start();
}

Error RewriteInstance::discoverRtFiniAddress() {
  // Use DT_FINI if it's available.
  if (BC->FiniAddress) {
    BC->FiniFunctionAddress = BC->FiniAddress;
    return Error::success();
  }

  if (!BC->FiniArrayAddress || !BC->FiniArraySize) {
    return createStringError(
        std::errc::not_supported,
        "Instrumentation needs either DT_FINI or DT_FINI_ARRAY");
  }

  if (*BC->FiniArraySize < BC->AsmInfo->getCodePointerSize()) {
    return createStringError(std::errc::not_supported,
                             "Need at least 1 DT_FINI_ARRAY slot");
  }

  ErrorOr<BinarySection &> FiniArraySection =
      BC->getSectionForAddress(*BC->FiniArrayAddress);
  if (auto EC = FiniArraySection.getError())
    return errorCodeToError(EC);

  if (const Relocation *Reloc = FiniArraySection->getDynamicRelocationAt(0)) {
    BC->FiniFunctionAddress = Reloc->Addend;
    return Error::success();
  }

  if (const Relocation *Reloc = FiniArraySection->getRelocationAt(0)) {
    BC->FiniFunctionAddress = Reloc->Value;
    return Error::success();
  }

  return createStringError(std::errc::not_supported,
                           "No relocation for first DT_FINI_ARRAY slot");
}

void RewriteInstance::updateRtFiniReloc() {
  // Updating DT_FINI is handled by patchELFDynamic.
  if (BC->FiniAddress)
    return;

  const RuntimeLibrary *RT = BC->getRuntimeLibrary();
  if (!RT || !RT->getRuntimeFiniAddress())
    return;

  assert(BC->FiniArrayAddress && BC->FiniArraySize &&
         "inconsistent .fini_array state");

  ErrorOr<BinarySection &> FiniArraySection =
      BC->getSectionForAddress(*BC->FiniArrayAddress);
  assert(FiniArraySection && ".fini_array removed");

  if (std::optional<Relocation> Reloc =
          FiniArraySection->takeDynamicRelocationAt(0)) {
    assert(Reloc->Addend == BC->FiniFunctionAddress &&
           "inconsistent .fini_array dynamic relocation");
    Reloc->Addend = RT->getRuntimeFiniAddress();
    FiniArraySection->addDynamicRelocation(*Reloc);
  }

  // Update the static relocation by adding a pending relocation which will get
  // patched when flushPendingRelocations is called in rewriteFile. Note that
  // flushPendingRelocations will calculate the value to patch as
  // "Symbol + Addend". Since we don't have a symbol, just set the addend to the
  // desired value.
  FiniArraySection->addPendingRelocation(Relocation{
      /*Offset*/ 0, /*Symbol*/ nullptr, /*Type*/ Relocation::getAbs64(),
      /*Addend*/ RT->getRuntimeFiniAddress(), /*Value*/ 0});
}

void RewriteInstance::registerFragments() {
  if (!BC->HasSplitFunctions)
    return;

  // Process fragments with ambiguous parents separately as they are typically a
  // vanishing minority of cases and require expensive symbol table lookups.
  std::vector<std::pair<StringRef, BinaryFunction *>> AmbiguousFragments;
  for (auto &BFI : BC->getBinaryFunctions()) {
    BinaryFunction &Function = BFI.second;
    if (!Function.isFragment())
      continue;
    for (StringRef Name : Function.getNames()) {
      StringRef BaseName = NR.restore(Name);
      const bool IsGlobal = BaseName == Name;
      SmallVector<StringRef> Matches;
<<<<<<< HEAD
      if (!ColdFragment.match(BaseName, &Matches))
=======
      if (!FunctionFragmentTemplate.match(BaseName, &Matches))
>>>>>>> e9954ec0
        continue;
      StringRef ParentName = Matches[1];
      const BinaryData *BD = BC->getBinaryDataByName(ParentName);
      const uint64_t NumPossibleLocalParents =
          NR.getUniquifiedNameCount(ParentName);
      // The most common case: single local parent fragment.
      if (!BD && NumPossibleLocalParents == 1) {
        BD = BC->getBinaryDataByName(NR.getUniqueName(ParentName, 1));
      } else if (BD && (!NumPossibleLocalParents || IsGlobal)) {
        // Global parent and either no local candidates (second most common), or
        // the fragment is global as well (uncommon).
      } else {
        // Any other case: need to disambiguate using FILE symbols.
        AmbiguousFragments.emplace_back(ParentName, &Function);
        continue;
      }
      if (BD) {
        BinaryFunction *BF = BC->getFunctionForSymbol(BD->getSymbol());
        if (BF) {
          BC->registerFragment(Function, *BF);
          continue;
        }
      }
      BC->errs() << "BOLT-ERROR: parent function not found for " << Function
                 << '\n';
      exit(1);
    }
  }

  if (AmbiguousFragments.empty())
    return;

  if (!BC->hasSymbolsWithFileName()) {
    BC->errs() << "BOLT-ERROR: input file has split functions but does not "
                  "have FILE symbols. If the binary was stripped, preserve "
                  "FILE symbols with --keep-file-symbols strip option\n";
    exit(1);
  }

  // The first global symbol is identified by the symbol table sh_info value.
  // Used as local symbol search stopping point.
  auto *ELF64LEFile = cast<ELF64LEObjectFile>(InputFile);
  const ELFFile<ELF64LE> &Obj = ELF64LEFile->getELFFile();
  auto *SymTab = llvm::find_if(cantFail(Obj.sections()), [](const auto &Sec) {
    return Sec.sh_type == ELF::SHT_SYMTAB;
  });
  assert(SymTab);
  // Symtab sh_info contains the value one greater than the symbol table index
  // of the last local symbol.
  ELFSymbolRef LocalSymEnd = ELF64LEFile->toSymbolRef(SymTab, SymTab->sh_info);

  for (auto &[ParentName, BF] : AmbiguousFragments) {
    const uint64_t Address = BF->getAddress();

    // Get fragment's own symbol
    const auto SymIt = FileSymRefs.find(Address);
    if (SymIt == FileSymRefs.end()) {
      BC->errs()
          << "BOLT-ERROR: symbol lookup failed for function at address 0x"
          << Twine::utohexstr(Address) << '\n';
      exit(1);
    }

    // Find containing FILE symbol
    ELFSymbolRef Symbol = SymIt->second;
    auto FSI = llvm::upper_bound(FileSymbols, Symbol);
    if (FSI == FileSymbols.begin()) {
      BC->errs() << "BOLT-ERROR: owning FILE symbol not found for symbol "
                 << cantFail(Symbol.getName()) << '\n';
      exit(1);
    }

    ELFSymbolRef StopSymbol = LocalSymEnd;
    if (FSI != FileSymbols.end())
      StopSymbol = *FSI;

    uint64_t ParentAddress{0};

    // BOLT split fragment symbols are emitted just before the main function
    // symbol.
    for (ELFSymbolRef NextSymbol = Symbol; NextSymbol < StopSymbol;
         NextSymbol.moveNext()) {
      StringRef Name = cantFail(NextSymbol.getName());
      if (Name == ParentName) {
        ParentAddress = cantFail(NextSymbol.getValue());
        goto registerParent;
      }
      if (Name.starts_with(ParentName))
        // With multi-way splitting, there are multiple fragments with different
        // suffixes. Parent follows the last fragment.
        continue;
      break;
    }

    // Iterate over local file symbols and check symbol names to match parent.
    for (ELFSymbolRef Symbol(FSI[-1]); Symbol < StopSymbol; Symbol.moveNext()) {
      if (cantFail(Symbol.getName()) == ParentName) {
        ParentAddress = cantFail(Symbol.getAddress());
        break;
      }
    }

registerParent:
    // No local parent is found, use global parent function.
    if (!ParentAddress)
      if (BinaryData *ParentBD = BC->getBinaryDataByName(ParentName))
        ParentAddress = ParentBD->getAddress();

    if (BinaryFunction *ParentBF =
            BC->getBinaryFunctionAtAddress(ParentAddress)) {
      BC->registerFragment(*BF, *ParentBF);
      continue;
    }
    BC->errs() << "BOLT-ERROR: parent function not found for " << *BF << '\n';
    exit(1);
  }
}

void RewriteInstance::createPLTBinaryFunction(uint64_t TargetAddress,
                                              uint64_t EntryAddress,
                                              uint64_t EntrySize) {
  if (!TargetAddress)
    return;

  auto setPLTSymbol = [&](BinaryFunction *BF, StringRef Name) {
    const unsigned PtrSize = BC->AsmInfo->getCodePointerSize();
    MCSymbol *TargetSymbol = BC->registerNameAtAddress(
        Name.str() + "@GOT", TargetAddress, PtrSize, PtrSize);
    BF->setPLTSymbol(TargetSymbol);
  };

  BinaryFunction *BF = BC->getBinaryFunctionAtAddress(EntryAddress);
  if (BF && BC->isAArch64()) {
    // Handle IFUNC trampoline with symbol
    setPLTSymbol(BF, BF->getOneName());
    return;
  }

  const Relocation *Rel = BC->getDynamicRelocationAt(TargetAddress);
  if (!Rel)
    return;

  MCSymbol *Symbol = Rel->Symbol;
  if (!Symbol) {
    if (!BC->isAArch64() || !Rel->Addend || !Rel->isIRelative())
      return;

    // IFUNC trampoline without symbol
    BinaryFunction *TargetBF = BC->getBinaryFunctionAtAddress(Rel->Addend);
    if (!TargetBF) {
      BC->errs()
          << "BOLT-WARNING: Expected BF to be presented as IFUNC resolver at "
          << Twine::utohexstr(Rel->Addend) << ", skipping\n";
      return;
    }

    Symbol = TargetBF->getSymbol();
  }

  ErrorOr<BinarySection &> Section = BC->getSectionForAddress(EntryAddress);
  assert(Section && "cannot get section for address");
  if (!BF)
    BF = BC->createBinaryFunction(Symbol->getName().str() + "@PLT", *Section,
                                  EntryAddress, 0, EntrySize,
                                  Section->getAlignment());
  else
    BF->addAlternativeName(Symbol->getName().str() + "@PLT");
  setPLTSymbol(BF, Symbol->getName());
}

void RewriteInstance::disassemblePLTInstruction(const BinarySection &Section,
                                                uint64_t InstrOffset,
                                                MCInst &Instruction,
                                                uint64_t &InstrSize) {
  const uint64_t SectionAddress = Section.getAddress();
  const uint64_t SectionSize = Section.getSize();
  StringRef PLTContents = Section.getContents();
  ArrayRef<uint8_t> PLTData(
      reinterpret_cast<const uint8_t *>(PLTContents.data()), SectionSize);

  const uint64_t InstrAddr = SectionAddress + InstrOffset;
  if (!BC->DisAsm->getInstruction(Instruction, InstrSize,
                                  PLTData.slice(InstrOffset), InstrAddr,
                                  nulls())) {
    BC->errs()
        << "BOLT-ERROR: unable to disassemble instruction in PLT section "
        << Section.getName() << formatv(" at offset {0:x}\n", InstrOffset);
    exit(1);
  }
}

void RewriteInstance::disassemblePLTSectionAArch64(BinarySection &Section) {
  const uint64_t SectionAddress = Section.getAddress();
  const uint64_t SectionSize = Section.getSize();

  uint64_t InstrOffset = 0;
  // Locate new plt entry
  while (InstrOffset < SectionSize) {
    InstructionListType Instructions;
    MCInst Instruction;
    uint64_t EntryOffset = InstrOffset;
    uint64_t EntrySize = 0;
    uint64_t InstrSize;
    // Loop through entry instructions
    while (InstrOffset < SectionSize) {
      disassemblePLTInstruction(Section, InstrOffset, Instruction, InstrSize);
      EntrySize += InstrSize;
      if (!BC->MIB->isIndirectBranch(Instruction)) {
        Instructions.emplace_back(Instruction);
        InstrOffset += InstrSize;
        continue;
      }

      const uint64_t EntryAddress = SectionAddress + EntryOffset;
      const uint64_t TargetAddress = BC->MIB->analyzePLTEntry(
          Instruction, Instructions.begin(), Instructions.end(), EntryAddress);

      createPLTBinaryFunction(TargetAddress, EntryAddress, EntrySize);
      break;
    }

    // Branch instruction
    InstrOffset += InstrSize;

    // Skip nops if any
    while (InstrOffset < SectionSize) {
      disassemblePLTInstruction(Section, InstrOffset, Instruction, InstrSize);
      if (!BC->MIB->isNoop(Instruction))
        break;

      InstrOffset += InstrSize;
    }
  }
}

void RewriteInstance::disassemblePLTSectionRISCV(BinarySection &Section) {
  const uint64_t SectionAddress = Section.getAddress();
  const uint64_t SectionSize = Section.getSize();
  StringRef PLTContents = Section.getContents();
  ArrayRef<uint8_t> PLTData(
      reinterpret_cast<const uint8_t *>(PLTContents.data()), SectionSize);

  auto disassembleInstruction = [&](uint64_t InstrOffset, MCInst &Instruction,
                                    uint64_t &InstrSize) {
    const uint64_t InstrAddr = SectionAddress + InstrOffset;
    if (!BC->DisAsm->getInstruction(Instruction, InstrSize,
                                    PLTData.slice(InstrOffset), InstrAddr,
                                    nulls())) {
      BC->errs()
          << "BOLT-ERROR: unable to disassemble instruction in PLT section "
          << Section.getName() << " at offset 0x"
          << Twine::utohexstr(InstrOffset) << '\n';
      exit(1);
    }
  };

  // Skip the first special entry since no relocation points to it.
  uint64_t InstrOffset = 32;

  while (InstrOffset < SectionSize) {
    InstructionListType Instructions;
    MCInst Instruction;
    const uint64_t EntryOffset = InstrOffset;
    const uint64_t EntrySize = 16;
    uint64_t InstrSize;

    while (InstrOffset < EntryOffset + EntrySize) {
      disassembleInstruction(InstrOffset, Instruction, InstrSize);
      Instructions.emplace_back(Instruction);
      InstrOffset += InstrSize;
    }

    const uint64_t EntryAddress = SectionAddress + EntryOffset;
    const uint64_t TargetAddress = BC->MIB->analyzePLTEntry(
        Instruction, Instructions.begin(), Instructions.end(), EntryAddress);

    createPLTBinaryFunction(TargetAddress, EntryAddress, EntrySize);
  }
}

void RewriteInstance::disassemblePLTSectionX86(BinarySection &Section,
                                               uint64_t EntrySize) {
  const uint64_t SectionAddress = Section.getAddress();
  const uint64_t SectionSize = Section.getSize();

  for (uint64_t EntryOffset = 0; EntryOffset + EntrySize <= SectionSize;
       EntryOffset += EntrySize) {
    MCInst Instruction;
    uint64_t InstrSize, InstrOffset = EntryOffset;
    while (InstrOffset < EntryOffset + EntrySize) {
      disassemblePLTInstruction(Section, InstrOffset, Instruction, InstrSize);
      // Check if the entry size needs adjustment.
      if (EntryOffset == 0 && BC->MIB->isTerminateBranch(Instruction) &&
          EntrySize == 8)
        EntrySize = 16;

      if (BC->MIB->isIndirectBranch(Instruction))
        break;

      InstrOffset += InstrSize;
    }

    if (InstrOffset + InstrSize > EntryOffset + EntrySize)
      continue;

    uint64_t TargetAddress;
    if (!BC->MIB->evaluateMemOperandTarget(Instruction, TargetAddress,
                                           SectionAddress + InstrOffset,
                                           InstrSize)) {
      BC->errs() << "BOLT-ERROR: error evaluating PLT instruction at offset 0x"
                 << Twine::utohexstr(SectionAddress + InstrOffset) << '\n';
      exit(1);
    }

    createPLTBinaryFunction(TargetAddress, SectionAddress + EntryOffset,
                            EntrySize);
  }
}

void RewriteInstance::disassemblePLT() {
  auto analyzeOnePLTSection = [&](BinarySection &Section, uint64_t EntrySize) {
    if (BC->isAArch64())
      return disassemblePLTSectionAArch64(Section);
    if (BC->isRISCV())
      return disassemblePLTSectionRISCV(Section);
    if (BC->isX86())
      return disassemblePLTSectionX86(Section, EntrySize);
    llvm_unreachable("Unmplemented PLT");
  };

  for (BinarySection &Section : BC->allocatableSections()) {
    const PLTSectionInfo *PLTSI = getPLTSectionInfo(Section.getName());
    if (!PLTSI)
      continue;

    analyzeOnePLTSection(Section, PLTSI->EntrySize);

    BinaryFunction *PltBF;
    auto BFIter = BC->getBinaryFunctions().find(Section.getAddress());
    if (BFIter != BC->getBinaryFunctions().end()) {
      PltBF = &BFIter->second;
    } else {
      // If we did not register any function at the start of the section,
      // then it must be a general PLT entry. Add a function at the location.
      PltBF = BC->createBinaryFunction(
          "__BOLT_PSEUDO_" + Section.getName().str(), Section,
          Section.getAddress(), 0, PLTSI->EntrySize, Section.getAlignment());
    }
    PltBF->setPseudo(true);
  }
}

void RewriteInstance::adjustFunctionBoundaries() {
  for (auto BFI = BC->getBinaryFunctions().begin(),
            BFE = BC->getBinaryFunctions().end();
       BFI != BFE; ++BFI) {
    BinaryFunction &Function = BFI->second;
    const BinaryFunction *NextFunction = nullptr;
    if (std::next(BFI) != BFE)
      NextFunction = &std::next(BFI)->second;

    // Check if there's a symbol or a function with a larger address in the
    // same section. If there is - it determines the maximum size for the
    // current function. Otherwise, it is the size of a containing section
    // the defines it.
    //
    // NOTE: ignore some symbols that could be tolerated inside the body
    //       of a function.
    auto NextSymRefI = FileSymRefs.upper_bound(Function.getAddress());
    while (NextSymRefI != FileSymRefs.end()) {
      SymbolRef &Symbol = NextSymRefI->second;
      const uint64_t SymbolAddress = NextSymRefI->first;
      const uint64_t SymbolSize = ELFSymbolRef(Symbol).getSize();

      if (NextFunction && SymbolAddress >= NextFunction->getAddress())
        break;

      if (!Function.isSymbolValidInScope(Symbol, SymbolSize))
        break;

      // Skip basic block labels. This happens on RISC-V with linker relaxation
      // enabled because every branch needs a relocation and corresponding
      // symbol. We don't want to add such symbols as entry points.
      const auto PrivateLabelPrefix = BC->AsmInfo->getPrivateLabelPrefix();
      if (!PrivateLabelPrefix.empty() &&
          cantFail(Symbol.getName()).starts_with(PrivateLabelPrefix)) {
        ++NextSymRefI;
        continue;
      }

      // This is potentially another entry point into the function.
      uint64_t EntryOffset = NextSymRefI->first - Function.getAddress();
      LLVM_DEBUG(dbgs() << "BOLT-DEBUG: adding entry point to function "
                        << Function << " at offset 0x"
                        << Twine::utohexstr(EntryOffset) << '\n');
      Function.addEntryPointAtOffset(EntryOffset);

      ++NextSymRefI;
    }

    // Function runs at most till the end of the containing section.
    uint64_t NextObjectAddress = Function.getOriginSection()->getEndAddress();
    // Or till the next object marked by a symbol.
    if (NextSymRefI != FileSymRefs.end())
      NextObjectAddress = std::min(NextSymRefI->first, NextObjectAddress);

    // Or till the next function not marked by a symbol.
    if (NextFunction)
      NextObjectAddress =
          std::min(NextFunction->getAddress(), NextObjectAddress);

    const uint64_t MaxSize = NextObjectAddress - Function.getAddress();
    if (MaxSize < Function.getSize()) {
      BC->errs() << "BOLT-ERROR: symbol seen in the middle of the function "
                 << Function << ". Skipping.\n";
      Function.setSimple(false);
      Function.setMaxSize(Function.getSize());
      continue;
    }
    Function.setMaxSize(MaxSize);
    if (!Function.getSize() && Function.isSimple()) {
      // Some assembly functions have their size set to 0, use the max
      // size as their real size.
      if (opts::Verbosity >= 1)
        BC->outs() << "BOLT-INFO: setting size of function " << Function
                   << " to " << Function.getMaxSize() << " (was 0)\n";
      Function.setSize(Function.getMaxSize());
    }
  }
}

void RewriteInstance::relocateEHFrameSection() {
  assert(EHFrameSection && "Non-empty .eh_frame section expected.");

  BinarySection *RelocatedEHFrameSection =
      getSection(".relocated" + getEHFrameSectionName());
  assert(RelocatedEHFrameSection &&
         "Relocated eh_frame section should be preregistered.");
  DWARFDataExtractor DE(EHFrameSection->getContents(),
                        BC->AsmInfo->isLittleEndian(),
                        BC->AsmInfo->getCodePointerSize());
  auto createReloc = [&](uint64_t Value, uint64_t Offset, uint64_t DwarfType) {
    if (DwarfType == dwarf::DW_EH_PE_omit)
      return;

    // Only fix references that are relative to other locations.
    if (!(DwarfType & dwarf::DW_EH_PE_pcrel) &&
        !(DwarfType & dwarf::DW_EH_PE_textrel) &&
        !(DwarfType & dwarf::DW_EH_PE_funcrel) &&
        !(DwarfType & dwarf::DW_EH_PE_datarel))
      return;

    if (!(DwarfType & dwarf::DW_EH_PE_sdata4))
      return;

    uint64_t RelType;
    switch (DwarfType & 0x0f) {
    default:
      llvm_unreachable("unsupported DWARF encoding type");
    case dwarf::DW_EH_PE_sdata4:
    case dwarf::DW_EH_PE_udata4:
      RelType = Relocation::getPC32();
      Offset -= 4;
      break;
    case dwarf::DW_EH_PE_sdata8:
    case dwarf::DW_EH_PE_udata8:
      RelType = Relocation::getPC64();
      Offset -= 8;
      break;
    }

    // Create a relocation against an absolute value since the goal is to
    // preserve the contents of the section independent of the new values
    // of referenced symbols.
    RelocatedEHFrameSection->addRelocation(Offset, nullptr, RelType, Value);
  };

  Error E = EHFrameParser::parse(DE, EHFrameSection->getAddress(), createReloc);
  check_error(std::move(E), "failed to patch EH frame");
}

Error RewriteInstance::readSpecialSections() {
  NamedRegionTimer T("readSpecialSections", "read special sections",
                     TimerGroupName, TimerGroupDesc, opts::TimeRewrite);

  bool HasTextRelocations = false;
  bool HasSymbolTable = false;
  bool HasDebugInfo = false;

  // Process special sections.
  for (const SectionRef &Section : InputFile->sections()) {
    Expected<StringRef> SectionNameOrErr = Section.getName();
    check_error(SectionNameOrErr.takeError(), "cannot get section name");
    StringRef SectionName = *SectionNameOrErr;

    if (Error E = Section.getContents().takeError())
      return E;
    BC->registerSection(Section);
    LLVM_DEBUG(
        dbgs() << "BOLT-DEBUG: registering section " << SectionName << " @ 0x"
               << Twine::utohexstr(Section.getAddress()) << ":0x"
               << Twine::utohexstr(Section.getAddress() + Section.getSize())
               << "\n");
    if (isDebugSection(SectionName))
      HasDebugInfo = true;
  }

  // Set IsRelro section attribute based on PT_GNU_RELRO segment.
  markGnuRelroSections();

  if (HasDebugInfo && !opts::UpdateDebugSections && !opts::AggregateOnly) {
    BC->errs() << "BOLT-WARNING: debug info will be stripped from the binary. "
                  "Use -update-debug-sections to keep it.\n";
  }

  HasTextRelocations = (bool)BC->getUniqueSectionByName(
      ".rela" + std::string(BC->getMainCodeSectionName()));
  HasSymbolTable = (bool)BC->getUniqueSectionByName(".symtab");
  EHFrameSection = BC->getUniqueSectionByName(".eh_frame");
  BuildIDSection = BC->getUniqueSectionByName(".note.gnu.build-id");

  if (ErrorOr<BinarySection &> BATSec =
          BC->getUniqueSectionByName(BoltAddressTranslation::SECTION_NAME)) {
    BC->HasBATSection = true;
    // Do not read BAT when plotting a heatmap
    if (!opts::HeatmapMode) {
      if (std::error_code EC = BAT->parse(BC->outs(), BATSec->getContents())) {
        BC->errs() << "BOLT-ERROR: failed to parse BOLT address translation "
                      "table.\n";
        exit(1);
      }
    }
  }

  if (opts::PrintSections) {
    BC->outs() << "BOLT-INFO: Sections from original binary:\n";
    BC->printSections(BC->outs());
  }

  if (opts::RelocationMode == cl::BOU_TRUE && !HasTextRelocations) {
    BC->errs()
        << "BOLT-ERROR: relocations against code are missing from the input "
           "file. Cannot proceed in relocations mode (-relocs).\n";
    exit(1);
  }

  BC->HasRelocations =
      HasTextRelocations && (opts::RelocationMode != cl::BOU_FALSE);

  if (BC->IsLinuxKernel && BC->HasRelocations) {
    BC->outs() << "BOLT-INFO: disabling relocation mode for Linux kernel\n";
    BC->HasRelocations = false;
  }

  BC->IsStripped = !HasSymbolTable;

  if (BC->IsStripped && !opts::AllowStripped) {
    BC->errs()
        << "BOLT-ERROR: stripped binaries are not supported. If you know "
           "what you're doing, use --allow-stripped to proceed";
    exit(1);
  }

  // Force non-relocation mode for heatmap generation
  if (opts::HeatmapMode)
    BC->HasRelocations = false;

  if (BC->HasRelocations)
    BC->outs() << "BOLT-INFO: enabling " << (opts::StrictMode ? "strict " : "")
               << "relocation mode\n";

  // Read EH frame for function boundaries info.
  Expected<const DWARFDebugFrame *> EHFrameOrError = BC->DwCtx->getEHFrame();
  if (!EHFrameOrError)
    report_error("expected valid eh_frame section", EHFrameOrError.takeError());
  CFIRdWrt.reset(new CFIReaderWriter(*BC, *EHFrameOrError.get()));

  // Parse build-id
  parseBuildID();
  if (std::optional<std::string> FileBuildID = getPrintableBuildID())
    BC->setFileBuildID(*FileBuildID);

  // Read .dynamic/PT_DYNAMIC.
  return readELFDynamic();
}

void RewriteInstance::adjustCommandLineOptions() {
  if (BC->isAArch64() && !BC->HasRelocations)
    BC->errs() << "BOLT-WARNING: non-relocation mode for AArch64 is not fully "
                  "supported\n";

  if (RuntimeLibrary *RtLibrary = BC->getRuntimeLibrary())
    RtLibrary->adjustCommandLineOptions(*BC);

  if (opts::AlignMacroOpFusion != MFT_NONE && !BC->isX86()) {
    BC->outs()
        << "BOLT-INFO: disabling -align-macro-fusion on non-x86 platform\n";
    opts::AlignMacroOpFusion = MFT_NONE;
  }

  if (BC->isX86() && BC->MAB->allowAutoPadding()) {
    if (!BC->HasRelocations) {
      BC->errs()
          << "BOLT-ERROR: cannot apply mitigations for Intel JCC erratum in "
             "non-relocation mode\n";
      exit(1);
    }
    BC->outs()
        << "BOLT-WARNING: using mitigation for Intel JCC erratum, layout "
           "may take several minutes\n";
    opts::AlignMacroOpFusion = MFT_NONE;
  }

  if (opts::AlignMacroOpFusion != MFT_NONE && !BC->HasRelocations) {
    BC->outs() << "BOLT-INFO: disabling -align-macro-fusion in non-relocation "
                  "mode\n";
    opts::AlignMacroOpFusion = MFT_NONE;
  }

  if (opts::SplitEH && !BC->HasRelocations) {
    BC->errs() << "BOLT-WARNING: disabling -split-eh in non-relocation mode\n";
    opts::SplitEH = false;
  }

  if (opts::StrictMode && !BC->HasRelocations) {
    BC->errs()
        << "BOLT-WARNING: disabling strict mode (-strict) in non-relocation "
           "mode\n";
    opts::StrictMode = false;
  }

  if (BC->HasRelocations && opts::AggregateOnly &&
      !opts::StrictMode.getNumOccurrences()) {
    BC->outs() << "BOLT-INFO: enabling strict relocation mode for aggregation "
                  "purposes\n";
    opts::StrictMode = true;
  }

  if (BC->isX86() && BC->HasRelocations &&
      opts::AlignMacroOpFusion == MFT_HOT && !ProfileReader) {
    BC->outs()
        << "BOLT-INFO: enabling -align-macro-fusion=all since no profile "
           "was specified\n";
    opts::AlignMacroOpFusion = MFT_ALL;
  }

  if (!BC->HasRelocations &&
      opts::ReorderFunctions != ReorderFunctions::RT_NONE) {
    BC->errs() << "BOLT-ERROR: function reordering only works when "
               << "relocations are enabled\n";
    exit(1);
  }

  if (opts::Instrument ||
      (opts::ReorderFunctions != ReorderFunctions::RT_NONE &&
       !opts::HotText.getNumOccurrences())) {
    opts::HotText = true;
  } else if (opts::HotText && !BC->HasRelocations) {
    BC->errs() << "BOLT-WARNING: hot text is disabled in non-relocation mode\n";
    opts::HotText = false;
  }

  if (opts::HotText && opts::HotTextMoveSections.getNumOccurrences() == 0) {
    opts::HotTextMoveSections.addValue(".stub");
    opts::HotTextMoveSections.addValue(".mover");
    opts::HotTextMoveSections.addValue(".never_hugify");
  }

  if (opts::UseOldText && !BC->OldTextSectionAddress) {
    BC->errs()
        << "BOLT-WARNING: cannot use old .text as the section was not found"
           "\n";
    opts::UseOldText = false;
  }
  if (opts::UseOldText && !BC->HasRelocations) {
    BC->errs() << "BOLT-WARNING: cannot use old .text in non-relocation mode\n";
    opts::UseOldText = false;
  }

  if (!opts::AlignText.getNumOccurrences())
    opts::AlignText = BC->PageAlign;

  if (opts::AlignText < opts::AlignFunctions)
    opts::AlignText = (unsigned)opts::AlignFunctions;

  if (BC->isX86() && opts::Lite.getNumOccurrences() == 0 && !opts::StrictMode &&
      !opts::UseOldText)
    opts::Lite = true;

  if (opts::Lite && opts::UseOldText) {
    BC->errs() << "BOLT-WARNING: cannot combine -lite with -use-old-text. "
                  "Disabling -use-old-text.\n";
    opts::UseOldText = false;
  }

  if (opts::Lite && opts::StrictMode) {
    BC->errs()
        << "BOLT-ERROR: -strict and -lite cannot be used at the same time\n";
    exit(1);
  }

  if (opts::Lite)
    BC->outs() << "BOLT-INFO: enabling lite mode\n";

  if (BC->IsLinuxKernel) {
    if (!opts::KeepNops.getNumOccurrences())
      opts::KeepNops = true;

    // Linux kernel may resume execution after a trap instruction in some cases.
    if (!opts::TerminalTrap.getNumOccurrences())
      opts::TerminalTrap = false;
  }
}

namespace {
template <typename ELFT>
int64_t getRelocationAddend(const ELFObjectFile<ELFT> *Obj,
                            const RelocationRef &RelRef) {
  using ELFShdrTy = typename ELFT::Shdr;
  using Elf_Rela = typename ELFT::Rela;
  int64_t Addend = 0;
  const ELFFile<ELFT> &EF = Obj->getELFFile();
  DataRefImpl Rel = RelRef.getRawDataRefImpl();
  const ELFShdrTy *RelocationSection = cantFail(EF.getSection(Rel.d.a));
  switch (RelocationSection->sh_type) {
  default:
    llvm_unreachable("unexpected relocation section type");
  case ELF::SHT_REL:
    break;
  case ELF::SHT_RELA: {
    const Elf_Rela *RelA = Obj->getRela(Rel);
    Addend = RelA->r_addend;
    break;
  }
  }

  return Addend;
}

int64_t getRelocationAddend(const ELFObjectFileBase *Obj,
                            const RelocationRef &Rel) {
  return getRelocationAddend(cast<ELF64LEObjectFile>(Obj), Rel);
}

template <typename ELFT>
uint32_t getRelocationSymbol(const ELFObjectFile<ELFT> *Obj,
                             const RelocationRef &RelRef) {
  using ELFShdrTy = typename ELFT::Shdr;
  uint32_t Symbol = 0;
  const ELFFile<ELFT> &EF = Obj->getELFFile();
  DataRefImpl Rel = RelRef.getRawDataRefImpl();
  const ELFShdrTy *RelocationSection = cantFail(EF.getSection(Rel.d.a));
  switch (RelocationSection->sh_type) {
  default:
    llvm_unreachable("unexpected relocation section type");
  case ELF::SHT_REL:
    Symbol = Obj->getRel(Rel)->getSymbol(EF.isMips64EL());
    break;
  case ELF::SHT_RELA:
    Symbol = Obj->getRela(Rel)->getSymbol(EF.isMips64EL());
    break;
  }

  return Symbol;
}

uint32_t getRelocationSymbol(const ELFObjectFileBase *Obj,
                             const RelocationRef &Rel) {
  return getRelocationSymbol(cast<ELF64LEObjectFile>(Obj), Rel);
}
} // anonymous namespace

bool RewriteInstance::analyzeRelocation(
    const RelocationRef &Rel, uint64_t &RType, std::string &SymbolName,
    bool &IsSectionRelocation, uint64_t &SymbolAddress, int64_t &Addend,
    uint64_t &ExtractedValue, bool &Skip) const {
  Skip = false;
  if (!Relocation::isSupported(RType))
    return false;

  const bool IsAArch64 = BC->isAArch64();

  const size_t RelSize = Relocation::getSizeForType(RType);

  ErrorOr<uint64_t> Value =
      BC->getUnsignedValueAtAddress(Rel.getOffset(), RelSize);
  assert(Value && "failed to extract relocated value");
  if ((Skip = Relocation::skipRelocationProcess(RType, *Value)))
    return true;

  ExtractedValue = Relocation::extractValue(RType, *Value, Rel.getOffset());
  Addend = getRelocationAddend(InputFile, Rel);

  const bool IsPCRelative = Relocation::isPCRelative(RType);
  const uint64_t PCRelOffset = IsPCRelative && !IsAArch64 ? Rel.getOffset() : 0;
  bool SkipVerification = false;
  auto SymbolIter = Rel.getSymbol();
  if (SymbolIter == InputFile->symbol_end()) {
    SymbolAddress = ExtractedValue - Addend + PCRelOffset;
    MCSymbol *RelSymbol =
        BC->getOrCreateGlobalSymbol(SymbolAddress, "RELSYMat");
    SymbolName = std::string(RelSymbol->getName());
    IsSectionRelocation = false;
  } else {
    const SymbolRef &Symbol = *SymbolIter;
    SymbolName = std::string(cantFail(Symbol.getName()));
    SymbolAddress = cantFail(Symbol.getAddress());
    SkipVerification = (cantFail(Symbol.getType()) == SymbolRef::ST_Other);
    // Section symbols are marked as ST_Debug.
    IsSectionRelocation = (cantFail(Symbol.getType()) == SymbolRef::ST_Debug);
    // Check for PLT entry registered with symbol name
    if (!SymbolAddress && (IsAArch64 || BC->isRISCV())) {
      const BinaryData *BD = BC->getPLTBinaryDataByName(SymbolName);
      SymbolAddress = BD ? BD->getAddress() : 0;
    }
  }
  // For PIE or dynamic libs, the linker may choose not to put the relocation
  // result at the address if it is a X86_64_64 one because it will emit a
  // dynamic relocation (X86_RELATIVE) for the dynamic linker and loader to
  // resolve it at run time. The static relocation result goes as the addend
  // of the dynamic relocation in this case. We can't verify these cases.
  // FIXME: perhaps we can try to find if it really emitted a corresponding
  // RELATIVE relocation at this offset with the correct value as the addend.
  if (!BC->HasFixedLoadAddress && RelSize == 8)
    SkipVerification = true;

  if (IsSectionRelocation && !IsAArch64) {
    ErrorOr<BinarySection &> Section = BC->getSectionForAddress(SymbolAddress);
    assert(Section && "section expected for section relocation");
    SymbolName = "section " + std::string(Section->getName());
    // Convert section symbol relocations to regular relocations inside
    // non-section symbols.
    if (Section->containsAddress(ExtractedValue) && !IsPCRelative) {
      SymbolAddress = ExtractedValue;
      Addend = 0;
    } else {
      Addend = ExtractedValue - (SymbolAddress - PCRelOffset);
    }
  }

  // If no symbol has been found or if it is a relocation requiring the
  // creation of a GOT entry, do not link against the symbol but against
  // whatever address was extracted from the instruction itself. We are
  // not creating a GOT entry as this was already processed by the linker.
  // For GOT relocs, do not subtract addend as the addend does not refer
  // to this instruction's target, but it refers to the target in the GOT
  // entry.
  if (Relocation::isGOT(RType)) {
    Addend = 0;
    SymbolAddress = ExtractedValue + PCRelOffset;
  } else if (Relocation::isTLS(RType)) {
    SkipVerification = true;
  } else if (!SymbolAddress) {
    assert(!IsSectionRelocation);
    if (ExtractedValue || Addend == 0 || IsPCRelative) {
      SymbolAddress =
          truncateToSize(ExtractedValue - Addend + PCRelOffset, RelSize);
    } else {
      // This is weird case.  The extracted value is zero but the addend is
      // non-zero and the relocation is not pc-rel.  Using the previous logic,
      // the SymbolAddress would end up as a huge number.  Seen in
      // exceptions_pic.test.
      LLVM_DEBUG(dbgs() << "BOLT-DEBUG: relocation @ 0x"
                        << Twine::utohexstr(Rel.getOffset())
                        << " value does not match addend for "
                        << "relocation to undefined symbol.\n");
      return true;
    }
  }

  auto verifyExtractedValue = [&]() {
    if (SkipVerification)
      return true;

    if (IsAArch64 || BC->isRISCV())
      return true;

    if (SymbolName == "__hot_start" || SymbolName == "__hot_end")
      return true;

    if (RType == ELF::R_X86_64_PLT32)
      return true;

    return truncateToSize(ExtractedValue, RelSize) ==
           truncateToSize(SymbolAddress + Addend - PCRelOffset, RelSize);
  };

  (void)verifyExtractedValue;
  assert(verifyExtractedValue() && "mismatched extracted relocation value");

  return true;
}

void RewriteInstance::processDynamicRelocations() {
  // Read .relr.dyn section containing compressed R_*_RELATIVE relocations.
  if (DynamicRelrSize > 0) {
    ErrorOr<BinarySection &> DynamicRelrSectionOrErr =
        BC->getSectionForAddress(*DynamicRelrAddress);
    if (!DynamicRelrSectionOrErr)
      report_error("unable to find section corresponding to DT_RELR",
                   DynamicRelrSectionOrErr.getError());
    if (DynamicRelrSectionOrErr->getSize() != DynamicRelrSize)
      report_error("section size mismatch for DT_RELRSZ",
                   errc::executable_format_error);
    readDynamicRelrRelocations(*DynamicRelrSectionOrErr);
  }

  // Read relocations for PLT - DT_JMPREL.
  if (PLTRelocationsSize > 0) {
    ErrorOr<BinarySection &> PLTRelSectionOrErr =
        BC->getSectionForAddress(*PLTRelocationsAddress);
    if (!PLTRelSectionOrErr)
      report_error("unable to find section corresponding to DT_JMPREL",
                   PLTRelSectionOrErr.getError());
    if (PLTRelSectionOrErr->getSize() != PLTRelocationsSize)
      report_error("section size mismatch for DT_PLTRELSZ",
                   errc::executable_format_error);
    readDynamicRelocations(PLTRelSectionOrErr->getSectionRef(),
                           /*IsJmpRel*/ true);
  }

  // The rest of dynamic relocations - DT_RELA.
  // The static executable might have .rela.dyn secion and not have PT_DYNAMIC
  if (!DynamicRelocationsSize && BC->IsStaticExecutable) {
    ErrorOr<BinarySection &> DynamicRelSectionOrErr =
        BC->getUniqueSectionByName(getRelaDynSectionName());
    if (DynamicRelSectionOrErr) {
      DynamicRelocationsAddress = DynamicRelSectionOrErr->getAddress();
      DynamicRelocationsSize = DynamicRelSectionOrErr->getSize();
      const SectionRef &SectionRef = DynamicRelSectionOrErr->getSectionRef();
      DynamicRelativeRelocationsCount = std::distance(
          SectionRef.relocation_begin(), SectionRef.relocation_end());
    }
  }

  if (DynamicRelocationsSize > 0) {
    ErrorOr<BinarySection &> DynamicRelSectionOrErr =
        BC->getSectionForAddress(*DynamicRelocationsAddress);
    if (!DynamicRelSectionOrErr)
      report_error("unable to find section corresponding to DT_RELA",
                   DynamicRelSectionOrErr.getError());
    auto DynamicRelSectionSize = DynamicRelSectionOrErr->getSize();
    // On RISC-V DT_RELASZ seems to include both .rela.dyn and .rela.plt
    if (DynamicRelocationsSize == DynamicRelSectionSize + PLTRelocationsSize)
      DynamicRelocationsSize = DynamicRelSectionSize;
    if (DynamicRelSectionSize != DynamicRelocationsSize)
      report_error("section size mismatch for DT_RELASZ",
                   errc::executable_format_error);
    readDynamicRelocations(DynamicRelSectionOrErr->getSectionRef(),
                           /*IsJmpRel*/ false);
  }
}

void RewriteInstance::processRelocations() {
  if (!BC->HasRelocations)
    return;

  for (const SectionRef &Section : InputFile->sections()) {
    section_iterator SecIter = cantFail(Section.getRelocatedSection());
    if (SecIter == InputFile->section_end())
      continue;
    if (BinarySection(*BC, Section).isAllocatable())
      continue;

    readRelocations(Section);
  }

  if (NumFailedRelocations)
    BC->errs() << "BOLT-WARNING: Failed to analyze " << NumFailedRelocations
               << " relocations\n";
}

void RewriteInstance::readDynamicRelocations(const SectionRef &Section,
                                             bool IsJmpRel) {
  assert(BinarySection(*BC, Section).isAllocatable() && "allocatable expected");

  LLVM_DEBUG({
    StringRef SectionName = cantFail(Section.getName());
    dbgs() << "BOLT-DEBUG: reading relocations for section " << SectionName
           << ":\n";
  });

  for (const RelocationRef &Rel : Section.relocations()) {
    const uint64_t RType = Rel.getType();
    if (Relocation::isNone(RType))
      continue;

    StringRef SymbolName = "<none>";
    MCSymbol *Symbol = nullptr;
    uint64_t SymbolAddress = 0;
    const uint64_t Addend = getRelocationAddend(InputFile, Rel);

    symbol_iterator SymbolIter = Rel.getSymbol();
    if (SymbolIter != InputFile->symbol_end()) {
      SymbolName = cantFail(SymbolIter->getName());
      BinaryData *BD = BC->getBinaryDataByName(SymbolName);
      Symbol = BD ? BD->getSymbol()
                  : BC->getOrCreateUndefinedGlobalSymbol(SymbolName);
      SymbolAddress = cantFail(SymbolIter->getAddress());
      (void)SymbolAddress;
    }

    LLVM_DEBUG(
      SmallString<16> TypeName;
      Rel.getTypeName(TypeName);
      dbgs() << "BOLT-DEBUG: dynamic relocation at 0x"
             << Twine::utohexstr(Rel.getOffset()) << " : " << TypeName
             << " : " << SymbolName << " : " <<  Twine::utohexstr(SymbolAddress)
             << " : + 0x" << Twine::utohexstr(Addend) << '\n'
    );

    if (IsJmpRel)
      IsJmpRelocation[RType] = true;

    if (Symbol)
      SymbolIndex[Symbol] = getRelocationSymbol(InputFile, Rel);

    BC->addDynamicRelocation(Rel.getOffset(), Symbol, RType, Addend);
  }
}

void RewriteInstance::readDynamicRelrRelocations(BinarySection &Section) {
  assert(Section.isAllocatable() && "allocatable expected");

  LLVM_DEBUG({
    StringRef SectionName = Section.getName();
    dbgs() << "BOLT-DEBUG: reading relocations in section " << SectionName
           << ":\n";
  });

  const uint64_t RType = Relocation::getRelative();
  const uint8_t PSize = BC->AsmInfo->getCodePointerSize();
  const uint64_t MaxDelta = ((CHAR_BIT * DynamicRelrEntrySize) - 1) * PSize;

  auto ExtractAddendValue = [&](uint64_t Address) -> uint64_t {
    ErrorOr<BinarySection &> Section = BC->getSectionForAddress(Address);
    assert(Section && "cannot get section for data address from RELR");
    DataExtractor DE = DataExtractor(Section->getContents(),
                                     BC->AsmInfo->isLittleEndian(), PSize);
    uint64_t Offset = Address - Section->getAddress();
    return DE.getUnsigned(&Offset, PSize);
  };

  auto AddRelocation = [&](uint64_t Address) {
    uint64_t Addend = ExtractAddendValue(Address);
    LLVM_DEBUG(dbgs() << "BOLT-DEBUG: R_*_RELATIVE relocation at 0x"
                      << Twine::utohexstr(Address) << " to 0x"
                      << Twine::utohexstr(Addend) << '\n';);
    BC->addDynamicRelocation(Address, nullptr, RType, Addend);
  };

  DataExtractor DE = DataExtractor(Section.getContents(),
                                   BC->AsmInfo->isLittleEndian(), PSize);
  uint64_t Offset = 0, Address = 0;
  uint64_t RelrCount = DynamicRelrSize / DynamicRelrEntrySize;
  while (RelrCount--) {
    assert(DE.isValidOffset(Offset));
    uint64_t Entry = DE.getUnsigned(&Offset, DynamicRelrEntrySize);
    if ((Entry & 1) == 0) {
      AddRelocation(Entry);
      Address = Entry + PSize;
    } else {
      const uint64_t StartAddress = Address;
      while (Entry >>= 1) {
        if (Entry & 1)
          AddRelocation(Address);

        Address += PSize;
      }

      Address = StartAddress + MaxDelta;
    }
  }
}

void RewriteInstance::printRelocationInfo(const RelocationRef &Rel,
                                          StringRef SymbolName,
                                          uint64_t SymbolAddress,
                                          uint64_t Addend,
                                          uint64_t ExtractedValue) const {
  SmallString<16> TypeName;
  Rel.getTypeName(TypeName);
  const uint64_t Address = SymbolAddress + Addend;
  const uint64_t Offset = Rel.getOffset();
  ErrorOr<BinarySection &> Section = BC->getSectionForAddress(SymbolAddress);
  BinaryFunction *Func =
      BC->getBinaryFunctionContainingAddress(Offset, false, BC->isAArch64());
  dbgs() << formatv("Relocation: offset = {0:x}; type = {1}; value = {2:x}; ",
                    Offset, TypeName, ExtractedValue)
         << formatv("symbol = {0} ({1}); symbol address = {2:x}; ", SymbolName,
                    Section ? Section->getName() : "", SymbolAddress)
         << formatv("addend = {0:x}; address = {1:x}; in = ", Addend, Address);
  if (Func)
    dbgs() << Func->getPrintName();
  else
    dbgs() << BC->getSectionForAddress(Rel.getOffset())->getName();
  dbgs() << '\n';
}

void RewriteInstance::readRelocations(const SectionRef &Section) {
  LLVM_DEBUG({
    StringRef SectionName = cantFail(Section.getName());
    dbgs() << "BOLT-DEBUG: reading relocations for section " << SectionName
           << ":\n";
  });
  if (BinarySection(*BC, Section).isAllocatable()) {
    LLVM_DEBUG(dbgs() << "BOLT-DEBUG: ignoring runtime relocations\n");
    return;
  }
  section_iterator SecIter = cantFail(Section.getRelocatedSection());
  assert(SecIter != InputFile->section_end() && "relocated section expected");
  SectionRef RelocatedSection = *SecIter;

  StringRef RelocatedSectionName = cantFail(RelocatedSection.getName());
  LLVM_DEBUG(dbgs() << "BOLT-DEBUG: relocated section is "
                    << RelocatedSectionName << '\n');

  if (!BinarySection(*BC, RelocatedSection).isAllocatable()) {
    LLVM_DEBUG(dbgs() << "BOLT-DEBUG: ignoring relocations against "
                      << "non-allocatable section\n");
    return;
  }
  const bool SkipRelocs = StringSwitch<bool>(RelocatedSectionName)
                              .Cases(".plt", ".rela.plt", ".got.plt",
                                     ".eh_frame", ".gcc_except_table", true)
                              .Default(false);
  if (SkipRelocs) {
    LLVM_DEBUG(
        dbgs() << "BOLT-DEBUG: ignoring relocations against known section\n");
    return;
  }

  for (const RelocationRef &Rel : Section.relocations())
    handleRelocation(RelocatedSection, Rel);
}

void RewriteInstance::handleRelocation(const SectionRef &RelocatedSection,
                                       const RelocationRef &Rel) {
  const bool IsAArch64 = BC->isAArch64();
  const bool IsFromCode = RelocatedSection.isText();

  SmallString<16> TypeName;
  Rel.getTypeName(TypeName);
  uint64_t RType = Rel.getType();
  if (Relocation::skipRelocationType(RType))
    return;

  // Adjust the relocation type as the linker might have skewed it.
  if (BC->isX86() && (RType & ELF::R_X86_64_converted_reloc_bit)) {
    if (opts::Verbosity >= 1)
      dbgs() << "BOLT-WARNING: ignoring R_X86_64_converted_reloc_bit\n";
    RType &= ~ELF::R_X86_64_converted_reloc_bit;
  }

  if (Relocation::isTLS(RType)) {
    // No special handling required for TLS relocations on X86.
    if (BC->isX86())
      return;

    // The non-got related TLS relocations on AArch64 and RISC-V also could be
    // skipped.
    if (!Relocation::isGOT(RType))
      return;
  }

  if (!IsAArch64 && BC->getDynamicRelocationAt(Rel.getOffset())) {
    LLVM_DEBUG({
      dbgs() << formatv("BOLT-DEBUG: address {0:x} has a ", Rel.getOffset())
             << "dynamic relocation against it. Ignoring static relocation.\n";
    });
    return;
  }

  std::string SymbolName;
  uint64_t SymbolAddress;
  int64_t Addend;
  uint64_t ExtractedValue;
  bool IsSectionRelocation;
  bool Skip;
  if (!analyzeRelocation(Rel, RType, SymbolName, IsSectionRelocation,
                         SymbolAddress, Addend, ExtractedValue, Skip)) {
    LLVM_DEBUG({
      dbgs() << "BOLT-WARNING: failed to analyze relocation @ offset = "
             << formatv("{0:x}; type name = {1}\n", Rel.getOffset(), TypeName);
    });
    ++NumFailedRelocations;
    return;
  }

  if (Skip) {
    LLVM_DEBUG({
      dbgs() << "BOLT-DEBUG: skipping relocation @ offset = "
             << formatv("{0:x}; type name = {1}\n", Rel.getOffset(), TypeName);
    });
    return;
  }

  const uint64_t Address = SymbolAddress + Addend;

  LLVM_DEBUG({
    dbgs() << "BOLT-DEBUG: ";
    printRelocationInfo(Rel, SymbolName, SymbolAddress, Addend, ExtractedValue);
  });

  BinaryFunction *ContainingBF = nullptr;
  if (IsFromCode) {
    ContainingBF =
        BC->getBinaryFunctionContainingAddress(Rel.getOffset(),
                                               /*CheckPastEnd*/ false,
                                               /*UseMaxSize*/ true);
    assert(ContainingBF && "cannot find function for address in code");
    if (!IsAArch64 && !ContainingBF->containsAddress(Rel.getOffset())) {
      if (opts::Verbosity >= 1)
        BC->outs() << formatv(
            "BOLT-INFO: {0} has relocations in padding area\n", *ContainingBF);
      ContainingBF->setSize(ContainingBF->getMaxSize());
      ContainingBF->setSimple(false);
      return;
    }
  }

  MCSymbol *ReferencedSymbol = nullptr;
  if (!IsSectionRelocation) {
    if (BinaryData *BD = BC->getBinaryDataByName(SymbolName))
      ReferencedSymbol = BD->getSymbol();
    else if (BC->isGOTSymbol(SymbolName))
      if (BinaryData *BD = BC->getGOTSymbol())
        ReferencedSymbol = BD->getSymbol();
  }

  ErrorOr<BinarySection &> ReferencedSection{std::errc::bad_address};
  symbol_iterator SymbolIter = Rel.getSymbol();
  if (SymbolIter != InputFile->symbol_end()) {
    SymbolRef Symbol = *SymbolIter;
    section_iterator Section =
        cantFail(Symbol.getSection(), "cannot get symbol section");
    if (Section != InputFile->section_end()) {
      Expected<StringRef> SectionName = Section->getName();
      if (SectionName && !SectionName->empty())
        ReferencedSection = BC->getUniqueSectionByName(*SectionName);
    } else if (ReferencedSymbol && ContainingBF &&
               (cantFail(Symbol.getFlags()) & SymbolRef::SF_Absolute)) {
      // This might be a relocation for an ABS symbols like __global_pointer$ on
      // RISC-V
      ContainingBF->addRelocation(Rel.getOffset(), ReferencedSymbol,
                                  Rel.getType(), 0,
                                  cantFail(Symbol.getValue()));
      return;
    }
  }

  if (!ReferencedSection)
    ReferencedSection = BC->getSectionForAddress(SymbolAddress);

  const bool IsToCode = ReferencedSection && ReferencedSection->isText();

  // Special handling of PC-relative relocations.
  if (BC->isX86() && Relocation::isPCRelative(RType)) {
    if (!IsFromCode && IsToCode) {
      // PC-relative relocations from data to code are tricky since the
      // original information is typically lost after linking, even with
      // '--emit-relocs'. Such relocations are normally used by PIC-style
      // jump tables and they reference both the jump table and jump
      // targets by computing the difference between the two. If we blindly
      // apply the relocation, it will appear that it references an arbitrary
      // location in the code, possibly in a different function from the one
      // containing the jump table.
      //
      // For that reason, we only register the fact that there is a
      // PC-relative relocation at a given address against the code.
      // The actual referenced label/address will be determined during jump
      // table analysis.
      BC->addPCRelativeDataRelocation(Rel.getOffset());
    } else if (ContainingBF && !IsSectionRelocation && ReferencedSymbol) {
      // If we know the referenced symbol, register the relocation from
      // the code. It's required  to properly handle cases where
      // "symbol + addend" references an object different from "symbol".
      ContainingBF->addRelocation(Rel.getOffset(), ReferencedSymbol, RType,
                                  Addend, ExtractedValue);
    } else {
      LLVM_DEBUG({
        dbgs() << "BOLT-DEBUG: not creating PC-relative relocation at"
               << formatv("{0:x} for {1}\n", Rel.getOffset(), SymbolName);
      });
    }

    return;
  }

  bool ForceRelocation = BC->forceSymbolRelocations(SymbolName);
  if ((BC->isAArch64() || BC->isRISCV()) && Relocation::isGOT(RType))
    ForceRelocation = true;

  if (!ReferencedSection && !ForceRelocation) {
    LLVM_DEBUG(dbgs() << "BOLT-DEBUG: cannot determine referenced section.\n");
    return;
  }

  // Occasionally we may see a reference past the last byte of the function
  // typically as a result of __builtin_unreachable(). Check it here.
  BinaryFunction *ReferencedBF = BC->getBinaryFunctionContainingAddress(
      Address, /*CheckPastEnd*/ true, /*UseMaxSize*/ IsAArch64);

  if (!IsSectionRelocation) {
    if (BinaryFunction *BF =
            BC->getBinaryFunctionContainingAddress(SymbolAddress)) {
      if (BF != ReferencedBF) {
        // It's possible we are referencing a function without referencing any
        // code, e.g. when taking a bitmask action on a function address.
        BC->errs()
            << "BOLT-WARNING: non-standard function reference (e.g. bitmask)"
            << formatv(" detected against function {0} from ", *BF);
        if (IsFromCode)
          BC->errs() << formatv("function {0}\n", *ContainingBF);
        else
          BC->errs() << formatv("data section at {0:x}\n", Rel.getOffset());
        LLVM_DEBUG(printRelocationInfo(Rel, SymbolName, SymbolAddress, Addend,
                                       ExtractedValue));
        ReferencedBF = BF;
      }
    }
  } else if (ReferencedBF) {
    assert(ReferencedSection && "section expected for section relocation");
    if (*ReferencedBF->getOriginSection() != *ReferencedSection) {
      LLVM_DEBUG(dbgs() << "BOLT-DEBUG: ignoring false function reference\n");
      ReferencedBF = nullptr;
    }
  }

  // Workaround for a member function pointer de-virtualization bug. We check
  // if a non-pc-relative relocation in the code is pointing to (fptr - 1).
  if (IsToCode && ContainingBF && !Relocation::isPCRelative(RType) &&
      (!ReferencedBF || (ReferencedBF->getAddress() != Address))) {
    if (const BinaryFunction *RogueBF =
            BC->getBinaryFunctionAtAddress(Address + 1)) {
      // Do an extra check that the function was referenced previously.
      // It's a linear search, but it should rarely happen.
      auto CheckReloc = [&](const Relocation &Rel) {
        return Rel.Symbol == RogueBF->getSymbol() &&
               !Relocation::isPCRelative(Rel.Type);
      };
      bool Found = llvm::any_of(
          llvm::make_second_range(ContainingBF->Relocations), CheckReloc);

      if (Found) {
        BC->errs()
            << "BOLT-WARNING: detected possible compiler de-virtualization "
               "bug: -1 addend used with non-pc-relative relocation against "
            << formatv("function {0} in function {1}\n", *RogueBF,
                       *ContainingBF);
        return;
      }
    }
  }

  if (ForceRelocation) {
    std::string Name =
        Relocation::isGOT(RType) ? "__BOLT_got_zero" : SymbolName;
    ReferencedSymbol = BC->registerNameAtAddress(Name, 0, 0, 0);
    SymbolAddress = 0;
    if (Relocation::isGOT(RType))
      Addend = Address;
    LLVM_DEBUG(dbgs() << "BOLT-DEBUG: forcing relocation against symbol "
                      << SymbolName << " with addend " << Addend << '\n');
  } else if (ReferencedBF) {
    ReferencedSymbol = ReferencedBF->getSymbol();
    uint64_t RefFunctionOffset = 0;

    // Adjust the point of reference to a code location inside a function.
    if (ReferencedBF->containsAddress(Address, /*UseMaxSize = */ true)) {
      RefFunctionOffset = Address - ReferencedBF->getAddress();
      if (Relocation::isInstructionReference(RType)) {
        // Instruction labels are created while disassembling so we just leave
        // the symbol empty for now. Since the extracted value is typically
        // unrelated to the referenced symbol (e.g., %pcrel_lo in RISC-V
        // references an instruction but the patched value references the low
        // bits of a data address), we set the extracted value to the symbol
        // address in order to be able to correctly reconstruct the reference
        // later.
        ReferencedSymbol = nullptr;
        ExtractedValue = Address;
      } else if (RefFunctionOffset) {
        if (ContainingBF && ContainingBF != ReferencedBF) {
          ReferencedSymbol =
              ReferencedBF->addEntryPointAtOffset(RefFunctionOffset);
        } else {
          ReferencedSymbol =
              ReferencedBF->getOrCreateLocalLabel(Address,
                                                  /*CreatePastEnd =*/true);

          // If ContainingBF != nullptr, it equals ReferencedBF (see
          // if-condition above) so we're handling a relocation from a function
          // to itself. RISC-V uses such relocations for branches, for example.
          // These should not be registered as externally references offsets.
          if (!ContainingBF)
            ReferencedBF->registerReferencedOffset(RefFunctionOffset);
        }
        if (opts::Verbosity > 1 &&
            BinarySection(*BC, RelocatedSection).isWritable())
          BC->errs()
              << "BOLT-WARNING: writable reference into the middle of the "
              << formatv("function {0} detected at address {1:x}\n",
                         *ReferencedBF, Rel.getOffset());
      }
      SymbolAddress = Address;
      Addend = 0;
    }
    LLVM_DEBUG({
      dbgs() << "  referenced function " << *ReferencedBF;
      if (Address != ReferencedBF->getAddress())
        dbgs() << formatv(" at offset {0:x}", RefFunctionOffset);
      dbgs() << '\n';
    });
  } else {
    if (IsToCode && SymbolAddress) {
      // This can happen e.g. with PIC-style jump tables.
      LLVM_DEBUG(dbgs() << "BOLT-DEBUG: no corresponding function for "
                           "relocation against code\n");
    }

    // In AArch64 there are zero reasons to keep a reference to the
    // "original" symbol plus addend. The original symbol is probably just a
    // section symbol. If we are here, this means we are probably accessing
    // data, so it is imperative to keep the original address.
    if (IsAArch64) {
      SymbolName = formatv("SYMBOLat{0:x}", Address);
      SymbolAddress = Address;
      Addend = 0;
    }

    if (BinaryData *BD = BC->getBinaryDataContainingAddress(SymbolAddress)) {
      // Note: this assertion is trying to check sanity of BinaryData objects
      // but AArch64 has inferred and incomplete object locations coming from
      // GOT/TLS or any other non-trivial relocation (that requires creation
      // of sections and whose symbol address is not really what should be
      // encoded in the instruction). So we essentially disabled this check
      // for AArch64 and live with bogus names for objects.
      assert((IsAArch64 || IsSectionRelocation ||
              BD->nameStartsWith(SymbolName) ||
              BD->nameStartsWith("PG" + SymbolName) ||
              (BD->nameStartsWith("ANONYMOUS") &&
               (BD->getSectionName().starts_with(".plt") ||
                BD->getSectionName().ends_with(".plt")))) &&
             "BOLT symbol names of all non-section relocations must match up "
             "with symbol names referenced in the relocation");

      if (IsSectionRelocation)
        BC->markAmbiguousRelocations(*BD, Address);

      ReferencedSymbol = BD->getSymbol();
      Addend += (SymbolAddress - BD->getAddress());
      SymbolAddress = BD->getAddress();
      assert(Address == SymbolAddress + Addend);
    } else {
      // These are mostly local data symbols but undefined symbols
      // in relocation sections can get through here too, from .plt.
      assert(
          (IsAArch64 || BC->isRISCV() || IsSectionRelocation ||
           BC->getSectionNameForAddress(SymbolAddress)->starts_with(".plt")) &&
          "known symbols should not resolve to anonymous locals");

      if (IsSectionRelocation) {
        ReferencedSymbol =
            BC->getOrCreateGlobalSymbol(SymbolAddress, "SYMBOLat");
      } else {
        SymbolRef Symbol = *Rel.getSymbol();
        const uint64_t SymbolSize =
            IsAArch64 ? 0 : ELFSymbolRef(Symbol).getSize();
        const uint64_t SymbolAlignment = IsAArch64 ? 1 : Symbol.getAlignment();
        const uint32_t SymbolFlags = cantFail(Symbol.getFlags());
        std::string Name;
        if (SymbolFlags & SymbolRef::SF_Global) {
          Name = SymbolName;
        } else {
          if (StringRef(SymbolName)
                  .starts_with(BC->AsmInfo->getPrivateGlobalPrefix()))
            Name = NR.uniquify("PG" + SymbolName);
          else
            Name = NR.uniquify(SymbolName);
        }
        ReferencedSymbol = BC->registerNameAtAddress(
            Name, SymbolAddress, SymbolSize, SymbolAlignment, SymbolFlags);
      }

      if (IsSectionRelocation) {
        BinaryData *BD = BC->getBinaryDataByName(ReferencedSymbol->getName());
        BC->markAmbiguousRelocations(*BD, Address);
      }
    }
  }

  auto checkMaxDataRelocations = [&]() {
    ++NumDataRelocations;
    LLVM_DEBUG(if (opts::MaxDataRelocations &&
                   NumDataRelocations + 1 == opts::MaxDataRelocations) {
      dbgs() << "BOLT-DEBUG: processing ending on data relocation "
             << NumDataRelocations << ": ";
      printRelocationInfo(Rel, ReferencedSymbol->getName(), SymbolAddress,
                          Addend, ExtractedValue);
    });

    return (!opts::MaxDataRelocations ||
            NumDataRelocations < opts::MaxDataRelocations);
  };

  if ((ReferencedSection && refersToReorderedSection(ReferencedSection)) ||
      (opts::ForceToDataRelocations && checkMaxDataRelocations()) ||
      // RISC-V has ADD/SUB data-to-data relocations
      BC->isRISCV())
    ForceRelocation = true;

  if (IsFromCode)
    ContainingBF->addRelocation(Rel.getOffset(), ReferencedSymbol, RType,
                                Addend, ExtractedValue);
  else if (IsToCode || ForceRelocation)
    BC->addRelocation(Rel.getOffset(), ReferencedSymbol, RType, Addend,
                      ExtractedValue);
  else
    LLVM_DEBUG(dbgs() << "BOLT-DEBUG: ignoring relocation from data to data\n");
}

void RewriteInstance::selectFunctionsToProcess() {
  // Extend the list of functions to process or skip from a file.
  auto populateFunctionNames = [](cl::opt<std::string> &FunctionNamesFile,
                                  cl::list<std::string> &FunctionNames) {
    if (FunctionNamesFile.empty())
      return;
    std::ifstream FuncsFile(FunctionNamesFile, std::ios::in);
    std::string FuncName;
    while (std::getline(FuncsFile, FuncName))
      FunctionNames.push_back(FuncName);
  };
  populateFunctionNames(opts::FunctionNamesFile, opts::ForceFunctionNames);
  populateFunctionNames(opts::SkipFunctionNamesFile, opts::SkipFunctionNames);
  populateFunctionNames(opts::FunctionNamesFileNR, opts::ForceFunctionNamesNR);

  // Make a set of functions to process to speed up lookups.
  std::unordered_set<std::string> ForceFunctionsNR(
      opts::ForceFunctionNamesNR.begin(), opts::ForceFunctionNamesNR.end());

  if ((!opts::ForceFunctionNames.empty() ||
       !opts::ForceFunctionNamesNR.empty()) &&
      !opts::SkipFunctionNames.empty()) {
    BC->errs()
        << "BOLT-ERROR: cannot select functions to process and skip at the "
           "same time. Please use only one type of selection.\n";
    exit(1);
  }

  uint64_t LiteThresholdExecCount = 0;
  if (opts::LiteThresholdPct) {
    if (opts::LiteThresholdPct > 100)
      opts::LiteThresholdPct = 100;

    std::vector<const BinaryFunction *> TopFunctions;
    for (auto &BFI : BC->getBinaryFunctions()) {
      const BinaryFunction &Function = BFI.second;
      if (ProfileReader->mayHaveProfileData(Function))
        TopFunctions.push_back(&Function);
    }
    llvm::sort(
        TopFunctions, [](const BinaryFunction *A, const BinaryFunction *B) {
          return A->getKnownExecutionCount() < B->getKnownExecutionCount();
        });

    size_t Index = TopFunctions.size() * opts::LiteThresholdPct / 100;
    if (Index)
      --Index;
    LiteThresholdExecCount = TopFunctions[Index]->getKnownExecutionCount();
    BC->outs() << "BOLT-INFO: limiting processing to functions with at least "
               << LiteThresholdExecCount << " invocations\n";
  }
  LiteThresholdExecCount = std::max(
      LiteThresholdExecCount, static_cast<uint64_t>(opts::LiteThresholdCount));

  StringSet<> ReorderFunctionsUserSet;
  StringSet<> ReorderFunctionsLTOCommonSet;
  if (opts::ReorderFunctions == ReorderFunctions::RT_USER) {
    std::vector<std::string> FunctionNames;
    BC->logBOLTErrorsAndQuitOnFatal(
        ReorderFunctions::readFunctionOrderFile(FunctionNames));
    for (const std::string &Function : FunctionNames) {
      ReorderFunctionsUserSet.insert(Function);
      if (std::optional<StringRef> LTOCommonName = getLTOCommonName(Function))
        ReorderFunctionsLTOCommonSet.insert(*LTOCommonName);
    }
  }

  uint64_t NumFunctionsToProcess = 0;
  auto mustSkip = [&](const BinaryFunction &Function) {
    if (opts::MaxFunctions.getNumOccurrences() &&
        NumFunctionsToProcess >= opts::MaxFunctions)
      return true;
    for (std::string &Name : opts::SkipFunctionNames)
      if (Function.hasNameRegex(Name))
        return true;

    return false;
  };

  auto shouldProcess = [&](const BinaryFunction &Function) {
    if (mustSkip(Function))
      return false;

    // If the list is not empty, only process functions from the list.
    if (!opts::ForceFunctionNames.empty() || !ForceFunctionsNR.empty()) {
      // Regex check (-funcs and -funcs-file options).
      for (std::string &Name : opts::ForceFunctionNames)
        if (Function.hasNameRegex(Name))
          return true;

      // Non-regex check (-funcs-no-regex and -funcs-file-no-regex).
      for (const StringRef Name : Function.getNames())
        if (ForceFunctionsNR.count(Name.str()))
          return true;

      return false;
    }

    if (opts::Lite) {
      // Forcibly include functions specified in the -function-order file.
      if (opts::ReorderFunctions == ReorderFunctions::RT_USER) {
        for (const StringRef Name : Function.getNames())
          if (ReorderFunctionsUserSet.contains(Name))
            return true;
        for (const StringRef Name : Function.getNames())
          if (std::optional<StringRef> LTOCommonName = getLTOCommonName(Name))
            if (ReorderFunctionsLTOCommonSet.contains(*LTOCommonName))
              return true;
      }

      if (ProfileReader && !ProfileReader->mayHaveProfileData(Function))
        return false;

      if (Function.getKnownExecutionCount() < LiteThresholdExecCount)
        return false;
    }

    return true;
  };

  for (auto &BFI : BC->getBinaryFunctions()) {
    BinaryFunction &Function = BFI.second;

    // Pseudo functions are explicitly marked by us not to be processed.
    if (Function.isPseudo()) {
      Function.IsIgnored = true;
      Function.HasExternalRefRelocations = true;
      continue;
    }

    // Decide what to do with fragments after parent functions are processed.
    if (Function.isFragment())
      continue;

    if (!shouldProcess(Function)) {
      if (opts::Verbosity >= 1) {
        BC->outs() << "BOLT-INFO: skipping processing " << Function
                   << " per user request\n";
      }
      Function.setIgnored();
    } else {
      ++NumFunctionsToProcess;
      if (opts::MaxFunctions.getNumOccurrences() &&
          NumFunctionsToProcess == opts::MaxFunctions)
        BC->outs() << "BOLT-INFO: processing ending on " << Function << '\n';
    }
  }

  if (!BC->HasSplitFunctions)
    return;

  // Fragment overrides:
  // - If the fragment must be skipped, then the parent must be skipped as well.
  // Otherwise, fragment should follow the parent function:
  // - if the parent is skipped, skip fragment,
  // - if the parent is processed, process the fragment(s) as well.
  for (auto &BFI : BC->getBinaryFunctions()) {
    BinaryFunction &Function = BFI.second;
    if (!Function.isFragment())
      continue;
    if (mustSkip(Function)) {
      for (BinaryFunction *Parent : Function.ParentFragments) {
        if (opts::Verbosity >= 1) {
          BC->outs() << "BOLT-INFO: skipping processing " << *Parent
                     << " together with fragment function\n";
        }
        Parent->setIgnored();
        --NumFunctionsToProcess;
      }
      Function.setIgnored();
      continue;
    }

    bool IgnoredParent =
        llvm::any_of(Function.ParentFragments, [&](BinaryFunction *Parent) {
          return Parent->isIgnored();
        });
    if (IgnoredParent) {
      if (opts::Verbosity >= 1) {
        BC->outs() << "BOLT-INFO: skipping processing " << Function
                   << " together with parent function\n";
      }
      Function.setIgnored();
    } else {
      ++NumFunctionsToProcess;
      if (opts::Verbosity >= 1) {
        BC->outs() << "BOLT-INFO: processing " << Function
                   << " as a sibling of non-ignored function\n";
      }
      if (opts::MaxFunctions && NumFunctionsToProcess == opts::MaxFunctions)
        BC->outs() << "BOLT-INFO: processing ending on " << Function << '\n';
    }
  }
}

void RewriteInstance::readDebugInfo() {
  NamedRegionTimer T("readDebugInfo", "read debug info", TimerGroupName,
                     TimerGroupDesc, opts::TimeRewrite);
  if (!opts::UpdateDebugSections)
    return;

  BC->preprocessDebugInfo();
}

void RewriteInstance::preprocessProfileData() {
  if (!ProfileReader)
    return;

  NamedRegionTimer T("preprocessprofile", "pre-process profile data",
                     TimerGroupName, TimerGroupDesc, opts::TimeRewrite);

  BC->outs() << "BOLT-INFO: pre-processing profile using "
             << ProfileReader->getReaderName() << '\n';

  if (BAT->enabledFor(InputFile)) {
    BC->outs() << "BOLT-INFO: profile collection done on a binary already "
                  "processed by BOLT\n";
    ProfileReader->setBAT(&*BAT);
  }

  if (Error E = ProfileReader->preprocessProfile(*BC.get()))
    report_error("cannot pre-process profile", std::move(E));

  if (!BC->hasSymbolsWithFileName() && ProfileReader->hasLocalsWithFileName() &&
      !opts::AllowStripped) {
    BC->errs()
        << "BOLT-ERROR: input binary does not have local file symbols "
           "but profile data includes function names with embedded file "
           "names. It appears that the input binary was stripped while a "
           "profiled binary was not. If you know what you are doing and "
           "wish to proceed, use -allow-stripped option.\n";
    exit(1);
  }
}

void RewriteInstance::initializeMetadataManager() {
  if (BC->IsLinuxKernel)
    MetadataManager.registerRewriter(createLinuxKernelRewriter(*BC));

  MetadataManager.registerRewriter(createPseudoProbeRewriter(*BC));

  MetadataManager.registerRewriter(createSDTRewriter(*BC));
}

void RewriteInstance::processMetadataPreCFG() {
  initializeMetadataManager();

  MetadataManager.runInitializersPreCFG();

  processProfileDataPreCFG();
}

void RewriteInstance::processMetadataPostCFG() {
  MetadataManager.runInitializersPostCFG();
}

void RewriteInstance::processProfileDataPreCFG() {
  if (!ProfileReader)
    return;

  NamedRegionTimer T("processprofile-precfg", "process profile data pre-CFG",
                     TimerGroupName, TimerGroupDesc, opts::TimeRewrite);

  if (Error E = ProfileReader->readProfilePreCFG(*BC.get()))
    report_error("cannot read profile pre-CFG", std::move(E));
}

void RewriteInstance::processProfileData() {
  if (!ProfileReader)
    return;

  NamedRegionTimer T("processprofile", "process profile data", TimerGroupName,
                     TimerGroupDesc, opts::TimeRewrite);

  if (Error E = ProfileReader->readProfile(*BC.get()))
    report_error("cannot read profile", std::move(E));

  if (opts::PrintProfile || opts::PrintAll) {
    for (auto &BFI : BC->getBinaryFunctions()) {
      BinaryFunction &Function = BFI.second;
      if (Function.empty())
        continue;

      Function.print(BC->outs(), "after attaching profile");
    }
  }

  if (!opts::SaveProfile.empty() && !BAT->enabledFor(InputFile)) {
    YAMLProfileWriter PW(opts::SaveProfile);
    PW.writeProfile(*this);
  }
  if (opts::AggregateOnly &&
      opts::ProfileFormat == opts::ProfileFormatKind::PF_YAML &&
      !BAT->enabledFor(InputFile)) {
    YAMLProfileWriter PW(opts::OutputFilename);
    PW.writeProfile(*this);
  }

  // Release memory used by profile reader.
  ProfileReader.reset();

  if (opts::AggregateOnly) {
    PrintProgramStats PPS(&*BAT);
    BC->logBOLTErrorsAndQuitOnFatal(PPS.runOnFunctions(*BC));
    exit(0);
  }
}

void RewriteInstance::disassembleFunctions() {
  NamedRegionTimer T("disassembleFunctions", "disassemble functions",
                     TimerGroupName, TimerGroupDesc, opts::TimeRewrite);
  for (auto &BFI : BC->getBinaryFunctions()) {
    BinaryFunction &Function = BFI.second;

    ErrorOr<ArrayRef<uint8_t>> FunctionData = Function.getData();
    if (!FunctionData) {
      BC->errs() << "BOLT-ERROR: corresponding section is non-executable or "
                 << "empty for function " << Function << '\n';
      exit(1);
    }

    // Treat zero-sized functions as non-simple ones.
    if (Function.getSize() == 0) {
      Function.setSimple(false);
      continue;
    }

    // Offset of the function in the file.
    const auto *FileBegin =
        reinterpret_cast<const uint8_t *>(InputFile->getData().data());
    Function.setFileOffset(FunctionData->begin() - FileBegin);

    if (!shouldDisassemble(Function)) {
      NamedRegionTimer T("scan", "scan functions", "buildfuncs",
                         "Scan Binary Functions", opts::TimeBuild);
      Function.scanExternalRefs();
      Function.setSimple(false);
      continue;
    }

    bool DisasmFailed{false};
    handleAllErrors(Function.disassemble(), [&](const BOLTError &E) {
      DisasmFailed = true;
      if (E.isFatal()) {
        E.log(BC->errs());
        exit(1);
      }
      if (opts::processAllFunctions()) {
        BC->errs() << BC->generateBugReportMessage(
            "function cannot be properly disassembled. "
            "Unable to continue in relocation mode.",
            Function);
        exit(1);
      }
      if (opts::Verbosity >= 1)
        BC->outs() << "BOLT-INFO: could not disassemble function " << Function
                   << ". Will ignore.\n";
      // Forcefully ignore the function.
      Function.setIgnored();
    });

    if (DisasmFailed)
      continue;

    if (opts::PrintAll || opts::PrintDisasm)
      Function.print(BC->outs(), "after disassembly");
  }

  BC->processInterproceduralReferences();
  BC->populateJumpTables();

  for (auto &BFI : BC->getBinaryFunctions()) {
    BinaryFunction &Function = BFI.second;

    if (!shouldDisassemble(Function))
      continue;

    Function.postProcessEntryPoints();
    Function.postProcessJumpTables();
  }

  BC->clearJumpTableTempData();
  BC->adjustCodePadding();

  for (auto &BFI : BC->getBinaryFunctions()) {
    BinaryFunction &Function = BFI.second;

    if (!shouldDisassemble(Function))
      continue;

    if (!Function.isSimple()) {
      assert((!BC->HasRelocations || Function.getSize() == 0 ||
              Function.hasIndirectTargetToSplitFragment()) &&
             "unexpected non-simple function in relocation mode");
      continue;
    }

    // Fill in CFI information for this function
    if (!Function.trapsOnEntry() && !CFIRdWrt->fillCFIInfoFor(Function)) {
      if (BC->HasRelocations) {
        BC->errs() << BC->generateBugReportMessage("unable to fill CFI.",
                                                   Function);
        exit(1);
      } else {
        BC->errs() << "BOLT-WARNING: unable to fill CFI for function "
                   << Function << ". Skipping.\n";
        Function.setSimple(false);
        continue;
      }
    }

    // Parse LSDA.
    if (Function.getLSDAAddress() != 0 &&
        !BC->getFragmentsToSkip().count(&Function)) {
      ErrorOr<BinarySection &> LSDASection =
          BC->getSectionForAddress(Function.getLSDAAddress());
      check_error(LSDASection.getError(), "failed to get LSDA section");
      ArrayRef<uint8_t> LSDAData = ArrayRef<uint8_t>(
          LSDASection->getData(), LSDASection->getContents().size());
      BC->logBOLTErrorsAndQuitOnFatal(
          Function.parseLSDA(LSDAData, LSDASection->getAddress()));
    }
  }
}

void RewriteInstance::buildFunctionsCFG() {
  NamedRegionTimer T("buildCFG", "buildCFG", "buildfuncs",
                     "Build Binary Functions", opts::TimeBuild);

  // Create annotation indices to allow lock-free execution
  BC->MIB->getOrCreateAnnotationIndex("JTIndexReg");
  BC->MIB->getOrCreateAnnotationIndex("NOP");

  ParallelUtilities::WorkFuncWithAllocTy WorkFun =
      [&](BinaryFunction &BF, MCPlusBuilder::AllocatorIdTy AllocId) {
        bool HadErrors{false};
        handleAllErrors(BF.buildCFG(AllocId), [&](const BOLTError &E) {
          if (!E.getMessage().empty())
            E.log(BC->errs());
          if (E.isFatal())
            exit(1);
          HadErrors = true;
        });

        if (HadErrors)
          return;

        if (opts::PrintAll) {
          auto L = BC->scopeLock();
          BF.print(BC->outs(), "while building cfg");
        }
      };

  ParallelUtilities::PredicateTy SkipPredicate = [&](const BinaryFunction &BF) {
    return !shouldDisassemble(BF) || !BF.isSimple();
  };

  ParallelUtilities::runOnEachFunctionWithUniqueAllocId(
      *BC, ParallelUtilities::SchedulingPolicy::SP_INST_LINEAR, WorkFun,
      SkipPredicate, "disassembleFunctions-buildCFG",
      /*ForceSequential*/ opts::SequentialDisassembly || opts::PrintAll);

  BC->postProcessSymbolTable();
}

void RewriteInstance::postProcessFunctions() {
  // We mark fragments as non-simple here, not during disassembly,
  // So we can build their CFGs.
  BC->skipMarkedFragments();
  BC->clearFragmentsToSkip();

  BC->TotalScore = 0;
  BC->SumExecutionCount = 0;
  for (auto &BFI : BC->getBinaryFunctions()) {
    BinaryFunction &Function = BFI.second;

    // Set function as non-simple if it has dynamic relocations
    // in constant island, we don't want this function to be optimized
    // e.g. function splitting is unsupported.
    if (Function.hasDynamicRelocationAtIsland())
      Function.setSimple(false);

    if (Function.empty())
      continue;

    Function.postProcessCFG();

    if (opts::PrintAll || opts::PrintCFG)
      Function.print(BC->outs(), "after building cfg");

    if (opts::DumpDotAll)
      Function.dumpGraphForPass("00_build-cfg");

    if (opts::PrintLoopInfo) {
      Function.calculateLoopInfo();
      Function.printLoopInfo(BC->outs());
    }

    BC->TotalScore += Function.getFunctionScore();
    BC->SumExecutionCount += Function.getKnownExecutionCount();
  }

  if (opts::PrintGlobals) {
    BC->outs() << "BOLT-INFO: Global symbols:\n";
    BC->printGlobalSymbols(BC->outs());
  }
}

void RewriteInstance::runOptimizationPasses() {
  NamedRegionTimer T("runOptimizationPasses", "run optimization passes",
                     TimerGroupName, TimerGroupDesc, opts::TimeRewrite);
  BC->logBOLTErrorsAndQuitOnFatal(BinaryFunctionPassManager::runAllPasses(*BC));
}

void RewriteInstance::preregisterSections() {
  // Preregister sections before emission to set their order in the output.
  const unsigned ROFlags = BinarySection::getFlags(/*IsReadOnly*/ true,
                                                   /*IsText*/ false,
                                                   /*IsAllocatable*/ true);
  if (BinarySection *EHFrameSection = getSection(getEHFrameSectionName())) {
    // New .eh_frame.
    BC->registerOrUpdateSection(getNewSecPrefix() + getEHFrameSectionName(),
                                ELF::SHT_PROGBITS, ROFlags);
    // Fully register a relocatable copy of the original .eh_frame.
    BC->registerSection(".relocated.eh_frame", *EHFrameSection);
  }
  BC->registerOrUpdateSection(getNewSecPrefix() + ".gcc_except_table",
                              ELF::SHT_PROGBITS, ROFlags);
  BC->registerOrUpdateSection(getNewSecPrefix() + ".rodata", ELF::SHT_PROGBITS,
                              ROFlags);
  BC->registerOrUpdateSection(getNewSecPrefix() + ".rodata.cold",
                              ELF::SHT_PROGBITS, ROFlags);
}

void RewriteInstance::emitAndLink() {
  NamedRegionTimer T("emitAndLink", "emit and link", TimerGroupName,
                     TimerGroupDesc, opts::TimeRewrite);

  SmallString<0> ObjectBuffer;
  raw_svector_ostream OS(ObjectBuffer);

  // Implicitly MCObjectStreamer takes ownership of MCAsmBackend (MAB)
  // and MCCodeEmitter (MCE). ~MCObjectStreamer() will delete these
  // two instances.
  std::unique_ptr<MCStreamer> Streamer = BC->createStreamer(OS);

  if (EHFrameSection) {
    if (opts::UseOldText || opts::StrictMode) {
      // The section is going to be regenerated from scratch.
      // Empty the contents, but keep the section reference.
      EHFrameSection->clearContents();
    } else {
      // Make .eh_frame relocatable.
      relocateEHFrameSection();
    }
  }

  emitBinaryContext(*Streamer, *BC, getOrgSecPrefix());

  Streamer->finish();
  if (Streamer->getContext().hadError()) {
    BC->errs() << "BOLT-ERROR: Emission failed.\n";
    exit(1);
  }

  if (opts::KeepTmp) {
    SmallString<128> OutObjectPath;
    sys::fs::getPotentiallyUniqueTempFileName("output", "o", OutObjectPath);
    std::error_code EC;
    raw_fd_ostream FOS(OutObjectPath, EC);
    check_error(EC, "cannot create output object file");
    FOS << ObjectBuffer;
    BC->outs()
        << "BOLT-INFO: intermediary output object file saved for debugging "
           "purposes: "
        << OutObjectPath << "\n";
  }

  ErrorOr<BinarySection &> TextSection =
      BC->getUniqueSectionByName(BC->getMainCodeSectionName());
  if (BC->HasRelocations && TextSection)
    BC->renameSection(*TextSection,
                      getOrgSecPrefix() + BC->getMainCodeSectionName());

  //////////////////////////////////////////////////////////////////////////////
  // Assign addresses to new sections.
  //////////////////////////////////////////////////////////////////////////////

  // Get output object as ObjectFile.
  std::unique_ptr<MemoryBuffer> ObjectMemBuffer =
      MemoryBuffer::getMemBuffer(ObjectBuffer, "in-memory object file", false);

  auto EFMM = std::make_unique<ExecutableFileMemoryManager>(*BC);
  EFMM->setNewSecPrefix(getNewSecPrefix());
  EFMM->setOrgSecPrefix(getOrgSecPrefix());

  Linker = std::make_unique<JITLinkLinker>(*BC, std::move(EFMM));
  Linker->loadObject(ObjectMemBuffer->getMemBufferRef(),
                     [this](auto MapSection) { mapFileSections(MapSection); });

  // Update output addresses based on the new section map and
  // layout. Only do this for the object created by ourselves.
  updateOutputValues(*Linker);

  if (opts::UpdateDebugSections) {
    MCAsmLayout FinalLayout(
        static_cast<MCObjectStreamer *>(Streamer.get())->getAssembler());
    DebugInfoRewriter->updateLineTableOffsets(FinalLayout);
  }

  if (RuntimeLibrary *RtLibrary = BC->getRuntimeLibrary())
    RtLibrary->link(*BC, ToolPath, *Linker, [this](auto MapSection) {
      // Map newly registered sections.
      this->mapAllocatableSections(MapSection);
    });

  // Once the code is emitted, we can rename function sections to actual
  // output sections and de-register sections used for emission.
  for (BinaryFunction *Function : BC->getAllBinaryFunctions()) {
    ErrorOr<BinarySection &> Section = Function->getCodeSection();
    if (Section &&
        (Function->getImageAddress() == 0 || Function->getImageSize() == 0))
      continue;

    // Restore origin section for functions that were emitted or supposed to
    // be emitted to patch sections.
    if (Section)
      BC->deregisterSection(*Section);
    assert(Function->getOriginSectionName() && "expected origin section");
    Function->CodeSectionName = Function->getOriginSectionName()->str();
    for (const FunctionFragment &FF :
         Function->getLayout().getSplitFragments()) {
      if (ErrorOr<BinarySection &> ColdSection =
              Function->getCodeSection(FF.getFragmentNum()))
        BC->deregisterSection(*ColdSection);
    }
    if (Function->getLayout().isSplit())
      Function->setColdCodeSectionName(getBOLTTextSectionName());
  }

  if (opts::PrintCacheMetrics) {
    BC->outs() << "BOLT-INFO: cache metrics after emitting functions:\n";
    CacheMetrics::printAll(BC->outs(), BC->getSortedFunctions());
  }
}

void RewriteInstance::finalizeMetadataPreEmit() {
  MetadataManager.runFinalizersPreEmit();
}

void RewriteInstance::updateMetadata() {
  MetadataManager.runFinalizersAfterEmit();

  if (opts::UpdateDebugSections) {
    NamedRegionTimer T("updateDebugInfo", "update debug info", TimerGroupName,
                       TimerGroupDesc, opts::TimeRewrite);
    DebugInfoRewriter->updateDebugInfo();
  }

  if (opts::WriteBoltInfoSection)
    addBoltInfoSection();
}

void RewriteInstance::mapFileSections(BOLTLinker::SectionMapper MapSection) {
  BC->deregisterUnusedSections();

  // If no new .eh_frame was written, remove relocated original .eh_frame.
  BinarySection *RelocatedEHFrameSection =
      getSection(".relocated" + getEHFrameSectionName());
  if (RelocatedEHFrameSection && RelocatedEHFrameSection->hasValidSectionID()) {
    BinarySection *NewEHFrameSection =
        getSection(getNewSecPrefix() + getEHFrameSectionName());
    if (!NewEHFrameSection || !NewEHFrameSection->isFinalized()) {
      // JITLink will still have to process relocations for the section, hence
      // we need to assign it the address that wouldn't result in relocation
      // processing failure.
      MapSection(*RelocatedEHFrameSection, NextAvailableAddress);
      BC->deregisterSection(*RelocatedEHFrameSection);
    }
  }

  mapCodeSections(MapSection);

  // Map the rest of the sections.
  mapAllocatableSections(MapSection);

  if (!BC->BOLTReserved.empty()) {
    const uint64_t AllocatedSize =
        NextAvailableAddress - BC->BOLTReserved.start();
    if (BC->BOLTReserved.size() < AllocatedSize) {
      BC->errs() << "BOLT-ERROR: reserved space (" << BC->BOLTReserved.size()
                 << " byte" << (BC->BOLTReserved.size() == 1 ? "" : "s")
                 << ") is smaller than required for new allocations ("
                 << AllocatedSize << " bytes)\n";
      exit(1);
    }
  }
}

std::vector<BinarySection *> RewriteInstance::getCodeSections() {
  std::vector<BinarySection *> CodeSections;
  for (BinarySection &Section : BC->textSections())
    if (Section.hasValidSectionID())
      CodeSections.emplace_back(&Section);

  auto compareSections = [&](const BinarySection *A, const BinarySection *B) {
    // If both A and B have names starting with ".text.cold", then
    // - if opts::HotFunctionsAtEnd is true, we want order
    //   ".text.cold.T", ".text.cold.T-1", ... ".text.cold.1", ".text.cold"
    // - if opts::HotFunctionsAtEnd is false, we want order
    //   ".text.cold", ".text.cold.1", ... ".text.cold.T-1", ".text.cold.T"
    if (A->getName().starts_with(BC->getColdCodeSectionName()) &&
        B->getName().starts_with(BC->getColdCodeSectionName())) {
      if (A->getName().size() != B->getName().size())
        return (opts::HotFunctionsAtEnd)
                   ? (A->getName().size() > B->getName().size())
                   : (A->getName().size() < B->getName().size());
      return (opts::HotFunctionsAtEnd) ? (A->getName() > B->getName())
                                       : (A->getName() < B->getName());
    }

    // Place movers before anything else.
    if (A->getName() == BC->getHotTextMoverSectionName())
      return true;
    if (B->getName() == BC->getHotTextMoverSectionName())
      return false;

    // Depending on opts::HotFunctionsAtEnd, place main and warm sections in
    // order.
    if (opts::HotFunctionsAtEnd) {
      if (B->getName() == BC->getMainCodeSectionName())
        return true;
      if (A->getName() == BC->getMainCodeSectionName())
        return false;
      return (B->getName() == BC->getWarmCodeSectionName());
    } else {
      if (A->getName() == BC->getMainCodeSectionName())
        return true;
      if (B->getName() == BC->getMainCodeSectionName())
        return false;
      return (A->getName() == BC->getWarmCodeSectionName());
    }
  };

  // Determine the order of sections.
  llvm::stable_sort(CodeSections, compareSections);

  return CodeSections;
}

void RewriteInstance::mapCodeSections(BOLTLinker::SectionMapper MapSection) {
  if (BC->HasRelocations) {
    // Map sections for functions with pre-assigned addresses.
    for (BinaryFunction *InjectedFunction : BC->getInjectedBinaryFunctions()) {
      const uint64_t OutputAddress = InjectedFunction->getOutputAddress();
      if (!OutputAddress)
        continue;

      ErrorOr<BinarySection &> FunctionSection =
          InjectedFunction->getCodeSection();
      assert(FunctionSection && "function should have section");
      FunctionSection->setOutputAddress(OutputAddress);
      MapSection(*FunctionSection, OutputAddress);
      InjectedFunction->setImageAddress(FunctionSection->getAllocAddress());
      InjectedFunction->setImageSize(FunctionSection->getOutputSize());
    }

    // Populate the list of sections to be allocated.
    std::vector<BinarySection *> CodeSections = getCodeSections();

    // Remove sections that were pre-allocated (patch sections).
    llvm::erase_if(CodeSections, [](BinarySection *Section) {
      return Section->getOutputAddress();
    });
    LLVM_DEBUG(dbgs() << "Code sections in the order of output:\n";
      for (const BinarySection *Section : CodeSections)
        dbgs() << Section->getName() << '\n';
    );

    uint64_t PaddingSize = 0; // size of padding required at the end

    // Allocate sections starting at a given Address.
    auto allocateAt = [&](uint64_t Address) {
      const char *LastNonColdSectionName = BC->HasWarmSection
                                               ? BC->getWarmCodeSectionName()
                                               : BC->getMainCodeSectionName();
      for (BinarySection *Section : CodeSections) {
        Address = alignTo(Address, Section->getAlignment());
        Section->setOutputAddress(Address);
        Address += Section->getOutputSize();

        // Hugify: Additional huge page from right side due to
        // weird ASLR mapping addresses (4KB aligned)
        if (opts::Hugify && !BC->HasFixedLoadAddress &&
            Section->getName() == LastNonColdSectionName)
          Address = alignTo(Address, Section->getAlignment());
      }

      // Make sure we allocate enough space for huge pages.
      ErrorOr<BinarySection &> TextSection =
          BC->getUniqueSectionByName(LastNonColdSectionName);
      if (opts::HotText && TextSection && TextSection->hasValidSectionID()) {
        uint64_t HotTextEnd =
            TextSection->getOutputAddress() + TextSection->getOutputSize();
        HotTextEnd = alignTo(HotTextEnd, BC->PageAlign);
        if (HotTextEnd > Address) {
          PaddingSize = HotTextEnd - Address;
          Address = HotTextEnd;
        }
      }
      return Address;
    };

    // Check if we can fit code in the original .text
    bool AllocationDone = false;
    if (opts::UseOldText) {
      const uint64_t CodeSize =
          allocateAt(BC->OldTextSectionAddress) - BC->OldTextSectionAddress;

      if (CodeSize <= BC->OldTextSectionSize) {
        BC->outs() << "BOLT-INFO: using original .text for new code with 0x"
                   << Twine::utohexstr(opts::AlignText) << " alignment\n";
        AllocationDone = true;
      } else {
        BC->errs()
            << "BOLT-WARNING: original .text too small to fit the new code"
            << " using 0x" << Twine::utohexstr(opts::AlignText)
            << " alignment. " << CodeSize << " bytes needed, have "
            << BC->OldTextSectionSize << " bytes available.\n";
        opts::UseOldText = false;
      }
    }

    if (!AllocationDone)
      NextAvailableAddress = allocateAt(NextAvailableAddress);

    // Do the mapping for ORC layer based on the allocation.
    for (BinarySection *Section : CodeSections) {
      LLVM_DEBUG(
          dbgs() << "BOLT: mapping " << Section->getName() << " at 0x"
                 << Twine::utohexstr(Section->getAllocAddress()) << " to 0x"
                 << Twine::utohexstr(Section->getOutputAddress()) << '\n');
      MapSection(*Section, Section->getOutputAddress());
      Section->setOutputFileOffset(
          getFileOffsetForAddress(Section->getOutputAddress()));
    }

    // Check if we need to insert a padding section for hot text.
    if (PaddingSize && !opts::UseOldText)
      BC->outs() << "BOLT-INFO: padding code to 0x"
                 << Twine::utohexstr(NextAvailableAddress)
                 << " to accommodate hot text\n";

    return;
  }

  // Processing in non-relocation mode.
  uint64_t NewTextSectionStartAddress = NextAvailableAddress;

  for (auto &BFI : BC->getBinaryFunctions()) {
    BinaryFunction &Function = BFI.second;
    if (!Function.isEmitted())
      continue;

    bool TooLarge = false;
    ErrorOr<BinarySection &> FuncSection = Function.getCodeSection();
    assert(FuncSection && "cannot find section for function");
    FuncSection->setOutputAddress(Function.getAddress());
    LLVM_DEBUG(dbgs() << "BOLT: mapping 0x"
                      << Twine::utohexstr(FuncSection->getAllocAddress())
                      << " to 0x" << Twine::utohexstr(Function.getAddress())
                      << '\n');
    MapSection(*FuncSection, Function.getAddress());
    Function.setImageAddress(FuncSection->getAllocAddress());
    Function.setImageSize(FuncSection->getOutputSize());
    if (Function.getImageSize() > Function.getMaxSize()) {
      assert(!BC->isX86() && "Unexpected large function.");
      TooLarge = true;
      FailedAddresses.emplace_back(Function.getAddress());
    }

    // Map jump tables if updating in-place.
    if (opts::JumpTables == JTS_BASIC) {
      for (auto &JTI : Function.JumpTables) {
        JumpTable *JT = JTI.second;
        BinarySection &Section = JT->getOutputSection();
        Section.setOutputAddress(JT->getAddress());
        Section.setOutputFileOffset(getFileOffsetForAddress(JT->getAddress()));
        LLVM_DEBUG(dbgs() << "BOLT-DEBUG: mapping JT " << Section.getName()
                          << " to 0x" << Twine::utohexstr(JT->getAddress())
                          << '\n');
        MapSection(Section, JT->getAddress());
      }
    }

    if (!Function.isSplit())
      continue;

    assert(Function.getLayout().isHotColdSplit() &&
           "Cannot allocate more than two fragments per function in "
           "non-relocation mode.");

    FunctionFragment &FF =
        Function.getLayout().getFragment(FragmentNum::cold());
    ErrorOr<BinarySection &> ColdSection =
        Function.getCodeSection(FF.getFragmentNum());
    assert(ColdSection && "cannot find section for cold part");
    // Cold fragments are aligned at 16 bytes.
    NextAvailableAddress = alignTo(NextAvailableAddress, 16);
    if (TooLarge) {
      // The corresponding FDE will refer to address 0.
      FF.setAddress(0);
      FF.setImageAddress(0);
      FF.setImageSize(0);
      FF.setFileOffset(0);
    } else {
      FF.setAddress(NextAvailableAddress);
      FF.setImageAddress(ColdSection->getAllocAddress());
      FF.setImageSize(ColdSection->getOutputSize());
      FF.setFileOffset(getFileOffsetForAddress(NextAvailableAddress));
      ColdSection->setOutputAddress(FF.getAddress());
    }

    LLVM_DEBUG(
        dbgs() << formatv(
            "BOLT: mapping cold fragment {0:x+} to {1:x+} with size {2:x+}\n",
            FF.getImageAddress(), FF.getAddress(), FF.getImageSize()));
    MapSection(*ColdSection, FF.getAddress());

    if (TooLarge)
      BC->deregisterSection(*ColdSection);

    NextAvailableAddress += FF.getImageSize();
  }

  // Add the new text section aggregating all existing code sections.
  // This is pseudo-section that serves a purpose of creating a corresponding
  // entry in section header table.
  const uint64_t NewTextSectionSize =
      NextAvailableAddress - NewTextSectionStartAddress;
  if (NewTextSectionSize) {
    const unsigned Flags = BinarySection::getFlags(/*IsReadOnly=*/true,
                                                   /*IsText=*/true,
                                                   /*IsAllocatable=*/true);
    BinarySection &Section =
      BC->registerOrUpdateSection(getBOLTTextSectionName(),
                                  ELF::SHT_PROGBITS,
                                  Flags,
                                  /*Data=*/nullptr,
                                  NewTextSectionSize,
                                  16);
    Section.setOutputAddress(NewTextSectionStartAddress);
    Section.setOutputFileOffset(
        getFileOffsetForAddress(NewTextSectionStartAddress));
  }
}

void RewriteInstance::mapAllocatableSections(
    BOLTLinker::SectionMapper MapSection) {
  // Allocate read-only sections first, then writable sections.
  enum : uint8_t { ST_READONLY, ST_READWRITE };
  for (uint8_t SType = ST_READONLY; SType <= ST_READWRITE; ++SType) {
    const uint64_t LastNextAvailableAddress = NextAvailableAddress;
    if (SType == ST_READWRITE) {
      // Align R+W segment to regular page size
      NextAvailableAddress = alignTo(NextAvailableAddress, BC->RegularPageSize);
      NewWritableSegmentAddress = NextAvailableAddress;
    }

    for (BinarySection &Section : BC->allocatableSections()) {
      if (Section.isLinkOnly())
        continue;

      if (!Section.hasValidSectionID())
        continue;

      if (Section.isWritable() == (SType == ST_READONLY))
        continue;

      if (Section.getOutputAddress()) {
        LLVM_DEBUG({
          dbgs() << "BOLT-DEBUG: section " << Section.getName()
                 << " is already mapped at 0x"
                 << Twine::utohexstr(Section.getOutputAddress()) << '\n';
        });
        continue;
      }

      if (Section.hasSectionRef()) {
        LLVM_DEBUG({
          dbgs() << "BOLT-DEBUG: mapping original section " << Section.getName()
                 << " to 0x" << Twine::utohexstr(Section.getAddress()) << '\n';
        });
        Section.setOutputAddress(Section.getAddress());
        Section.setOutputFileOffset(Section.getInputFileOffset());
        MapSection(Section, Section.getAddress());
      } else {
        NextAvailableAddress =
            alignTo(NextAvailableAddress, Section.getAlignment());
        LLVM_DEBUG({
          dbgs() << "BOLT: mapping section " << Section.getName() << " (0x"
                 << Twine::utohexstr(Section.getAllocAddress()) << ") to 0x"
                 << Twine::utohexstr(NextAvailableAddress) << ":0x"
                 << Twine::utohexstr(NextAvailableAddress +
                                     Section.getOutputSize())
                 << '\n';
        });

        MapSection(Section, NextAvailableAddress);
        Section.setOutputAddress(NextAvailableAddress);
        Section.setOutputFileOffset(
            getFileOffsetForAddress(NextAvailableAddress));

        NextAvailableAddress += Section.getOutputSize();
      }
    }

    if (SType == ST_READONLY) {
      if (PHDRTableAddress) {
        // Segment size includes the size of the PHDR area.
        NewTextSegmentSize = NextAvailableAddress - PHDRTableAddress;
      } else if (NewTextSegmentAddress) {
        // Existing PHDR table would be updated.
        NewTextSegmentSize = NextAvailableAddress - NewTextSegmentAddress;
      }
    } else if (SType == ST_READWRITE) {
      NewWritableSegmentSize = NextAvailableAddress - NewWritableSegmentAddress;
      // Restore NextAvailableAddress if no new writable sections
      if (!NewWritableSegmentSize)
        NextAvailableAddress = LastNextAvailableAddress;
    }
  }
}

void RewriteInstance::updateOutputValues(const BOLTLinker &Linker) {
  if (std::optional<AddressMap> Map = AddressMap::parse(*BC))
    BC->setIOAddressMap(std::move(*Map));

  for (BinaryFunction *Function : BC->getAllBinaryFunctions())
    Function->updateOutputValues(Linker);
}

void RewriteInstance::patchELFPHDRTable() {
  auto ELF64LEFile = cast<ELF64LEObjectFile>(InputFile);
  const ELFFile<ELF64LE> &Obj = ELF64LEFile->getELFFile();
  raw_fd_ostream &OS = Out->os();

  // Write/re-write program headers.
  Phnum = Obj.getHeader().e_phnum;
  if (PHDRTableOffset) {
    // Writing new pheader table and adding one new entry for R+X segment.
    Phnum += 1;
    if (NewWritableSegmentSize) {
      // Adding one more entry for R+W segment.
      Phnum += 1;
    }
  } else {
    assert(!PHDRTableAddress && "unexpected address for program header table");
    PHDRTableOffset = Obj.getHeader().e_phoff;
    if (NewWritableSegmentSize) {
      BC->errs() << "BOLT-ERROR: unable to add writable segment\n";
      exit(1);
    }
  }

  // NOTE Currently .eh_frame_hdr appends to the last segment, recalculate
  // last segments size based on the NextAvailableAddress variable.
  if (!NewWritableSegmentSize) {
    if (PHDRTableAddress)
      NewTextSegmentSize = NextAvailableAddress - PHDRTableAddress;
    else if (NewTextSegmentAddress)
      NewTextSegmentSize = NextAvailableAddress - NewTextSegmentAddress;
  } else {
    NewWritableSegmentSize = NextAvailableAddress - NewWritableSegmentAddress;
  }

  const uint64_t SavedPos = OS.tell();
  OS.seek(PHDRTableOffset);

  auto createNewTextPhdr = [&]() {
    ELF64LEPhdrTy NewPhdr;
    NewPhdr.p_type = ELF::PT_LOAD;
    if (PHDRTableAddress) {
      NewPhdr.p_offset = PHDRTableOffset;
      NewPhdr.p_vaddr = PHDRTableAddress;
      NewPhdr.p_paddr = PHDRTableAddress;
    } else {
      NewPhdr.p_offset = NewTextSegmentOffset;
      NewPhdr.p_vaddr = NewTextSegmentAddress;
      NewPhdr.p_paddr = NewTextSegmentAddress;
    }
    NewPhdr.p_filesz = NewTextSegmentSize;
    NewPhdr.p_memsz = NewTextSegmentSize;
    NewPhdr.p_flags = ELF::PF_X | ELF::PF_R;
    if (opts::Instrument) {
      // FIXME: Currently instrumentation is experimental and the runtime data
      // is emitted with code, thus everything needs to be writable.
      NewPhdr.p_flags |= ELF::PF_W;
    }
    NewPhdr.p_align = BC->PageAlign;

    return NewPhdr;
  };

  auto writeNewSegmentPhdrs = [&]() {
    if (PHDRTableAddress || NewTextSegmentSize) {
      ELF64LE::Phdr NewPhdr = createNewTextPhdr();
      OS.write(reinterpret_cast<const char *>(&NewPhdr), sizeof(NewPhdr));
    }

    if (NewWritableSegmentSize) {
      ELF64LEPhdrTy NewPhdr;
      NewPhdr.p_type = ELF::PT_LOAD;
      NewPhdr.p_offset = getFileOffsetForAddress(NewWritableSegmentAddress);
      NewPhdr.p_vaddr = NewWritableSegmentAddress;
      NewPhdr.p_paddr = NewWritableSegmentAddress;
      NewPhdr.p_filesz = NewWritableSegmentSize;
      NewPhdr.p_memsz = NewWritableSegmentSize;
      NewPhdr.p_align = BC->RegularPageSize;
      NewPhdr.p_flags = ELF::PF_R | ELF::PF_W;
      OS.write(reinterpret_cast<const char *>(&NewPhdr), sizeof(NewPhdr));
    }
  };

  bool ModdedGnuStack = false;
  bool AddedSegment = false;

  // Copy existing program headers with modifications.
  for (const ELF64LE::Phdr &Phdr : cantFail(Obj.program_headers())) {
    ELF64LE::Phdr NewPhdr = Phdr;
    switch (Phdr.p_type) {
    case ELF::PT_PHDR:
      if (PHDRTableAddress) {
        NewPhdr.p_offset = PHDRTableOffset;
        NewPhdr.p_vaddr = PHDRTableAddress;
        NewPhdr.p_paddr = PHDRTableAddress;
        NewPhdr.p_filesz = sizeof(NewPhdr) * Phnum;
        NewPhdr.p_memsz = sizeof(NewPhdr) * Phnum;
      }
      break;
    case ELF::PT_GNU_EH_FRAME: {
      ErrorOr<BinarySection &> EHFrameHdrSec = BC->getUniqueSectionByName(
          getNewSecPrefix() + getEHFrameHdrSectionName());
      if (EHFrameHdrSec && EHFrameHdrSec->isAllocatable() &&
          EHFrameHdrSec->isFinalized()) {
        NewPhdr.p_offset = EHFrameHdrSec->getOutputFileOffset();
        NewPhdr.p_vaddr = EHFrameHdrSec->getOutputAddress();
        NewPhdr.p_paddr = EHFrameHdrSec->getOutputAddress();
        NewPhdr.p_filesz = EHFrameHdrSec->getOutputSize();
        NewPhdr.p_memsz = EHFrameHdrSec->getOutputSize();
      }
      break;
    }
    case ELF::PT_GNU_STACK:
      if (opts::UseGnuStack) {
        // Overwrite the header with the new text segment header.
        NewPhdr = createNewTextPhdr();
        ModdedGnuStack = true;
      }
      break;
    case ELF::PT_DYNAMIC:
      if (!opts::UseGnuStack) {
        // Insert new headers before DYNAMIC.
        writeNewSegmentPhdrs();
        AddedSegment = true;
      }
      break;
    }
    OS.write(reinterpret_cast<const char *>(&NewPhdr), sizeof(NewPhdr));
  }

  if (!opts::UseGnuStack && !AddedSegment) {
    // Append new headers to the end of the table.
    writeNewSegmentPhdrs();
  }

  if (opts::UseGnuStack && !ModdedGnuStack) {
    BC->errs()
        << "BOLT-ERROR: could not find PT_GNU_STACK program header to modify\n";
    exit(1);
  }

  OS.seek(SavedPos);
}

namespace {

/// Write padding to \p OS such that its current \p Offset becomes aligned
/// at \p Alignment. Return new (aligned) offset.
uint64_t appendPadding(raw_pwrite_stream &OS, uint64_t Offset,
                       uint64_t Alignment) {
  if (!Alignment)
    return Offset;

  const uint64_t PaddingSize =
      offsetToAlignment(Offset, llvm::Align(Alignment));
  for (unsigned I = 0; I < PaddingSize; ++I)
    OS.write((unsigned char)0);
  return Offset + PaddingSize;
}

}

void RewriteInstance::rewriteNoteSections() {
  auto ELF64LEFile = cast<ELF64LEObjectFile>(InputFile);
  const ELFFile<ELF64LE> &Obj = ELF64LEFile->getELFFile();
  raw_fd_ostream &OS = Out->os();

  uint64_t NextAvailableOffset = std::max(
      getFileOffsetForAddress(NextAvailableAddress), FirstNonAllocatableOffset);
  OS.seek(NextAvailableOffset);

  // Copy over non-allocatable section contents and update file offsets.
  for (const ELF64LE::Shdr &Section : cantFail(Obj.sections())) {
    if (Section.sh_type == ELF::SHT_NULL)
      continue;
    if (Section.sh_flags & ELF::SHF_ALLOC)
      continue;

    SectionRef SecRef = ELF64LEFile->toSectionRef(&Section);
    BinarySection *BSec = BC->getSectionForSectionRef(SecRef);
    assert(BSec && !BSec->isAllocatable() &&
           "Matching non-allocatable BinarySection should exist.");

    StringRef SectionName =
        cantFail(Obj.getSectionName(Section), "cannot get section name");
    if (shouldStrip(Section, SectionName))
      continue;

    // Insert padding as needed.
    NextAvailableOffset =
        appendPadding(OS, NextAvailableOffset, Section.sh_addralign);

    // New section size.
    uint64_t Size = 0;
    bool DataWritten = false;
    uint8_t *SectionData = nullptr;
    // Copy over section contents unless it's one of the sections we overwrite.
    if (!willOverwriteSection(SectionName)) {
      Size = Section.sh_size;
      StringRef Dataref = InputFile->getData().substr(Section.sh_offset, Size);
      std::string Data;
      if (BSec->getPatcher()) {
        Data = BSec->getPatcher()->patchBinary(Dataref);
        Dataref = StringRef(Data);
      }

      // Section was expanded, so need to treat it as overwrite.
      if (Size != Dataref.size()) {
        BSec = &BC->registerOrUpdateNoteSection(
            SectionName, copyByteArray(Dataref), Dataref.size());
        Size = 0;
      } else {
        OS << Dataref;
        DataWritten = true;

        // Add padding as the section extension might rely on the alignment.
        Size = appendPadding(OS, Size, Section.sh_addralign);
      }
    }

    // Perform section post-processing.
    assert(BSec->getAlignment() <= Section.sh_addralign &&
           "alignment exceeds value in file");

    if (BSec->getAllocAddress()) {
      assert(!DataWritten && "Writing section twice.");
      (void)DataWritten;
      SectionData = BSec->getOutputData();

      LLVM_DEBUG(dbgs() << "BOLT-DEBUG: " << (Size ? "appending" : "writing")
                        << " contents to section " << SectionName << '\n');
      OS.write(reinterpret_cast<char *>(SectionData), BSec->getOutputSize());
      Size += BSec->getOutputSize();
    }

    BSec->setOutputFileOffset(NextAvailableOffset);
    BSec->flushPendingRelocations(OS, [this](const MCSymbol *S) {
      return getNewValueForSymbol(S->getName());
    });

    // Section contents are no longer needed, but we need to update the size so
    // that it will be reflected in the section header table.
    BSec->updateContents(nullptr, Size);

    NextAvailableOffset += Size;
  }

  // Write new note sections.
  for (BinarySection &Section : BC->nonAllocatableSections()) {
    if (Section.getOutputFileOffset() || !Section.getAllocAddress())
      continue;

    assert(!Section.hasPendingRelocations() && "cannot have pending relocs");

    NextAvailableOffset =
        appendPadding(OS, NextAvailableOffset, Section.getAlignment());
    Section.setOutputFileOffset(NextAvailableOffset);

    LLVM_DEBUG(
        dbgs() << "BOLT-DEBUG: writing out new section " << Section.getName()
               << " of size " << Section.getOutputSize() << " at offset 0x"
               << Twine::utohexstr(Section.getOutputFileOffset()) << '\n');

    OS.write(Section.getOutputContents().data(), Section.getOutputSize());
    NextAvailableOffset += Section.getOutputSize();
  }
}

template <typename ELFT>
void RewriteInstance::finalizeSectionStringTable(ELFObjectFile<ELFT> *File) {
  // Pre-populate section header string table.
  for (const BinarySection &Section : BC->sections())
    if (!Section.isAnonymous())
      SHStrTab.add(Section.getOutputName());
  SHStrTab.finalize();

  const size_t SHStrTabSize = SHStrTab.getSize();
  uint8_t *DataCopy = new uint8_t[SHStrTabSize];
  memset(DataCopy, 0, SHStrTabSize);
  SHStrTab.write(DataCopy);
  BC->registerOrUpdateNoteSection(".shstrtab",
                                  DataCopy,
                                  SHStrTabSize,
                                  /*Alignment=*/1,
                                  /*IsReadOnly=*/true,
                                  ELF::SHT_STRTAB);
}

void RewriteInstance::addBoltInfoSection() {
  std::string DescStr;
  raw_string_ostream DescOS(DescStr);

  DescOS << "BOLT revision: " << BoltRevision << ", "
         << "command line:";
  for (int I = 0; I < Argc; ++I)
    DescOS << " " << Argv[I];
  DescOS.flush();

  // Encode as GNU GOLD VERSION so it is easily printable by 'readelf -n'
  const std::string BoltInfo =
      BinarySection::encodeELFNote("GNU", DescStr, 4 /*NT_GNU_GOLD_VERSION*/);
  BC->registerOrUpdateNoteSection(".note.bolt_info", copyByteArray(BoltInfo),
                                  BoltInfo.size(),
                                  /*Alignment=*/1,
                                  /*IsReadOnly=*/true, ELF::SHT_NOTE);
}

void RewriteInstance::addBATSection() {
  BC->registerOrUpdateNoteSection(BoltAddressTranslation::SECTION_NAME, nullptr,
                                  0,
                                  /*Alignment=*/1,
                                  /*IsReadOnly=*/true, ELF::SHT_NOTE);
}

void RewriteInstance::encodeBATSection() {
  std::string DescStr;
  raw_string_ostream DescOS(DescStr);

  BAT->write(*BC, DescOS);
  DescOS.flush();

  const std::string BoltInfo =
      BinarySection::encodeELFNote("BOLT", DescStr, BinarySection::NT_BOLT_BAT);
  BC->registerOrUpdateNoteSection(BoltAddressTranslation::SECTION_NAME,
                                  copyByteArray(BoltInfo), BoltInfo.size(),
                                  /*Alignment=*/1,
                                  /*IsReadOnly=*/true, ELF::SHT_NOTE);
  BC->outs() << "BOLT-INFO: BAT section size (bytes): " << BoltInfo.size()
             << '\n';
}

template <typename ELFShdrTy>
bool RewriteInstance::shouldStrip(const ELFShdrTy &Section,
                                  StringRef SectionName) {
  // Strip non-allocatable relocation sections.
  if (!(Section.sh_flags & ELF::SHF_ALLOC) && Section.sh_type == ELF::SHT_RELA)
    return true;

  // Strip debug sections if not updating them.
  if (isDebugSection(SectionName) && !opts::UpdateDebugSections)
    return true;

  // Strip symtab section if needed
  if (opts::RemoveSymtab && Section.sh_type == ELF::SHT_SYMTAB)
    return true;

  return false;
}

template <typename ELFT>
std::vector<typename object::ELFObjectFile<ELFT>::Elf_Shdr>
RewriteInstance::getOutputSections(ELFObjectFile<ELFT> *File,
                                   std::vector<uint32_t> &NewSectionIndex) {
  using ELFShdrTy = typename ELFObjectFile<ELFT>::Elf_Shdr;
  const ELFFile<ELFT> &Obj = File->getELFFile();
  typename ELFT::ShdrRange Sections = cantFail(Obj.sections());

  // Keep track of section header entries attached to the corresponding section.
  std::vector<std::pair<BinarySection *, ELFShdrTy>> OutputSections;
  auto addSection = [&](const ELFShdrTy &Section, BinarySection &BinSec) {
    ELFShdrTy NewSection = Section;
    NewSection.sh_name = SHStrTab.getOffset(BinSec.getOutputName());
    OutputSections.emplace_back(&BinSec, std::move(NewSection));
  };

  // Copy over entries for original allocatable sections using modified name.
  for (const ELFShdrTy &Section : Sections) {
    // Always ignore this section.
    if (Section.sh_type == ELF::SHT_NULL) {
      OutputSections.emplace_back(nullptr, Section);
      continue;
    }

    if (!(Section.sh_flags & ELF::SHF_ALLOC))
      continue;

    SectionRef SecRef = File->toSectionRef(&Section);
    BinarySection *BinSec = BC->getSectionForSectionRef(SecRef);
    assert(BinSec && "Matching BinarySection should exist.");

    addSection(Section, *BinSec);
  }

  for (BinarySection &Section : BC->allocatableSections()) {
    if (!Section.isFinalized())
      continue;

    if (Section.hasSectionRef() || Section.isAnonymous()) {
      if (opts::Verbosity)
        BC->outs() << "BOLT-INFO: not writing section header for section "
                   << Section.getOutputName() << '\n';
      continue;
    }

    if (opts::Verbosity >= 1)
      BC->outs() << "BOLT-INFO: writing section header for "
                 << Section.getOutputName() << '\n';
    ELFShdrTy NewSection;
    NewSection.sh_type = ELF::SHT_PROGBITS;
    NewSection.sh_addr = Section.getOutputAddress();
    NewSection.sh_offset = Section.getOutputFileOffset();
    NewSection.sh_size = Section.getOutputSize();
    NewSection.sh_entsize = 0;
    NewSection.sh_flags = Section.getELFFlags();
    NewSection.sh_link = 0;
    NewSection.sh_info = 0;
    NewSection.sh_addralign = Section.getAlignment();
    addSection(NewSection, Section);
  }

  // Sort all allocatable sections by their offset.
  llvm::stable_sort(OutputSections, [](const auto &A, const auto &B) {
    return A.second.sh_offset < B.second.sh_offset;
  });

  // Fix section sizes to prevent overlapping.
  ELFShdrTy *PrevSection = nullptr;
  BinarySection *PrevBinSec = nullptr;
  for (auto &SectionKV : OutputSections) {
    ELFShdrTy &Section = SectionKV.second;

    // Ignore NOBITS sections as they don't take any space in the file.
    if (Section.sh_type == ELF::SHT_NOBITS)
      continue;

    // Note that address continuity is not guaranteed as sections could be
    // placed in different loadable segments.
    if (PrevSection &&
        PrevSection->sh_offset + PrevSection->sh_size > Section.sh_offset) {
      if (opts::Verbosity > 1)
        BC->outs() << "BOLT-INFO: adjusting size for section "
                   << PrevBinSec->getOutputName() << '\n';
      PrevSection->sh_size = Section.sh_offset - PrevSection->sh_offset;
    }

    PrevSection = &Section;
    PrevBinSec = SectionKV.first;
  }

  uint64_t LastFileOffset = 0;

  // Copy over entries for non-allocatable sections performing necessary
  // adjustments.
  for (const ELFShdrTy &Section : Sections) {
    if (Section.sh_type == ELF::SHT_NULL)
      continue;
    if (Section.sh_flags & ELF::SHF_ALLOC)
      continue;

    StringRef SectionName =
        cantFail(Obj.getSectionName(Section), "cannot get section name");

    if (shouldStrip(Section, SectionName))
      continue;

    SectionRef SecRef = File->toSectionRef(&Section);
    BinarySection *BinSec = BC->getSectionForSectionRef(SecRef);
    assert(BinSec && "Matching BinarySection should exist.");

    ELFShdrTy NewSection = Section;
    NewSection.sh_offset = BinSec->getOutputFileOffset();
    NewSection.sh_size = BinSec->getOutputSize();

    if (NewSection.sh_type == ELF::SHT_SYMTAB)
      NewSection.sh_info = NumLocalSymbols;

    addSection(NewSection, *BinSec);

    LastFileOffset = BinSec->getOutputFileOffset();
  }

  // Create entries for new non-allocatable sections.
  for (BinarySection &Section : BC->nonAllocatableSections()) {
    if (Section.getOutputFileOffset() <= LastFileOffset)
      continue;

    if (opts::Verbosity >= 1)
      BC->outs() << "BOLT-INFO: writing section header for "
                 << Section.getOutputName() << '\n';

    ELFShdrTy NewSection;
    NewSection.sh_type = Section.getELFType();
    NewSection.sh_addr = 0;
    NewSection.sh_offset = Section.getOutputFileOffset();
    NewSection.sh_size = Section.getOutputSize();
    NewSection.sh_entsize = 0;
    NewSection.sh_flags = Section.getELFFlags();
    NewSection.sh_link = 0;
    NewSection.sh_info = 0;
    NewSection.sh_addralign = Section.getAlignment();

    addSection(NewSection, Section);
  }

  // Assign indices to sections.
  std::unordered_map<std::string, uint64_t> NameToIndex;
  for (uint32_t Index = 1; Index < OutputSections.size(); ++Index)
    OutputSections[Index].first->setIndex(Index);

  // Update section index mapping
  NewSectionIndex.clear();
  NewSectionIndex.resize(Sections.size(), 0);
  for (const ELFShdrTy &Section : Sections) {
    if (Section.sh_type == ELF::SHT_NULL)
      continue;

    size_t OrgIndex = std::distance(Sections.begin(), &Section);

    SectionRef SecRef = File->toSectionRef(&Section);
    BinarySection *BinSec = BC->getSectionForSectionRef(SecRef);
    assert(BinSec && "BinarySection should exist for an input section.");

    // Some sections are stripped
    if (!BinSec->hasValidIndex())
      continue;

    NewSectionIndex[OrgIndex] = BinSec->getIndex();
  }

  std::vector<ELFShdrTy> SectionsOnly(OutputSections.size());
  llvm::copy(llvm::make_second_range(OutputSections), SectionsOnly.begin());

  return SectionsOnly;
}

// Rewrite section header table inserting new entries as needed. The sections
// header table size itself may affect the offsets of other sections,
// so we are placing it at the end of the binary.
//
// As we rewrite entries we need to track how many sections were inserted
// as it changes the sh_link value. We map old indices to new ones for
// existing sections.
template <typename ELFT>
void RewriteInstance::patchELFSectionHeaderTable(ELFObjectFile<ELFT> *File) {
  using ELFShdrTy = typename ELFObjectFile<ELFT>::Elf_Shdr;
  using ELFEhdrTy = typename ELFObjectFile<ELFT>::Elf_Ehdr;
  raw_fd_ostream &OS = Out->os();
  const ELFFile<ELFT> &Obj = File->getELFFile();

  // Mapping from old section indices to new ones
  std::vector<uint32_t> NewSectionIndex;
  std::vector<ELFShdrTy> OutputSections =
      getOutputSections(File, NewSectionIndex);
  LLVM_DEBUG(
    dbgs() << "BOLT-DEBUG: old to new section index mapping:\n";
    for (uint64_t I = 0; I < NewSectionIndex.size(); ++I)
      dbgs() << "  " << I << " -> " << NewSectionIndex[I] << '\n';
  );

  // Align starting address for section header table. There's no architecutal
  // need to align this, it is just for pleasant human readability.
  uint64_t SHTOffset = OS.tell();
  SHTOffset = appendPadding(OS, SHTOffset, 16);

  // Write all section header entries while patching section references.
  for (ELFShdrTy &Section : OutputSections) {
    Section.sh_link = NewSectionIndex[Section.sh_link];
    if (Section.sh_type == ELF::SHT_REL || Section.sh_type == ELF::SHT_RELA)
      Section.sh_info = NewSectionIndex[Section.sh_info];
    OS.write(reinterpret_cast<const char *>(&Section), sizeof(Section));
  }

  // Fix ELF header.
  ELFEhdrTy NewEhdr = Obj.getHeader();

  if (BC->HasRelocations) {
    if (RuntimeLibrary *RtLibrary = BC->getRuntimeLibrary())
      NewEhdr.e_entry = RtLibrary->getRuntimeStartAddress();
    else
      NewEhdr.e_entry = getNewFunctionAddress(NewEhdr.e_entry);
    assert((NewEhdr.e_entry || !Obj.getHeader().e_entry) &&
           "cannot find new address for entry point");
  }
  if (PHDRTableOffset) {
    NewEhdr.e_phoff = PHDRTableOffset;
    NewEhdr.e_phnum = Phnum;
  }
  NewEhdr.e_shoff = SHTOffset;
  NewEhdr.e_shnum = OutputSections.size();
  NewEhdr.e_shstrndx = NewSectionIndex[NewEhdr.e_shstrndx];
  OS.pwrite(reinterpret_cast<const char *>(&NewEhdr), sizeof(NewEhdr), 0);
}

template <typename ELFT, typename WriteFuncTy, typename StrTabFuncTy>
void RewriteInstance::updateELFSymbolTable(
    ELFObjectFile<ELFT> *File, bool IsDynSym,
    const typename object::ELFObjectFile<ELFT>::Elf_Shdr &SymTabSection,
    const std::vector<uint32_t> &NewSectionIndex, WriteFuncTy Write,
    StrTabFuncTy AddToStrTab) {
  const ELFFile<ELFT> &Obj = File->getELFFile();
  using ELFSymTy = typename ELFObjectFile<ELFT>::Elf_Sym;

  StringRef StringSection =
      cantFail(Obj.getStringTableForSymtab(SymTabSection));

  unsigned NumHotTextSymsUpdated = 0;
  unsigned NumHotDataSymsUpdated = 0;

  std::map<const BinaryFunction *, uint64_t> IslandSizes;
  auto getConstantIslandSize = [&IslandSizes](const BinaryFunction &BF) {
    auto Itr = IslandSizes.find(&BF);
    if (Itr != IslandSizes.end())
      return Itr->second;
    return IslandSizes[&BF] = BF.estimateConstantIslandSize();
  };

  // Symbols for the new symbol table.
  std::vector<ELFSymTy> Symbols;

  bool EmittedColdFileSymbol = false;

  auto getNewSectionIndex = [&](uint32_t OldIndex) {
    // For dynamic symbol table, the section index could be wrong on the input,
    // and its value is ignored by the runtime if it's different from
    // SHN_UNDEF and SHN_ABS.
    // However, we still need to update dynamic symbol table, so return a
    // section index, even though the index is broken.
    if (IsDynSym && OldIndex >= NewSectionIndex.size())
      return OldIndex;

    assert(OldIndex < NewSectionIndex.size() && "section index out of bounds");
    const uint32_t NewIndex = NewSectionIndex[OldIndex];

    // We may have stripped the section that dynsym was referencing due to
    // the linker bug. In that case return the old index avoiding marking
    // the symbol as undefined.
    if (IsDynSym && NewIndex != OldIndex && NewIndex == ELF::SHN_UNDEF)
      return OldIndex;
    return NewIndex;
  };

  // Get the extra symbol name of a split fragment; used in addExtraSymbols.
  auto getSplitSymbolName = [&](const FunctionFragment &FF,
                                const ELFSymTy &FunctionSymbol) {
    SmallString<256> SymbolName;
    if (BC->HasWarmSection)
      SymbolName =
          formatv("{0}.{1}", cantFail(FunctionSymbol.getName(StringSection)),
                  FF.getFragmentNum() == FragmentNum::warm() ? "warm" : "cold");
    else
      SymbolName = formatv("{0}.cold.{1}",
                           cantFail(FunctionSymbol.getName(StringSection)),
                           FF.getFragmentNum().get() - 1);
    return SymbolName;
  };

  // Add extra symbols for the function.
  //
  // Note that addExtraSymbols() could be called multiple times for the same
  // function with different FunctionSymbol matching the main function entry
  // point.
  auto addExtraSymbols = [&](const BinaryFunction &Function,
                             const ELFSymTy &FunctionSymbol) {
    if (Function.isFolded()) {
      BinaryFunction *ICFParent = Function.getFoldedIntoFunction();
      while (ICFParent->isFolded())
        ICFParent = ICFParent->getFoldedIntoFunction();
      ELFSymTy ICFSymbol = FunctionSymbol;
      SmallVector<char, 256> Buf;
      ICFSymbol.st_name =
          AddToStrTab(Twine(cantFail(FunctionSymbol.getName(StringSection)))
                          .concat(".icf.0")
                          .toStringRef(Buf));
      ICFSymbol.st_value = ICFParent->getOutputAddress();
      ICFSymbol.st_size = ICFParent->getOutputSize();
      ICFSymbol.st_shndx = ICFParent->getCodeSection()->getIndex();
      Symbols.emplace_back(ICFSymbol);
    }
    if (Function.isSplit()) {
      // Prepend synthetic FILE symbol to prevent local cold fragments from
      // colliding with existing symbols with the same name.
      if (!EmittedColdFileSymbol &&
          FunctionSymbol.getBinding() == ELF::STB_GLOBAL) {
        ELFSymTy FileSymbol;
        FileSymbol.st_shndx = ELF::SHN_ABS;
        FileSymbol.st_name = AddToStrTab(getBOLTFileSymbolName());
        FileSymbol.st_value = 0;
        FileSymbol.st_size = 0;
        FileSymbol.st_other = 0;
        FileSymbol.setBindingAndType(ELF::STB_LOCAL, ELF::STT_FILE);
        Symbols.emplace_back(FileSymbol);
        EmittedColdFileSymbol = true;
      }
      for (const FunctionFragment &FF :
           Function.getLayout().getSplitFragments()) {
        if (FF.getAddress()) {
          ELFSymTy NewColdSym = FunctionSymbol;
          const SmallString<256> SymbolName =
              getSplitSymbolName(FF, FunctionSymbol);
          NewColdSym.st_name = AddToStrTab(SymbolName);
          NewColdSym.st_shndx =
              Function.getCodeSection(FF.getFragmentNum())->getIndex();
          NewColdSym.st_value = FF.getAddress();
          NewColdSym.st_size = FF.getImageSize();
          NewColdSym.setBindingAndType(ELF::STB_LOCAL, ELF::STT_FUNC);
          Symbols.emplace_back(NewColdSym);
        }
      }
    }
    if (Function.hasConstantIsland()) {
      uint64_t DataMark = Function.getOutputDataAddress();
      uint64_t CISize = getConstantIslandSize(Function);
      uint64_t CodeMark = DataMark + CISize;
      ELFSymTy DataMarkSym = FunctionSymbol;
      DataMarkSym.st_name = AddToStrTab("$d");
      DataMarkSym.st_value = DataMark;
      DataMarkSym.st_size = 0;
      DataMarkSym.setType(ELF::STT_NOTYPE);
      DataMarkSym.setBinding(ELF::STB_LOCAL);
      ELFSymTy CodeMarkSym = DataMarkSym;
      CodeMarkSym.st_name = AddToStrTab("$x");
      CodeMarkSym.st_value = CodeMark;
      Symbols.emplace_back(DataMarkSym);
      Symbols.emplace_back(CodeMarkSym);
    }
    if (Function.hasConstantIsland() && Function.isSplit()) {
      uint64_t DataMark = Function.getOutputColdDataAddress();
      uint64_t CISize = getConstantIslandSize(Function);
      uint64_t CodeMark = DataMark + CISize;
      ELFSymTy DataMarkSym = FunctionSymbol;
      DataMarkSym.st_name = AddToStrTab("$d");
      DataMarkSym.st_value = DataMark;
      DataMarkSym.st_size = 0;
      DataMarkSym.setType(ELF::STT_NOTYPE);
      DataMarkSym.setBinding(ELF::STB_LOCAL);
      ELFSymTy CodeMarkSym = DataMarkSym;
      CodeMarkSym.st_name = AddToStrTab("$x");
      CodeMarkSym.st_value = CodeMark;
      Symbols.emplace_back(DataMarkSym);
      Symbols.emplace_back(CodeMarkSym);
    }
  };

  // For regular (non-dynamic) symbol table, exclude symbols referring
  // to non-allocatable sections.
  auto shouldStrip = [&](const ELFSymTy &Symbol) {
    if (Symbol.isAbsolute() || !Symbol.isDefined())
      return false;

    // If we cannot link the symbol to a section, leave it as is.
    Expected<const typename ELFT::Shdr *> Section =
        Obj.getSection(Symbol.st_shndx);
    if (!Section)
      return false;

    // Remove the section symbol iif the corresponding section was stripped.
    if (Symbol.getType() == ELF::STT_SECTION) {
      if (!getNewSectionIndex(Symbol.st_shndx))
        return true;
      return false;
    }

    // Symbols in non-allocatable sections are typically remnants of relocations
    // emitted under "-emit-relocs" linker option. Delete those as we delete
    // relocations against non-allocatable sections.
    if (!((*Section)->sh_flags & ELF::SHF_ALLOC))
      return true;

    return false;
  };

  for (const ELFSymTy &Symbol : cantFail(Obj.symbols(&SymTabSection))) {
    // For regular (non-dynamic) symbol table strip unneeded symbols.
    if (!IsDynSym && shouldStrip(Symbol))
      continue;

    const BinaryFunction *Function =
        BC->getBinaryFunctionAtAddress(Symbol.st_value);
    // Ignore false function references, e.g. when the section address matches
    // the address of the function.
    if (Function && Symbol.getType() == ELF::STT_SECTION)
      Function = nullptr;

    // For non-dynamic symtab, make sure the symbol section matches that of
    // the function. It can mismatch e.g. if the symbol is a section marker
    // in which case we treat the symbol separately from the function.
    // For dynamic symbol table, the section index could be wrong on the input,
    // and its value is ignored by the runtime if it's different from
    // SHN_UNDEF and SHN_ABS.
    if (!IsDynSym && Function &&
        Symbol.st_shndx !=
            Function->getOriginSection()->getSectionRef().getIndex())
      Function = nullptr;

    // Create a new symbol based on the existing symbol.
    ELFSymTy NewSymbol = Symbol;

    // Handle special symbols based on their name.
    Expected<StringRef> SymbolName = Symbol.getName(StringSection);
    assert(SymbolName && "cannot get symbol name");

    auto updateSymbolValue = [&](const StringRef Name,
                                 std::optional<uint64_t> Value = std::nullopt) {
      NewSymbol.st_value = Value ? *Value : getNewValueForSymbol(Name);
      NewSymbol.st_shndx = ELF::SHN_ABS;
      BC->outs() << "BOLT-INFO: setting " << Name << " to 0x"
                 << Twine::utohexstr(NewSymbol.st_value) << '\n';
    };

    if (*SymbolName == "__hot_start" || *SymbolName == "__hot_end") {
      if (opts::HotText) {
        updateSymbolValue(*SymbolName);
        ++NumHotTextSymsUpdated;
      }
      goto registerSymbol;
    }

    if (*SymbolName == "__hot_data_start" || *SymbolName == "__hot_data_end") {
      if (opts::HotData) {
        updateSymbolValue(*SymbolName);
        ++NumHotDataSymsUpdated;
      }
      goto registerSymbol;
    }

    if (*SymbolName == "_end") {
      if (NextAvailableAddress > Symbol.st_value)
        updateSymbolValue(*SymbolName, NextAvailableAddress);
      goto registerSymbol;
    }

    if (Function) {
      // If the symbol matched a function that was not emitted, update the
      // corresponding section index but otherwise leave it unchanged.
      if (Function->isEmitted()) {
        NewSymbol.st_value = Function->getOutputAddress();
        NewSymbol.st_size = Function->getOutputSize();
        NewSymbol.st_shndx = Function->getCodeSection()->getIndex();
      } else if (Symbol.st_shndx < ELF::SHN_LORESERVE) {
        NewSymbol.st_shndx = getNewSectionIndex(Symbol.st_shndx);
      }

      // Add new symbols to the symbol table if necessary.
      if (!IsDynSym)
        addExtraSymbols(*Function, NewSymbol);
    } else {
      // Check if the function symbol matches address inside a function, i.e.
      // it marks a secondary entry point.
      Function =
          (Symbol.getType() == ELF::STT_FUNC)
              ? BC->getBinaryFunctionContainingAddress(Symbol.st_value,
                                                       /*CheckPastEnd=*/false,
                                                       /*UseMaxSize=*/true)
              : nullptr;

      if (Function && Function->isEmitted()) {
        assert(Function->getLayout().isHotColdSplit() &&
               "Adding symbols based on cold fragment when there are more than "
               "2 fragments");
        const uint64_t OutputAddress =
            Function->translateInputToOutputAddress(Symbol.st_value);

        NewSymbol.st_value = OutputAddress;
        // Force secondary entry points to have zero size.
        NewSymbol.st_size = 0;

        // Find fragment containing entrypoint
        FunctionLayout::fragment_const_iterator FF = llvm::find_if(
            Function->getLayout().fragments(), [&](const FunctionFragment &FF) {
              uint64_t Lo = FF.getAddress();
              uint64_t Hi = Lo + FF.getImageSize();
              return Lo <= OutputAddress && OutputAddress < Hi;
            });

        if (FF == Function->getLayout().fragment_end()) {
          assert(
              OutputAddress >= Function->getCodeSection()->getOutputAddress() &&
              OutputAddress < (Function->getCodeSection()->getOutputAddress() +
                               Function->getCodeSection()->getOutputSize()) &&
              "Cannot locate fragment containing secondary entrypoint");
          FF = Function->getLayout().fragment_begin();
        }

        NewSymbol.st_shndx =
            Function->getCodeSection(FF->getFragmentNum())->getIndex();
      } else {
        // Check if the symbol belongs to moved data object and update it.
        BinaryData *BD = opts::ReorderData.empty()
                             ? nullptr
                             : BC->getBinaryDataAtAddress(Symbol.st_value);
        if (BD && BD->isMoved() && !BD->isJumpTable()) {
          assert((!BD->getSize() || !Symbol.st_size ||
                  Symbol.st_size == BD->getSize()) &&
                 "sizes must match");

          BinarySection &OutputSection = BD->getOutputSection();
          assert(OutputSection.getIndex());
          LLVM_DEBUG(dbgs()
                     << "BOLT-DEBUG: moving " << BD->getName() << " from "
                     << *BC->getSectionNameForAddress(Symbol.st_value) << " ("
                     << Symbol.st_shndx << ") to " << OutputSection.getName()
                     << " (" << OutputSection.getIndex() << ")\n");
          NewSymbol.st_shndx = OutputSection.getIndex();
          NewSymbol.st_value = BD->getOutputAddress();
        } else {
          // Otherwise just update the section for the symbol.
          if (Symbol.st_shndx < ELF::SHN_LORESERVE)
            NewSymbol.st_shndx = getNewSectionIndex(Symbol.st_shndx);
        }

        // Detect local syms in the text section that we didn't update
        // and that were preserved by the linker to support relocations against
        // .text. Remove them from the symtab.
        if (Symbol.getType() == ELF::STT_NOTYPE &&
            Symbol.getBinding() == ELF::STB_LOCAL && Symbol.st_size == 0) {
          if (BC->getBinaryFunctionContainingAddress(Symbol.st_value,
                                                     /*CheckPastEnd=*/false,
                                                     /*UseMaxSize=*/true)) {
            // Can only delete the symbol if not patching. Such symbols should
            // not exist in the dynamic symbol table.
            assert(!IsDynSym && "cannot delete symbol");
            continue;
          }
        }
      }
    }

  registerSymbol:
    if (IsDynSym)
      Write((&Symbol - cantFail(Obj.symbols(&SymTabSection)).begin()) *
                sizeof(ELFSymTy),
            NewSymbol);
    else
      Symbols.emplace_back(NewSymbol);
  }

  if (IsDynSym) {
    assert(Symbols.empty());
    return;
  }

  // Add symbols of injected functions
  for (BinaryFunction *Function : BC->getInjectedBinaryFunctions()) {
    ELFSymTy NewSymbol;
    BinarySection *OriginSection = Function->getOriginSection();
    NewSymbol.st_shndx =
        OriginSection
            ? getNewSectionIndex(OriginSection->getSectionRef().getIndex())
            : Function->getCodeSection()->getIndex();
    NewSymbol.st_value = Function->getOutputAddress();
    NewSymbol.st_name = AddToStrTab(Function->getOneName());
    NewSymbol.st_size = Function->getOutputSize();
    NewSymbol.st_other = 0;
    NewSymbol.setBindingAndType(ELF::STB_LOCAL, ELF::STT_FUNC);
    Symbols.emplace_back(NewSymbol);

    if (Function->isSplit()) {
      assert(Function->getLayout().isHotColdSplit() &&
             "Adding symbols based on cold fragment when there are more than "
             "2 fragments");
      ELFSymTy NewColdSym = NewSymbol;
      NewColdSym.setType(ELF::STT_NOTYPE);
      SmallVector<char, 256> Buf;
      NewColdSym.st_name = AddToStrTab(
          Twine(Function->getPrintName()).concat(".cold.0").toStringRef(Buf));
      const FunctionFragment &ColdFF =
          Function->getLayout().getFragment(FragmentNum::cold());
      NewColdSym.st_value = ColdFF.getAddress();
      NewColdSym.st_size = ColdFF.getImageSize();
      Symbols.emplace_back(NewColdSym);
    }
  }

  auto AddSymbol = [&](const StringRef &Name, uint64_t Address) {
    if (!Address)
      return;

    ELFSymTy Symbol;
    Symbol.st_value = Address;
    Symbol.st_shndx = ELF::SHN_ABS;
    Symbol.st_name = AddToStrTab(Name);
    Symbol.st_size = 0;
    Symbol.st_other = 0;
    Symbol.setBindingAndType(ELF::STB_WEAK, ELF::STT_NOTYPE);

    BC->outs() << "BOLT-INFO: setting " << Name << " to 0x"
               << Twine::utohexstr(Symbol.st_value) << '\n';

    Symbols.emplace_back(Symbol);
  };

  // Add runtime library start and fini address symbols
  if (RuntimeLibrary *RtLibrary = BC->getRuntimeLibrary()) {
    AddSymbol("__bolt_runtime_start", RtLibrary->getRuntimeStartAddress());
    AddSymbol("__bolt_runtime_fini", RtLibrary->getRuntimeFiniAddress());
  }

  assert((!NumHotTextSymsUpdated || NumHotTextSymsUpdated == 2) &&
         "either none or both __hot_start/__hot_end symbols were expected");
  assert((!NumHotDataSymsUpdated || NumHotDataSymsUpdated == 2) &&
         "either none or both __hot_data_start/__hot_data_end symbols were "
         "expected");

  auto AddEmittedSymbol = [&](const StringRef &Name) {
    AddSymbol(Name, getNewValueForSymbol(Name));
  };

  if (opts::HotText && !NumHotTextSymsUpdated) {
    AddEmittedSymbol("__hot_start");
    AddEmittedSymbol("__hot_end");
  }

  if (opts::HotData && !NumHotDataSymsUpdated) {
    AddEmittedSymbol("__hot_data_start");
    AddEmittedSymbol("__hot_data_end");
  }

  // Put local symbols at the beginning.
  llvm::stable_sort(Symbols, [](const ELFSymTy &A, const ELFSymTy &B) {
    if (A.getBinding() == ELF::STB_LOCAL && B.getBinding() != ELF::STB_LOCAL)
      return true;
    return false;
  });

  for (const ELFSymTy &Symbol : Symbols)
    Write(0, Symbol);
}

template <typename ELFT>
void RewriteInstance::patchELFSymTabs(ELFObjectFile<ELFT> *File) {
  const ELFFile<ELFT> &Obj = File->getELFFile();
  using ELFShdrTy = typename ELFObjectFile<ELFT>::Elf_Shdr;
  using ELFSymTy = typename ELFObjectFile<ELFT>::Elf_Sym;

  // Compute a preview of how section indices will change after rewriting, so
  // we can properly update the symbol table based on new section indices.
  std::vector<uint32_t> NewSectionIndex;
  getOutputSections(File, NewSectionIndex);

  // Update dynamic symbol table.
  const ELFShdrTy *DynSymSection = nullptr;
  for (const ELFShdrTy &Section : cantFail(Obj.sections())) {
    if (Section.sh_type == ELF::SHT_DYNSYM) {
      DynSymSection = &Section;
      break;
    }
  }
  assert((DynSymSection || BC->IsStaticExecutable) &&
         "dynamic symbol table expected");
  if (DynSymSection) {
    updateELFSymbolTable(
        File,
        /*IsDynSym=*/true,
        *DynSymSection,
        NewSectionIndex,
        [&](size_t Offset, const ELFSymTy &Sym) {
          Out->os().pwrite(reinterpret_cast<const char *>(&Sym),
                           sizeof(ELFSymTy),
                           DynSymSection->sh_offset + Offset);
        },
        [](StringRef) -> size_t { return 0; });
  }

  if (opts::RemoveSymtab)
    return;

  // (re)create regular symbol table.
  const ELFShdrTy *SymTabSection = nullptr;
  for (const ELFShdrTy &Section : cantFail(Obj.sections())) {
    if (Section.sh_type == ELF::SHT_SYMTAB) {
      SymTabSection = &Section;
      break;
    }
  }
  if (!SymTabSection) {
    BC->errs() << "BOLT-WARNING: no symbol table found\n";
    return;
  }

  const ELFShdrTy *StrTabSection =
      cantFail(Obj.getSection(SymTabSection->sh_link));
  std::string NewContents;
  std::string NewStrTab = std::string(
      File->getData().substr(StrTabSection->sh_offset, StrTabSection->sh_size));
  StringRef SecName = cantFail(Obj.getSectionName(*SymTabSection));
  StringRef StrSecName = cantFail(Obj.getSectionName(*StrTabSection));

  NumLocalSymbols = 0;
  updateELFSymbolTable(
      File,
      /*IsDynSym=*/false,
      *SymTabSection,
      NewSectionIndex,
      [&](size_t Offset, const ELFSymTy &Sym) {
        if (Sym.getBinding() == ELF::STB_LOCAL)
          ++NumLocalSymbols;
        NewContents.append(reinterpret_cast<const char *>(&Sym),
                           sizeof(ELFSymTy));
      },
      [&](StringRef Str) {
        size_t Idx = NewStrTab.size();
        NewStrTab.append(NameResolver::restore(Str).str());
        NewStrTab.append(1, '\0');
        return Idx;
      });

  BC->registerOrUpdateNoteSection(SecName,
                                  copyByteArray(NewContents),
                                  NewContents.size(),
                                  /*Alignment=*/1,
                                  /*IsReadOnly=*/true,
                                  ELF::SHT_SYMTAB);

  BC->registerOrUpdateNoteSection(StrSecName,
                                  copyByteArray(NewStrTab),
                                  NewStrTab.size(),
                                  /*Alignment=*/1,
                                  /*IsReadOnly=*/true,
                                  ELF::SHT_STRTAB);
}

template <typename ELFT>
void RewriteInstance::patchELFAllocatableRelrSection(
    ELFObjectFile<ELFT> *File) {
  if (!DynamicRelrAddress)
    return;

  raw_fd_ostream &OS = Out->os();
  const uint8_t PSize = BC->AsmInfo->getCodePointerSize();
  const uint64_t MaxDelta = ((CHAR_BIT * DynamicRelrEntrySize) - 1) * PSize;

  auto FixAddend = [&](const BinarySection &Section, const Relocation &Rel,
                       uint64_t FileOffset) {
    // Fix relocation symbol value in place if no static relocation found
    // on the same address. We won't check the BF relocations here since it
    // is rare case and no optimization is required.
    if (Section.getRelocationAt(Rel.Offset))
      return;

    // No fixup needed if symbol address was not changed
    const uint64_t Addend = getNewFunctionOrDataAddress(Rel.Addend);
    if (!Addend)
      return;

    OS.pwrite(reinterpret_cast<const char *>(&Addend), PSize, FileOffset);
  };

  // Fill new relative relocation offsets set
  std::set<uint64_t> RelOffsets;
  for (const BinarySection &Section : BC->allocatableSections()) {
    const uint64_t SectionInputAddress = Section.getAddress();
    uint64_t SectionAddress = Section.getOutputAddress();
    if (!SectionAddress)
      SectionAddress = SectionInputAddress;

    for (const Relocation &Rel : Section.dynamicRelocations()) {
      if (!Rel.isRelative())
        continue;

      uint64_t RelOffset =
          getNewFunctionOrDataAddress(SectionInputAddress + Rel.Offset);

      RelOffset = RelOffset == 0 ? SectionAddress + Rel.Offset : RelOffset;
      assert((RelOffset & 1) == 0 && "Wrong relocation offset");
      RelOffsets.emplace(RelOffset);
      FixAddend(Section, Rel, RelOffset);
    }
  }

  ErrorOr<BinarySection &> Section =
      BC->getSectionForAddress(*DynamicRelrAddress);
  assert(Section && "cannot get .relr.dyn section");
  assert(Section->isRelr() && "Expected section to be SHT_RELR type");
  uint64_t RelrDynOffset = Section->getInputFileOffset();
  const uint64_t RelrDynEndOffset = RelrDynOffset + Section->getSize();

  auto WriteRelr = [&](uint64_t Value) {
    if (RelrDynOffset + DynamicRelrEntrySize > RelrDynEndOffset) {
      BC->errs() << "BOLT-ERROR: Offset overflow for relr.dyn section\n";
      exit(1);
    }

    OS.pwrite(reinterpret_cast<const char *>(&Value), DynamicRelrEntrySize,
              RelrDynOffset);
    RelrDynOffset += DynamicRelrEntrySize;
  };

  for (auto RelIt = RelOffsets.begin(); RelIt != RelOffsets.end();) {
    WriteRelr(*RelIt);
    uint64_t Base = *RelIt++ + PSize;
    while (1) {
      uint64_t Bitmap = 0;
      for (; RelIt != RelOffsets.end(); ++RelIt) {
        const uint64_t Delta = *RelIt - Base;
        if (Delta >= MaxDelta || Delta % PSize)
          break;

        Bitmap |= (1ULL << (Delta / PSize));
      }

      if (!Bitmap)
        break;

      WriteRelr((Bitmap << 1) | 1);
      Base += MaxDelta;
    }
  }

  // Fill the rest of the section with empty bitmap value
  while (RelrDynOffset != RelrDynEndOffset)
    WriteRelr(1);
}

template <typename ELFT>
void
RewriteInstance::patchELFAllocatableRelaSections(ELFObjectFile<ELFT> *File) {
  using Elf_Rela = typename ELFT::Rela;
  raw_fd_ostream &OS = Out->os();
  const ELFFile<ELFT> &EF = File->getELFFile();

  uint64_t RelDynOffset = 0, RelDynEndOffset = 0;
  uint64_t RelPltOffset = 0, RelPltEndOffset = 0;

  auto setSectionFileOffsets = [&](uint64_t Address, uint64_t &Start,
                                   uint64_t &End) {
    ErrorOr<BinarySection &> Section = BC->getSectionForAddress(Address);
    assert(Section && "cannot get relocation section");
    Start = Section->getInputFileOffset();
    End = Start + Section->getSize();
  };

  if (!DynamicRelocationsAddress && !PLTRelocationsAddress)
    return;

  if (DynamicRelocationsAddress)
    setSectionFileOffsets(*DynamicRelocationsAddress, RelDynOffset,
                          RelDynEndOffset);

  if (PLTRelocationsAddress)
    setSectionFileOffsets(*PLTRelocationsAddress, RelPltOffset,
                          RelPltEndOffset);

  DynamicRelativeRelocationsCount = 0;

  auto writeRela = [&OS](const Elf_Rela *RelA, uint64_t &Offset) {
    OS.pwrite(reinterpret_cast<const char *>(RelA), sizeof(*RelA), Offset);
    Offset += sizeof(*RelA);
  };

  auto writeRelocations = [&](bool PatchRelative) {
    for (BinarySection &Section : BC->allocatableSections()) {
      const uint64_t SectionInputAddress = Section.getAddress();
      uint64_t SectionAddress = Section.getOutputAddress();
      if (!SectionAddress)
        SectionAddress = SectionInputAddress;

      for (const Relocation &Rel : Section.dynamicRelocations()) {
        const bool IsRelative = Rel.isRelative();
        if (PatchRelative != IsRelative)
          continue;

        if (IsRelative)
          ++DynamicRelativeRelocationsCount;

        Elf_Rela NewRelA;
        MCSymbol *Symbol = Rel.Symbol;
        uint32_t SymbolIdx = 0;
        uint64_t Addend = Rel.Addend;
        uint64_t RelOffset =
            getNewFunctionOrDataAddress(SectionInputAddress + Rel.Offset);

        RelOffset = RelOffset == 0 ? SectionAddress + Rel.Offset : RelOffset;
        if (Rel.Symbol) {
          SymbolIdx = getOutputDynamicSymbolIndex(Symbol);
        } else {
          // Usually this case is used for R_*_(I)RELATIVE relocations
          const uint64_t Address = getNewFunctionOrDataAddress(Addend);
          if (Address)
            Addend = Address;
        }

        NewRelA.setSymbolAndType(SymbolIdx, Rel.Type, EF.isMips64EL());
        NewRelA.r_offset = RelOffset;
        NewRelA.r_addend = Addend;

        const bool IsJmpRel = IsJmpRelocation.contains(Rel.Type);
        uint64_t &Offset = IsJmpRel ? RelPltOffset : RelDynOffset;
        const uint64_t &EndOffset =
            IsJmpRel ? RelPltEndOffset : RelDynEndOffset;
        if (!Offset || !EndOffset) {
          BC->errs() << "BOLT-ERROR: Invalid offsets for dynamic relocation\n";
          exit(1);
        }

        if (Offset + sizeof(NewRelA) > EndOffset) {
          BC->errs() << "BOLT-ERROR: Offset overflow for dynamic relocation\n";
          exit(1);
        }

        writeRela(&NewRelA, Offset);
      }
    }
  };

  // Place R_*_RELATIVE relocations in RELA section if RELR is not presented.
  // The dynamic linker expects all R_*_RELATIVE relocations in RELA
  // to be emitted first.
  if (!DynamicRelrAddress)
    writeRelocations(/* PatchRelative */ true);
  writeRelocations(/* PatchRelative */ false);

  auto fillNone = [&](uint64_t &Offset, uint64_t EndOffset) {
    if (!Offset)
      return;

    typename ELFObjectFile<ELFT>::Elf_Rela RelA;
    RelA.setSymbolAndType(0, Relocation::getNone(), EF.isMips64EL());
    RelA.r_offset = 0;
    RelA.r_addend = 0;
    while (Offset < EndOffset)
      writeRela(&RelA, Offset);

    assert(Offset == EndOffset && "Unexpected section overflow");
  };

  // Fill the rest of the sections with R_*_NONE relocations
  fillNone(RelDynOffset, RelDynEndOffset);
  fillNone(RelPltOffset, RelPltEndOffset);
}

template <typename ELFT>
void RewriteInstance::patchELFGOT(ELFObjectFile<ELFT> *File) {
  raw_fd_ostream &OS = Out->os();

  SectionRef GOTSection;
  for (const SectionRef &Section : File->sections()) {
    StringRef SectionName = cantFail(Section.getName());
    if (SectionName == ".got") {
      GOTSection = Section;
      break;
    }
  }
  if (!GOTSection.getObject()) {
    if (!BC->IsStaticExecutable)
      BC->errs() << "BOLT-INFO: no .got section found\n";
    return;
  }

  StringRef GOTContents = cantFail(GOTSection.getContents());
  for (const uint64_t *GOTEntry =
           reinterpret_cast<const uint64_t *>(GOTContents.data());
       GOTEntry < reinterpret_cast<const uint64_t *>(GOTContents.data() +
                                                     GOTContents.size());
       ++GOTEntry) {
    if (uint64_t NewAddress = getNewFunctionAddress(*GOTEntry)) {
      LLVM_DEBUG(dbgs() << "BOLT-DEBUG: patching GOT entry 0x"
                        << Twine::utohexstr(*GOTEntry) << " with 0x"
                        << Twine::utohexstr(NewAddress) << '\n');
      OS.pwrite(reinterpret_cast<const char *>(&NewAddress), sizeof(NewAddress),
                reinterpret_cast<const char *>(GOTEntry) -
                    File->getData().data());
    }
  }
}

template <typename ELFT>
void RewriteInstance::patchELFDynamic(ELFObjectFile<ELFT> *File) {
  if (BC->IsStaticExecutable)
    return;

  const ELFFile<ELFT> &Obj = File->getELFFile();
  raw_fd_ostream &OS = Out->os();

  using Elf_Phdr = typename ELFFile<ELFT>::Elf_Phdr;
  using Elf_Dyn = typename ELFFile<ELFT>::Elf_Dyn;

  // Locate DYNAMIC by looking through program headers.
  uint64_t DynamicOffset = 0;
  const Elf_Phdr *DynamicPhdr = nullptr;
  for (const Elf_Phdr &Phdr : cantFail(Obj.program_headers())) {
    if (Phdr.p_type == ELF::PT_DYNAMIC) {
      DynamicOffset = Phdr.p_offset;
      DynamicPhdr = &Phdr;
      assert(Phdr.p_memsz == Phdr.p_filesz && "dynamic sizes should match");
      break;
    }
  }
  assert(DynamicPhdr && "missing dynamic in ELF binary");

  bool ZNowSet = false;

  // Go through all dynamic entries and patch functions addresses with
  // new ones.
  typename ELFT::DynRange DynamicEntries =
      cantFail(Obj.dynamicEntries(), "error accessing dynamic table");
  auto DTB = DynamicEntries.begin();
  for (const Elf_Dyn &Dyn : DynamicEntries) {
    Elf_Dyn NewDE = Dyn;
    bool ShouldPatch = true;
    switch (Dyn.d_tag) {
    default:
      ShouldPatch = false;
      break;
    case ELF::DT_RELACOUNT:
      NewDE.d_un.d_val = DynamicRelativeRelocationsCount;
      break;
    case ELF::DT_INIT:
    case ELF::DT_FINI: {
      if (BC->HasRelocations) {
        if (uint64_t NewAddress = getNewFunctionAddress(Dyn.getPtr())) {
          LLVM_DEBUG(dbgs() << "BOLT-DEBUG: patching dynamic entry of type "
                            << Dyn.getTag() << '\n');
          NewDE.d_un.d_ptr = NewAddress;
        }
      }
      RuntimeLibrary *RtLibrary = BC->getRuntimeLibrary();
      if (RtLibrary && Dyn.getTag() == ELF::DT_FINI) {
        if (uint64_t Addr = RtLibrary->getRuntimeFiniAddress())
          NewDE.d_un.d_ptr = Addr;
      }
      if (RtLibrary && Dyn.getTag() == ELF::DT_INIT && !BC->HasInterpHeader) {
        if (auto Addr = RtLibrary->getRuntimeStartAddress()) {
          LLVM_DEBUG(dbgs() << "BOLT-DEBUG: Set DT_INIT to 0x"
                            << Twine::utohexstr(Addr) << '\n');
          NewDE.d_un.d_ptr = Addr;
        }
      }
      break;
    }
    case ELF::DT_FLAGS:
      if (BC->RequiresZNow) {
        NewDE.d_un.d_val |= ELF::DF_BIND_NOW;
        ZNowSet = true;
      }
      break;
    case ELF::DT_FLAGS_1:
      if (BC->RequiresZNow) {
        NewDE.d_un.d_val |= ELF::DF_1_NOW;
        ZNowSet = true;
      }
      break;
    }
    if (ShouldPatch)
      OS.pwrite(reinterpret_cast<const char *>(&NewDE), sizeof(NewDE),
                DynamicOffset + (&Dyn - DTB) * sizeof(Dyn));
  }

  if (BC->RequiresZNow && !ZNowSet) {
    BC->errs()
        << "BOLT-ERROR: output binary requires immediate relocation "
           "processing which depends on DT_FLAGS or DT_FLAGS_1 presence in "
           ".dynamic. Please re-link the binary with -znow.\n";
    exit(1);
  }
}

template <typename ELFT>
Error RewriteInstance::readELFDynamic(ELFObjectFile<ELFT> *File) {
  const ELFFile<ELFT> &Obj = File->getELFFile();

  using Elf_Phdr = typename ELFFile<ELFT>::Elf_Phdr;
  using Elf_Dyn = typename ELFFile<ELFT>::Elf_Dyn;

  // Locate DYNAMIC by looking through program headers.
  const Elf_Phdr *DynamicPhdr = nullptr;
  for (const Elf_Phdr &Phdr : cantFail(Obj.program_headers())) {
    if (Phdr.p_type == ELF::PT_DYNAMIC) {
      DynamicPhdr = &Phdr;
      break;
    }
  }

  if (!DynamicPhdr) {
    BC->outs() << "BOLT-INFO: static input executable detected\n";
    // TODO: static PIE executable might have dynamic header
    BC->IsStaticExecutable = true;
    return Error::success();
  }

  if (DynamicPhdr->p_memsz != DynamicPhdr->p_filesz)
    return createStringError(errc::executable_format_error,
                             "dynamic section sizes should match");

  // Go through all dynamic entries to locate entries of interest.
  auto DynamicEntriesOrErr = Obj.dynamicEntries();
  if (!DynamicEntriesOrErr)
    return DynamicEntriesOrErr.takeError();
  typename ELFT::DynRange DynamicEntries = DynamicEntriesOrErr.get();

  for (const Elf_Dyn &Dyn : DynamicEntries) {
    switch (Dyn.d_tag) {
    case ELF::DT_INIT:
      if (!BC->HasInterpHeader) {
        LLVM_DEBUG(dbgs() << "BOLT-DEBUG: Set start function address\n");
        BC->StartFunctionAddress = Dyn.getPtr();
      }
      break;
    case ELF::DT_FINI:
      BC->FiniAddress = Dyn.getPtr();
      break;
    case ELF::DT_FINI_ARRAY:
      BC->FiniArrayAddress = Dyn.getPtr();
      break;
    case ELF::DT_FINI_ARRAYSZ:
      BC->FiniArraySize = Dyn.getPtr();
      break;
    case ELF::DT_RELA:
      DynamicRelocationsAddress = Dyn.getPtr();
      break;
    case ELF::DT_RELASZ:
      DynamicRelocationsSize = Dyn.getVal();
      break;
    case ELF::DT_JMPREL:
      PLTRelocationsAddress = Dyn.getPtr();
      break;
    case ELF::DT_PLTRELSZ:
      PLTRelocationsSize = Dyn.getVal();
      break;
    case ELF::DT_RELACOUNT:
      DynamicRelativeRelocationsCount = Dyn.getVal();
      break;
    case ELF::DT_RELR:
      DynamicRelrAddress = Dyn.getPtr();
      break;
    case ELF::DT_RELRSZ:
      DynamicRelrSize = Dyn.getVal();
      break;
    case ELF::DT_RELRENT:
      DynamicRelrEntrySize = Dyn.getVal();
      break;
    }
  }

  if (!DynamicRelocationsAddress || !DynamicRelocationsSize) {
    DynamicRelocationsAddress.reset();
    DynamicRelocationsSize = 0;
  }

  if (!PLTRelocationsAddress || !PLTRelocationsSize) {
    PLTRelocationsAddress.reset();
    PLTRelocationsSize = 0;
  }

  if (!DynamicRelrAddress || !DynamicRelrSize) {
    DynamicRelrAddress.reset();
    DynamicRelrSize = 0;
  } else if (!DynamicRelrEntrySize) {
    BC->errs() << "BOLT-ERROR: expected DT_RELRENT to be presented "
               << "in DYNAMIC section\n";
    exit(1);
  } else if (DynamicRelrSize % DynamicRelrEntrySize) {
    BC->errs() << "BOLT-ERROR: expected RELR table size to be divisible "
               << "by RELR entry size\n";
    exit(1);
  }

  return Error::success();
}

uint64_t RewriteInstance::getNewFunctionAddress(uint64_t OldAddress) {
  const BinaryFunction *Function = BC->getBinaryFunctionAtAddress(OldAddress);
  if (!Function)
    return 0;

  return Function->getOutputAddress();
}

uint64_t RewriteInstance::getNewFunctionOrDataAddress(uint64_t OldAddress) {
  if (uint64_t Function = getNewFunctionAddress(OldAddress))
    return Function;

  const BinaryData *BD = BC->getBinaryDataAtAddress(OldAddress);
  if (BD && BD->isMoved())
    return BD->getOutputAddress();

  if (const BinaryFunction *BF =
          BC->getBinaryFunctionContainingAddress(OldAddress)) {
    if (BF->isEmitted()) {
      BC->errs() << "BOLT-ERROR: unable to get new address corresponding to "
                    "input address 0x"
                 << Twine::utohexstr(OldAddress) << " in function " << *BF
                 << ". Consider adding this function to --skip-funcs=...\n";
      exit(1);
    }
  }

  return 0;
}

void RewriteInstance::rewriteFile() {
  std::error_code EC;
  Out = std::make_unique<ToolOutputFile>(opts::OutputFilename, EC,
                                         sys::fs::OF_None);
  check_error(EC, "cannot create output executable file");

  raw_fd_ostream &OS = Out->os();

  // Copy allocatable part of the input.
  OS << InputFile->getData().substr(0, FirstNonAllocatableOffset);

  auto Streamer = BC->createStreamer(OS);
  // Make sure output stream has enough reserved space, otherwise
  // pwrite() will fail.
  uint64_t Offset = std::max(getFileOffsetForAddress(NextAvailableAddress),
                             FirstNonAllocatableOffset);
  Offset = OS.seek(Offset);
  assert((Offset != (uint64_t)-1) && "Error resizing output file");

  // Overwrite functions with fixed output address. This is mostly used by
  // non-relocation mode, with one exception: injected functions are covered
  // here in both modes.
  uint64_t CountOverwrittenFunctions = 0;
  uint64_t OverwrittenScore = 0;
  for (BinaryFunction *Function : BC->getAllBinaryFunctions()) {
    if (Function->getImageAddress() == 0 || Function->getImageSize() == 0)
      continue;

    if (Function->getImageSize() > Function->getMaxSize()) {
      assert(!BC->isX86() && "Unexpected large function.");
      if (opts::Verbosity >= 1)
        BC->errs() << "BOLT-WARNING: new function size (0x"
                   << Twine::utohexstr(Function->getImageSize())
                   << ") is larger than maximum allowed size (0x"
                   << Twine::utohexstr(Function->getMaxSize())
                   << ") for function " << *Function << '\n';

      // Remove jump table sections that this function owns in non-reloc mode
      // because we don't want to write them anymore.
      if (!BC->HasRelocations && opts::JumpTables == JTS_BASIC) {
        for (auto &JTI : Function->JumpTables) {
          JumpTable *JT = JTI.second;
          BinarySection &Section = JT->getOutputSection();
          BC->deregisterSection(Section);
        }
      }
      continue;
    }

    const auto HasAddress = [](const FunctionFragment &FF) {
      return FF.empty() ||
             (FF.getImageAddress() != 0 && FF.getImageSize() != 0);
    };
    const bool SplitFragmentsHaveAddress =
        llvm::all_of(Function->getLayout().getSplitFragments(), HasAddress);
    if (Function->isSplit() && !SplitFragmentsHaveAddress) {
      const auto HasNoAddress = [](const FunctionFragment &FF) {
        return FF.getImageAddress() == 0 && FF.getImageSize() == 0;
      };
      assert(llvm::all_of(Function->getLayout().getSplitFragments(),
                          HasNoAddress) &&
             "Some split fragments have an address while others do not");
      (void)HasNoAddress;
      continue;
    }

    OverwrittenScore += Function->getFunctionScore();
    ++CountOverwrittenFunctions;

    // Overwrite function in the output file.
    if (opts::Verbosity >= 2)
      BC->outs() << "BOLT: rewriting function \"" << *Function << "\"\n";

    OS.pwrite(reinterpret_cast<char *>(Function->getImageAddress()),
              Function->getImageSize(), Function->getFileOffset());

    // Write nops at the end of the function.
    if (Function->getMaxSize() != std::numeric_limits<uint64_t>::max()) {
      uint64_t Pos = OS.tell();
      OS.seek(Function->getFileOffset() + Function->getImageSize());
      BC->MAB->writeNopData(
          OS, Function->getMaxSize() - Function->getImageSize(), &*BC->STI);

      OS.seek(Pos);
    }

    if (!Function->isSplit())
      continue;

    // Write cold part
    if (opts::Verbosity >= 2) {
      BC->outs() << formatv("BOLT: rewriting function \"{0}\" (split parts)\n",
                            *Function);
    }

    for (const FunctionFragment &FF :
         Function->getLayout().getSplitFragments()) {
      OS.pwrite(reinterpret_cast<char *>(FF.getImageAddress()),
                FF.getImageSize(), FF.getFileOffset());
    }
  }

  // Print function statistics for non-relocation mode.
  if (!BC->HasRelocations) {
    BC->outs() << "BOLT: " << CountOverwrittenFunctions << " out of "
               << BC->getBinaryFunctions().size()
               << " functions were overwritten.\n";
    if (BC->TotalScore != 0) {
      double Coverage = OverwrittenScore / (double)BC->TotalScore * 100.0;
      BC->outs() << format("BOLT-INFO: rewritten functions cover %.2lf",
                           Coverage)
                 << "% of the execution count of simple functions of "
                    "this binary\n";
    }
  }

  if (BC->HasRelocations && opts::TrapOldCode) {
    uint64_t SavedPos = OS.tell();
    // Overwrite function body to make sure we never execute these instructions.
    for (auto &BFI : BC->getBinaryFunctions()) {
      BinaryFunction &BF = BFI.second;
      if (!BF.getFileOffset() || !BF.isEmitted())
        continue;
      OS.seek(BF.getFileOffset());
      StringRef TrapInstr = BC->MIB->getTrapFillValue();
      unsigned NInstr = BF.getMaxSize() / TrapInstr.size();
      for (unsigned I = 0; I < NInstr; ++I)
        OS.write(TrapInstr.data(), TrapInstr.size());
    }
    OS.seek(SavedPos);
  }

  // Write all allocatable sections - reloc-mode text is written here as well
  for (BinarySection &Section : BC->allocatableSections()) {
    if (!Section.isFinalized() || !Section.getOutputData())
      continue;
    if (Section.isLinkOnly())
      continue;

    if (opts::Verbosity >= 1)
      BC->outs() << "BOLT: writing new section " << Section.getName()
                 << "\n data at 0x"
                 << Twine::utohexstr(Section.getAllocAddress()) << "\n of size "
                 << Section.getOutputSize() << "\n at offset "
                 << Section.getOutputFileOffset() << '\n';
    OS.pwrite(reinterpret_cast<const char *>(Section.getOutputData()),
              Section.getOutputSize(), Section.getOutputFileOffset());
  }

  for (BinarySection &Section : BC->allocatableSections())
    Section.flushPendingRelocations(OS, [this](const MCSymbol *S) {
      return getNewValueForSymbol(S->getName());
    });

  // If .eh_frame is present create .eh_frame_hdr.
  if (EHFrameSection)
    writeEHFrameHeader();

  // Add BOLT Addresses Translation maps to allow profile collection to
  // happen in the output binary
  if (opts::EnableBAT)
    addBATSection();

  // Patch program header table.
  if (!BC->IsLinuxKernel)
    patchELFPHDRTable();

  // Finalize memory image of section string table.
  finalizeSectionStringTable();

  // Update symbol tables.
  patchELFSymTabs();

  patchBuildID();

  if (opts::EnableBAT)
    encodeBATSection();

  // Copy non-allocatable sections once allocatable part is finished.
  rewriteNoteSections();

  if (BC->HasRelocations) {
    patchELFAllocatableRelaSections();
    patchELFAllocatableRelrSection();
    patchELFGOT();
  }

  // Patch dynamic section/segment.
  patchELFDynamic();

  // Update ELF book-keeping info.
  patchELFSectionHeaderTable();

  if (opts::PrintSections) {
    BC->outs() << "BOLT-INFO: Sections after processing:\n";
    BC->printSections(BC->outs());
  }

  Out->keep();
  EC = sys::fs::setPermissions(
      opts::OutputFilename,
      static_cast<sys::fs::perms>(sys::fs::perms::all_all &
                                  ~sys::fs::getUmask()));
  check_error(EC, "cannot set permissions of output file");
}

void RewriteInstance::writeEHFrameHeader() {
  BinarySection *NewEHFrameSection =
      getSection(getNewSecPrefix() + getEHFrameSectionName());

  // No need to update the header if no new .eh_frame was created.
  if (!NewEHFrameSection)
    return;

  DWARFDebugFrame NewEHFrame(BC->TheTriple->getArch(), true,
                             NewEHFrameSection->getOutputAddress());
  Error E = NewEHFrame.parse(DWARFDataExtractor(
      NewEHFrameSection->getOutputContents(), BC->AsmInfo->isLittleEndian(),
      BC->AsmInfo->getCodePointerSize()));
  check_error(std::move(E), "failed to parse EH frame");

  uint64_t RelocatedEHFrameAddress = 0;
  StringRef RelocatedEHFrameContents;
  BinarySection *RelocatedEHFrameSection =
      getSection(".relocated" + getEHFrameSectionName());
  if (RelocatedEHFrameSection) {
    RelocatedEHFrameAddress = RelocatedEHFrameSection->getOutputAddress();
    RelocatedEHFrameContents = RelocatedEHFrameSection->getOutputContents();
  }
  DWARFDebugFrame RelocatedEHFrame(BC->TheTriple->getArch(), true,
                                   RelocatedEHFrameAddress);
  Error Er = RelocatedEHFrame.parse(DWARFDataExtractor(
      RelocatedEHFrameContents, BC->AsmInfo->isLittleEndian(),
      BC->AsmInfo->getCodePointerSize()));
  check_error(std::move(Er), "failed to parse EH frame");

  LLVM_DEBUG(dbgs() << "BOLT: writing a new " << getEHFrameHdrSectionName()
                    << '\n');

  NextAvailableAddress =
      appendPadding(Out->os(), NextAvailableAddress, EHFrameHdrAlign);

  const uint64_t EHFrameHdrOutputAddress = NextAvailableAddress;
  const uint64_t EHFrameHdrFileOffset =
      getFileOffsetForAddress(NextAvailableAddress);

  std::vector<char> NewEHFrameHdr = CFIRdWrt->generateEHFrameHeader(
      RelocatedEHFrame, NewEHFrame, EHFrameHdrOutputAddress, FailedAddresses);

  Out->os().seek(EHFrameHdrFileOffset);
  Out->os().write(NewEHFrameHdr.data(), NewEHFrameHdr.size());

  const unsigned Flags = BinarySection::getFlags(/*IsReadOnly=*/true,
                                                 /*IsText=*/false,
                                                 /*IsAllocatable=*/true);
  BinarySection *OldEHFrameHdrSection = getSection(getEHFrameHdrSectionName());
  if (OldEHFrameHdrSection)
    OldEHFrameHdrSection->setOutputName(getOrgSecPrefix() +
                                        getEHFrameHdrSectionName());

  BinarySection &EHFrameHdrSec = BC->registerOrUpdateSection(
      getNewSecPrefix() + getEHFrameHdrSectionName(), ELF::SHT_PROGBITS, Flags,
      nullptr, NewEHFrameHdr.size(), /*Alignment=*/1);
  EHFrameHdrSec.setOutputFileOffset(EHFrameHdrFileOffset);
  EHFrameHdrSec.setOutputAddress(EHFrameHdrOutputAddress);
  EHFrameHdrSec.setOutputName(getEHFrameHdrSectionName());

  NextAvailableAddress += EHFrameHdrSec.getOutputSize();

  if (!BC->BOLTReserved.empty() &&
      (NextAvailableAddress > BC->BOLTReserved.end())) {
    BC->errs() << "BOLT-ERROR: unable to fit " << getEHFrameHdrSectionName()
               << " into reserved space\n";
    exit(1);
  }

  // Merge new .eh_frame with the relocated original so that gdb can locate all
  // FDEs.
  if (RelocatedEHFrameSection) {
    const uint64_t NewEHFrameSectionSize =
        RelocatedEHFrameSection->getOutputAddress() +
        RelocatedEHFrameSection->getOutputSize() -
        NewEHFrameSection->getOutputAddress();
    NewEHFrameSection->updateContents(NewEHFrameSection->getOutputData(),
                                      NewEHFrameSectionSize);
    BC->deregisterSection(*RelocatedEHFrameSection);
  }

  LLVM_DEBUG(dbgs() << "BOLT-DEBUG: size of .eh_frame after merge is "
                    << NewEHFrameSection->getOutputSize() << '\n');
}

uint64_t RewriteInstance::getNewValueForSymbol(const StringRef Name) {
  auto Value = Linker->lookupSymbol(Name);
  if (Value)
    return *Value;

  // Return the original value if we haven't emitted the symbol.
  BinaryData *BD = BC->getBinaryDataByName(Name);
  if (!BD)
    return 0;

  return BD->getAddress();
}

uint64_t RewriteInstance::getFileOffsetForAddress(uint64_t Address) const {
  // Check if it's possibly part of the new segment.
  if (NewTextSegmentAddress && Address >= NewTextSegmentAddress)
    return Address - NewTextSegmentAddress + NewTextSegmentOffset;

  // Find an existing segment that matches the address.
  const auto SegmentInfoI = BC->SegmentMapInfo.upper_bound(Address);
  if (SegmentInfoI == BC->SegmentMapInfo.begin())
    return 0;

  const SegmentInfo &SegmentInfo = std::prev(SegmentInfoI)->second;
  if (Address < SegmentInfo.Address ||
      Address >= SegmentInfo.Address + SegmentInfo.FileSize)
    return 0;

  return SegmentInfo.FileOffset + Address - SegmentInfo.Address;
}

bool RewriteInstance::willOverwriteSection(StringRef SectionName) {
  if (llvm::is_contained(SectionsToOverwrite, SectionName))
    return true;
  if (llvm::is_contained(DebugSectionsToOverwrite, SectionName))
    return true;

  ErrorOr<BinarySection &> Section = BC->getUniqueSectionByName(SectionName);
  return Section && Section->isAllocatable() && Section->isFinalized();
}

bool RewriteInstance::isDebugSection(StringRef SectionName) {
  if (SectionName.starts_with(".debug_") ||
      SectionName.starts_with(".zdebug_") || SectionName == ".gdb_index" ||
      SectionName == ".stab" || SectionName == ".stabstr")
    return true;

  return false;
}<|MERGE_RESOLUTION|>--- conflicted
+++ resolved
@@ -1457,11 +1457,7 @@
       StringRef BaseName = NR.restore(Name);
       const bool IsGlobal = BaseName == Name;
       SmallVector<StringRef> Matches;
-<<<<<<< HEAD
-      if (!ColdFragment.match(BaseName, &Matches))
-=======
       if (!FunctionFragmentTemplate.match(BaseName, &Matches))
->>>>>>> e9954ec0
         continue;
       StringRef ParentName = Matches[1];
       const BinaryData *BD = BC->getBinaryDataByName(ParentName);
