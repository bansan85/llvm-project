# BOLT - a post-link optimizer developed to speed up large applications

## SYNOPSIS

`llvm-bolt <executable> [-o outputfile] <executable>.bolt [-data=perf.fdata] [options]`

## OPTIONS

### Generic options:

- `-h`

  Alias for --help

- `--help`

  Display available options (--help-hidden for more)

- `--help-hidden`

  Display all available options

- `--help-list`

  Display list of available options (--help-list-hidden for more)

- `--help-list-hidden`

  Display list of all available options

- `--version`

  Display the version of this program

### Output options:

- `--bolt-info`

  Write bolt info section in the output binary

- `-o <string>`

  output file

- `-w <string>`

  Save recorded profile to a file

### BOLT generic options:

- `--align-text=<uint>`

  Alignment of .text section

- `--allow-stripped`

  Allow processing of stripped binaries

- `--alt-inst-feature-size=<uint>`

  Size of feature field in .altinstructions

- `--alt-inst-has-padlen`

  Specify that .altinstructions has padlen field

- `--asm-dump[=<dump folder>]`

  Dump function into assembly

- `-b`

  Alias for -data

- `--bolt-id=<string>`

  Add any string to tag this execution in the output binary via bolt info section

- `--break-funcs=<func1,func2,func3,...>`

  List of functions to core dump on (debugging)

- `--check-encoding`

  Perform verification of LLVM instruction encoding/decoding. Every instruction
  in the input is decoded and re-encoded. If the resulting bytes do not match
  the input, a warning message is printed.

- `--comp-dir-override=<string>`

  Overrides DW_AT_comp_dir, and provides an alterantive base location, which is
  used with DW_AT_dwo_name to construct a path to *.dwo files.

- `--create-debug-names-section`

  Creates .debug_names section, if the input binary doesn't have it already, for
  DWARF5 CU/TUs.

- `--cu-processing-batch-size=<uint>`

  Specifies the size of batches for processing CUs. Higher number has better
  performance, but more memory usage. Default value is 1.

- `--data=<string>`

  data file

- `--data2=<string>`

  data file

- `--debug-skeleton-cu`

  Prints out offsets for abbrev and debug_info of Skeleton CUs that get patched.

- `--deterministic-debuginfo`

  Disables parallel execution of tasks that may produce nondeterministic debug
  info

- `--dot-tooltip-code`

  Add basic block instructions as tool tips on nodes

- `--dump-alt-instructions`

  Dump Linux alternative instructions info

- `--dump-cg=<string>`

  Dump callgraph to the given file

- `--dump-data`

  Dump parsed bolt data for debugging

- `--dump-dot-all`

  Dump function CFGs to graphviz format after each stage;enable '-print-loops'
  for color-coded blocks

- `--dump-linux-exceptions`

  Dump Linux kernel exception table

- `--dump-orc`

  Dump raw ORC unwind information (sorted)

- `--dump-para-sites`

  Dump Linux kernel paravitual patch sites

- `--dump-pci-fixups`

  Dump Linux kernel PCI fixup table

- `--dump-smp-locks`

  Dump Linux kernel SMP locks

- `--dump-static-calls`

  Dump Linux kernel static calls

- `--dump-static-keys`

  Dump Linux kernel static keys jump table

- `--dwarf-output-path=<string>`

  Path to where .dwo files or dwp file will be written out to.

- `--dwp=<string>`

  Path and name to DWP file.

- `--dyno-stats`

  Print execution info based on profile

- `--dyno-stats-all`

  Print dyno stats after each stage

- `--dyno-stats-scale=<uint>`

  Scale to be applied while reporting dyno stats

- `--enable-bat`

  Write BOLT Address Translation tables

- `--force-data-relocations`

  Force relocations to data sections to always be processed

- `--force-patch`

  Force patching of original entry points

- `--funcs=<func1,func2,func3,...>`

  Limit optimizations to functions from the list

- `--funcs-file=<string>`

  File with list of functions to optimize

- `--funcs-file-no-regex=<string>`

  File with list of functions to optimize (non-regex)

- `--funcs-no-regex=<func1,func2,func3,...>`

  Limit optimizations to functions from the list (non-regex)

- `--hot-data`

  Hot data symbols support (relocation mode)

- `--hot-functions-at-end`

  If reorder-functions is used, order functions putting hottest last

- `--hot-text`

  Generate hot text symbols. Apply this option to a precompiled binary that
  manually calls into hugify, such that at runtime hugify call will put hot code
  into 2M pages. This requires relocation.

- `--hot-text-move-sections=<sec1,sec2,sec3,...>`

  List of sections containing functions used for hugifying hot text. BOLT makes
  sure these functions are not placed on the same page as the hot text.
  (default='.stub,.mover').

- `--insert-retpolines`

  Run retpoline insertion pass

- `--keep-aranges`

  Keep or generate .debug_aranges section if .gdb_index is written

- `--keep-tmp`

  Preserve intermediate .o file

- `--lite`

  Skip processing of cold functions

- `--log-file=<string>`

  Redirect journaling to a file instead of stdout/stderr

- `--long-jump-labels`

  Always use long jumps/nops for Linux kernel static keys

- `--max-data-relocations=<uint>`

  Maximum number of data relocations to process

- `--max-funcs=<uint>`

  Maximum number of functions to process

- `--no-huge-pages`

  Use regular size pages for code alignment

- `--no-threads`

  Disable multithreading

- `--pad-funcs=<func1:pad1,func2:pad2,func3:pad3,...>`

  List of functions to pad with amount of bytes

- `--profile-format=<value>`

  Format to dump profile output in aggregation mode, default is fdata
  - `fdata`: offset-based plaintext format
  - `yaml`: dense YAML representation

- `--r11-availability=<value>`

  Determine the availability of r11 before indirect branches
  - `never`: r11 not available
  - `always`: r11 available before calls and jumps
  - `abi`: r11 available before calls but not before jumps

- `--relocs`

  Use relocations in the binary (default=autodetect)

- `--remove-symtab`

  Remove .symtab section

- `--reorder-skip-symbols=<symbol1,symbol2,symbol3,...>`

  List of symbol names that cannot be reordered

- `--reorder-symbols=<symbol1,symbol2,symbol3,...>`

  List of symbol names that can be reordered

- `--retpoline-lfence`

  Determine if lfence instruction should exist in the retpoline

- `--skip-funcs=<func1,func2,func3,...>`

  List of functions to skip

- `--skip-funcs-file=<string>`

  File with list of functions to skip

- `--strict`

  Trust the input to be from a well-formed source

- `--tasks-per-thread=<uint>`

  Number of tasks to be created per thread

- `--terminal-trap`

  Assume that execution stops at trap instruction

- `--thread-count=<uint>`

  Number of threads

- `--top-called-limit=<uint>`

  Maximum number of functions to print in top called functions section

- `--trap-avx512`

  In relocation mode trap upon entry to any function that uses AVX-512
  instructions

- `--trap-old-code`

  Insert traps in old function bodies (relocation mode)

- `--update-debug-sections`

  Update DWARF debug sections of the executable

- `--use-gnu-stack`

  Use GNU_STACK program header for new segment (workaround for issues with
  strip/objcopy)

- `--use-old-text`

  Re-use space in old .text if possible (relocation mode)

- `-v <uint>`

  Set verbosity level for diagnostic output

- `--write-dwp`

  Output a single dwarf package file (dwp) instead of multiple non-relocatable
  dwarf object files (dwo).

### BOLT optimization options:

- `--align-blocks`

  Align basic blocks

- `--align-blocks-min-size=<uint>`

  Minimal size of the basic block that should be aligned

- `--align-blocks-threshold=<uint>`

  Align only blocks with frequency larger than containing function execution
  frequency specified in percent. E.g. 1000 means aligning blocks that are 10
  times more frequently executed than the containing function.

- `--align-functions=<uint>`

  Align functions at a given value (relocation mode)

- `--align-functions-max-bytes=<uint>`

  Maximum number of bytes to use to align functions

- `--assume-abi`

  Assume the ABI is never violated

- `--block-alignment=<uint>`

  Boundary to use for alignment of basic blocks

- `--bolt-seed=<uint>`

  Seed for randomization

- `--cg-from-perf-data`

  Use perf data directly when constructing the call graph for stale functions

- `--cg-ignore-recursive-calls`

  Ignore recursive calls when constructing the call graph

- `--cg-use-split-hot-size`

  Use hot/cold data on basic blocks to determine hot sizes for call graph
  functions

- `--cold-threshold=<uint>`

  Tenths of percents of main entry frequency to use as a threshold when
  evaluating whether a basic block is cold (0 means it is only considered cold
  if the block has zero samples). Default: 0

- `--elim-link-veneers`

  Run veneer elimination pass

- `--eliminate-unreachable`

  Eliminate unreachable code

- `--equalize-bb-counts`

  Use same count for BBs that should have equivalent count (used in non-LBR and
  shrink wrapping)

- `--execution-count-threshold=<uint>`

  Perform profiling accuracy-sensitive optimizations only if function execution
  count >= the threshold (default: 0)

- `--fix-block-counts`

  Adjust block counts based on outgoing branch counts

- `--fix-func-counts`

  Adjust function counts based on basic blocks execution count

- `--force-inline=<func1,func2,func3,...>`

  List of functions to always consider for inlining

- `--frame-opt=<value>`

  Optimize stack frame accesses
  - `none`: do not perform frame optimization
  - `hot`: perform FOP on hot functions
  - `all`: perform FOP on all functions

- `--frame-opt-rm-stores`

  Apply additional analysis to remove stores (experimental)

- `--function-order=<string>`

  File containing an ordered list of functions to use for function reordering

- `--generate-function-order=<string>`

  File to dump the ordered list of functions to use for function reordering

- `--generate-link-sections=<string>`

  Generate a list of function sections in a format suitable for inclusion in a
  linker script

- `--group-stubs`

  Share stubs across functions

- `--hugify`

  Automatically put hot code on 2MB page(s) (hugify) at runtime. No manual call
  to hugify is needed in the binary (which is what --hot-text relies on).

- `--icf`

  Fold functions with identical code

- `--icp`

  Alias for --indirect-call-promotion

- `--icp-calls-remaining-percent-threshold=<uint>`

  The percentage threshold against remaining unpromoted indirect call count for
  the promotion for calls

- `--icp-calls-topn`

  Alias for --indirect-call-promotion-calls-topn

- `--icp-calls-total-percent-threshold=<uint>`

  The percentage threshold against total count for the promotion for calls

- `--icp-eliminate-loads`

  Enable load elimination using memory profiling data when performing ICP

- `--icp-funcs=<func1,func2,func3,...>`

  List of functions to enable ICP for

- `--icp-inline`

  Only promote call targets eligible for inlining

- `--icp-jt-remaining-percent-threshold=<uint>`

  The percentage threshold against remaining unpromoted indirect call count for
  the promotion for jump tables

- `--icp-jt-targets`

  Alias for --icp-jump-tables-targets

- `--icp-jt-topn`

  Alias for --indirect-call-promotion-jump-tables-topn

- `--icp-jt-total-percent-threshold=<uint>`

  The percentage threshold against total count for the promotion for jump tables

- `--icp-jump-tables-targets`

  For jump tables, optimize indirect jmp targets instead of indices

- `--icp-mp-threshold`

  Alias for --indirect-call-promotion-mispredict-threshold

- `--icp-old-code-sequence`

  Use old code sequence for promoted calls

- `--icp-top-callsites=<uint>`

  Optimize hottest calls until at least this percentage of all indirect calls
  frequency is covered. 0 = all callsites

- `--icp-topn`

  Alias for --indirect-call-promotion-topn

- `--icp-use-mp`

  Alias for --indirect-call-promotion-use-mispredicts

- `--indirect-call-promotion=<value>`

  Indirect call promotion
  - `none`: do not perform indirect call promotion
  - `calls`: perform ICP on indirect calls
  - `jump-tables`: perform ICP on jump tables
  - `all`: perform ICP on calls and jump tables

- `--indirect-call-promotion-calls-topn=<uint>`

  Limit number of targets to consider when doing indirect call promotion on
  calls. 0 = no limit

- `--indirect-call-promotion-jump-tables-topn=<uint>`

  Limit number of targets to consider when doing indirect call promotion on jump
  tables. 0 = no limit

- `--indirect-call-promotion-topn=<uint>`

  Limit number of targets to consider when doing indirect call promotion. 0 = no
  limit

- `--indirect-call-promotion-use-mispredicts`

  Use misprediction frequency for determining whether or not ICP should be
  applied at a callsite.  The -indirect-call-promotion-mispredict-threshold
  value will be used by this heuristic

- `--infer-fall-throughs`

  Infer execution count for fall-through blocks

- `--infer-stale-profile`

  Infer counts from stale profile data.

- `--inline-all`

  Inline all functions

- `--inline-ap`

  Adjust function profile after inlining

- `--inline-limit=<uint>`

  Maximum number of call sites to inline

- `--inline-max-iters=<uint>`

  Maximum number of inline iterations

- `--inline-memcpy`

  Inline memcpy using 'rep movsb' instruction (X86-only)

- `--inline-small-functions`

  Inline functions if increase in size is less than defined by -inline-small-
  functions-bytes

- `--inline-small-functions-bytes=<uint>`

  Max number of bytes for the function to be considered small for inlining
  purposes

- `--instrument`

  Instrument code to generate accurate profile data

- `--iterative-guess`

  In non-LBR mode, guess edge counts using iterative technique

- `--jt-footprint-optimize-for-icache`

  With jt-footprint-reduction, only process PIC jumptables and turn off other
  transformations that increase code size

- `--jt-footprint-reduction`

  Make jump tables size smaller at the cost of using more instructions at jump
  sites

- `--jump-tables=<value>`

  Jump tables support (default=basic)
  - `none`: do not optimize functions with jump tables
  - `basic`: optimize functions with jump tables
  - `move`: move jump tables to a separate section
  - `split`: split jump tables section into hot and cold based on function
  execution frequency
  - `aggressive`: aggressively split jump tables section based on usage of the
  tables

- `--keep-nops`

  Keep no-op instructions. By default they are removed.

- `--lite-threshold-count=<uint>`

  Similar to '-lite-threshold-pct' but specify threshold using absolute function
  call count. I.e. limit processing to functions executed at least the specified
  number of times.

- `--lite-threshold-pct=<uint>`

  Threshold (in percent) for selecting functions to process in lite mode. Higher
  threshold means fewer functions to process. E.g threshold of 90 means only top
  10 percent of functions with profile will be processed.

- `--memcpy1-spec=<func1,func2:cs1:cs2,func3:cs1,...>`

  List of functions with call sites for which to specialize memcpy() for size 1

- `--min-branch-clusters`

  Use a modified clustering algorithm geared towards minimizing branches

- `--no-inline`

  Disable all inlining (overrides other inlining options)

- `--no-scan`

  Do not scan cold functions for external references (may result in slower binary)

- `--peepholes=<value>`

  Enable peephole optimizations
  - `none`: disable peepholes
  - `double-jumps`: remove double jumps when able
  - `tailcall-traps`: insert tail call traps
  - `useless-branches`: remove useless conditional branches
  - `all`: enable all peephole optimizations

- `--plt=<value>`

  Optimize PLT calls (requires linking with -znow)
  - `none`: do not optimize PLT calls
  - `hot`: optimize executed (hot) PLT calls
  - `all`: optimize all PLT calls

- `--preserve-blocks-alignment`

  Try to preserve basic block alignment

- `--profile-ignore-hash`

  Ignore hash while reading function profile

- `--profile-use-dfs`

  Use DFS order for YAML profile

- `--reg-reassign`

  Reassign registers so as to avoid using REX prefixes in hot code

- `--reorder-blocks=<value>`

  Change layout of basic blocks in a function
  - `none`: do not reorder basic blocks
  - `reverse`: layout blocks in reverse order
  - `normal`: perform optimal layout based on profile
  - `branch-predictor`: perform optimal layout prioritizing branch predictions
  - `cache`: perform optimal layout prioritizing I-cache behavior
  - `cache+`: perform layout optimizing I-cache behavior
  - `ext-tsp`: perform layout optimizing I-cache behavior
  - `cluster-shuffle`: perform random layout of clusters

- `--reorder-data=<section1,section2,section3,...>`

  List of sections to reorder

- `--reorder-data-algo=<value>`

  Algorithm used to reorder data sections
  - `count`: sort hot data by read counts
  - `funcs`: sort hot data by hot function usage and count

- `--reorder-data-inplace`

  Reorder data sections in place

- `--reorder-data-max-bytes=<uint>`

  Maximum number of bytes to reorder

- `--reorder-data-max-symbols=<uint>`

  Maximum number of symbols to reorder

- `--reorder-functions=<value>`

  Reorder and cluster functions (works only with relocations)
  - `none`: do not reorder functions
  - `exec-count`: order by execution count
  - `hfsort`: use hfsort algorithm
  - `hfsort+`: use cache-directed sort
  - `cdsort`: use cache-directed sort
  - `pettis-hansen`: use Pettis-Hansen algorithm
  - `random`: reorder functions randomly
  - `user`: use function order specified by -function-order

- `--reorder-functions-use-hot-size`

  Use a function's hot size when doing clustering

- `--report-bad-layout=<uint>`

  Print top <uint> functions with suboptimal code layout on input

- `--report-stale`

  Print the list of functions with stale profile

- `--runtime-hugify-lib=<string>`

  Specify file name of the runtime hugify library

- `--runtime-instrumentation-lib=<string>`

  Specify file name of the runtime instrumentation library

- `--sctc-mode=<value>`

  Mode for simplify conditional tail calls
  - `always`: always perform sctc
  - `preserve`: only perform sctc when branch direction is preserved
  - `heuristic`: use branch prediction data to control sctc

- `--sequential-disassembly`

  Performs disassembly sequentially

- `--shrink-wrapping-threshold=<uint>`

  Percentage of prologue execution count to use as threshold when evaluating
  whether a block is cold enough to be profitable to move eligible spills there

- `--simplify-conditional-tail-calls`

  Simplify conditional tail calls by removing unnecessary jumps

- `--simplify-rodata-loads`

  Simplify loads from read-only sections by replacing the memory operand with
  the constant found in the corresponding section

- `--split-align-threshold=<uint>`

  When deciding to split a function, apply this alignment while doing the size
  comparison (see -split-threshold). Default value: 2.

- `--split-all-cold`

  Outline as many cold basic blocks as possible

- `--split-eh`

  Split C++ exception handling code

- `--split-functions`

  Split functions into fragments

- `--split-strategy=<value>`

  Strategy used to partition blocks into fragments
  - `profile2`: split each function into a hot and cold fragment using profiling
  information
  - `cdsplit`: split each function into a hot, warm, and cold fragment using
  profiling information
  - `random2`: split each function into a hot and cold fragment at a randomly
  chosen split point (ignoring any available profiling information)
  - `randomN`: split each function into N fragments at a randomly chosen split
  points (ignoring any available profiling information)
  - `all`: split all basic blocks of each function into fragments such that each
  fragment contains exactly a single basic block

- `--split-threshold=<uint>`

  Split function only if its main size is reduced by more than given amount of
  bytes. Default value: 0, i.e. split iff the size is reduced. Note that on some
  architectures the size can increase after splitting.

- `--stale-matching-max-func-size=<uint>`

  The maximum size of a function to consider for inference.

<<<<<<< HEAD
=======
- `--stale-matching-min-matched-block=<uint>`

  Percentage threshold of matched basic blocks at which stale profile inference
  is executed.

>>>>>>> 4ae23bcc
- `--stale-threshold=<uint>`

  Maximum percentage of stale functions to tolerate (default: 100)

- `--stoke`

  Turn on the stoke analysis

- `--strip-rep-ret`

  Strip 'repz' prefix from 'repz retq' sequence (on by default)

- `--tail-duplication=<value>`

  Duplicate unconditional branches that cross a cache line
  - `none`: do not apply
  - `aggressive`: aggressive strategy
  - `moderate`: moderate strategy
  - `cache`: cache-aware duplication strategy

- `--tsp-threshold=<uint>`

  Maximum number of hot basic blocks in a function for which to use a precise
  TSP solution while re-ordering basic blocks

- `--use-aggr-reg-reassign`

  Use register liveness analysis to try to find more opportunities for -reg-
  reassign optimization

- `--use-compact-aligner`

  Use compact approach for aligning functions

- `--use-edge-counts`

  Use edge count data when doing clustering

- `--verify-cfg`

  Verify the CFG after every pass

- `--x86-align-branch-boundary-hot-only`

  Only apply branch boundary alignment in hot code

- `--x86-strip-redundant-address-size`

  Remove redundant Address-Size override prefix

### BOLT options in relocation mode:

- `--align-macro-fusion=<value>`

  Fix instruction alignment for macro-fusion (x86 relocation mode)
  - `none`: do not insert alignment no-ops for macro-fusion
  - `hot`: only insert alignment no-ops on hot execution paths (default)
  - `all`: always align instructions to allow macro-fusion

### BOLT instrumentation options:

`llvm-bolt <executable> -instrument [-o outputfile] <instrumented-executable>`

- `--conservative-instrumentation`

  Disable instrumentation optimizations that sacrifice profile accuracy (for
  debugging, default: false)

- `--instrument-calls`

  Record profile for inter-function control flow activity (default: true)

- `--instrument-hot-only`

  Only insert instrumentation on hot functions (needs profile, default: false)

- `--instrumentation-binpath=<string>`

  Path to instrumented binary in case if /proc/self/map_files is not accessible
  due to access restriction issues

- `--instrumentation-file=<string>`

  File name where instrumented profile will be saved (default: /tmp/prof.fdata)

- `--instrumentation-file-append-pid`

  Append PID to saved profile file name (default: false)

- `--instrumentation-no-counters-clear`

  Don't clear counters across dumps (use with instrumentation-sleep-time option)

- `--instrumentation-sleep-time=<uint>`

  Interval between profile writes (default: 0 = write only at program end).
  This is useful for service workloads when you want to dump profile every X
  minutes or if you are killing the program and the profile is not being dumped
  at the end.

- `--instrumentation-wait-forks`

  Wait until all forks of instrumented process will finish (use with
  instrumentation-sleep-time option)

### BOLT printing options:

- `--print-aliases`

  Print aliases when printing objects

- `--print-all`

  Print functions after each stage

- `--print-cfg`

  Print functions after CFG construction

- `--print-debug-info`

  Print debug info when printing functions

- `--print-disasm`

  Print function after disassembly

- `--print-dyno-opcode-stats=<uint>`

  Print per instruction opcode dyno stats and the functionnames:BB offsets of
  the nth highest execution counts

- `--print-dyno-stats-only`

  While printing functions output dyno-stats and skip instructions

- `--print-exceptions`

  Print exception handling data

- `--print-globals`

  Print global symbols after disassembly

- `--print-jump-tables`

  Print jump tables

- `--print-loops`

  Print loop related information

- `--print-mem-data`

  Print memory data annotations when printing functions

- `--print-normalized`

  Print functions after CFG is normalized

- `--print-only=<func1,func2,func3,...>`

  List of functions to print

- `--print-orc`

  Print ORC unwind information for instructions

- `--print-profile`

  Print functions after attaching profile

- `--print-profile-stats`

  Print profile quality/bias analysis

- `--print-pseudo-probes=<value>`

  Print pseudo probe info
  - `decode`: decode probes section from binary
  - `address_conversion`: update address2ProbesMap with output block address
  - `encoded_probes`: display the encoded probes in binary section
  - `all`: enable all debugging printout

- `--print-relocations`

  Print relocations when printing functions/objects

- `--print-reordered-data`

  Print section contents after reordering

- `--print-retpoline-insertion`

  Print functions after retpoline insertion pass

- `--print-sdt`

  Print all SDT markers

- `--print-sections`

  Print all registered sections

- `--print-unknown`

  Print names of functions with unknown control flow

- `--time-build`

  Print time spent constructing binary functions

- `--time-rewrite`

  Print time spent in rewriting passes

- `--print-after-branch-fixup`

  Print function after fixing local branches

- `--print-after-jt-footprint-reduction`

  Print function after jt-footprint-reduction pass

- `--print-after-lowering`

  Print function after instruction lowering

- `--print-cache-metrics`

  Calculate and print various metrics for instruction cache

- `--print-clusters`

  Print clusters

- `--print-estimate-edge-counts`

  Print function after edge counts are set for no-LBR profile

- `--print-finalized`

  Print function after CFG is finalized

- `--print-fix-relaxations`

  Print functions after fix relaxations pass

- `--print-fix-riscv-calls`

  Print functions after fix RISCV calls pass

- `--print-fop`

  Print functions after frame optimizer pass

- `--print-function-statistics=<uint>`

  Print statistics about basic block ordering

- `--print-icf`

  Print functions after ICF optimization

- `--print-icp`

  Print functions after indirect call promotion

- `--print-inline`

  Print functions after inlining optimization

- `--print-large-functions`

  Print functions that could not be overwritten due to excessive size

- `--print-longjmp`

  Print functions after longjmp pass

- `--print-optimize-bodyless`

  Print functions after bodyless optimization

- `--print-output-address-range`

  Print output address range for each basic block in the function
  whenBinaryFunction::print is called

- `--print-peepholes`

  Print functions after peephole optimization

- `--print-plt`

  Print functions after PLT optimization

- `--print-regreassign`

  Print functions after regreassign pass

- `--print-reordered`

  Print functions after layout optimization

- `--print-reordered-functions`

  Print functions after clustering

- `--print-sctc`

  Print functions after conditional tail call simplification

- `--print-simplify-rodata-loads`

  Print functions after simplification of RO data loads

- `--print-sorted-by=<value>`

  Print functions sorted by order of dyno stats
  - `executed-forward-branches`: executed forward branches
  - `taken-forward-branches`: taken forward branches
  - `executed-backward-branches`: executed backward branches
  - `taken-backward-branches`: taken backward branches
  - `executed-unconditional-branches`: executed unconditional branches
  - `all-function-calls`: all function calls
  - `indirect-calls`: indirect calls
  - `PLT-calls`: PLT calls
  - `executed-instructions`: executed instructions
  - `executed-load-instructions`: executed load instructions
  - `executed-store-instructions`: executed store instructions
  - `taken-jump-table-branches`: taken jump table branches
  - `taken-unknown-indirect-branches`: taken unknown indirect branches
  - `total-branches`: total branches
  - `taken-branches`: taken branches
  - `non-taken-conditional-branches`: non-taken conditional branches
  - `taken-conditional-branches`: taken conditional branches
  - `all-conditional-branches`: all conditional branches
  - `linker-inserted-veneer-calls`: linker-inserted veneer calls
  - `all`: sorted by all names

- `--print-sorted-by-order=<value>`

  Use ascending or descending order when printing functions ordered by dyno stats

- `--print-split`

  Print functions after code splitting

- `--print-stoke`

  Print functions after stoke analysis

- `--print-uce`

  Print functions after unreachable code elimination

- `--print-veneer-elimination`

  Print functions after veneer elimination pass

- `--time-opts`

  Print time spent in each optimization

- `--print-all-options`

  Print all option values after command line parsing

- `--print-options`

  Print non-default options after command line parsing<|MERGE_RESOLUTION|>--- conflicted
+++ resolved
@@ -258,6 +258,10 @@
 - `--long-jump-labels`
 
   Always use long jumps/nops for Linux kernel static keys
+
+- `--match-profile-with-function-hash`
+
+  Match profile with function hash
 
 - `--max-data-relocations=<uint>`
 
@@ -856,14 +860,11 @@
 
   The maximum size of a function to consider for inference.
 
-<<<<<<< HEAD
-=======
 - `--stale-matching-min-matched-block=<uint>`
 
   Percentage threshold of matched basic blocks at which stale profile inference
   is executed.
 
->>>>>>> 4ae23bcc
 - `--stale-threshold=<uint>`
 
   Maximum percentage of stale functions to tolerate (default: 100)
