--- conflicted
+++ resolved
@@ -44,11 +44,7 @@
 #pragma acc loop auto if_present
   for(unsigned i = 0; i < 5; ++i);
 #pragma acc loop auto worker
-<<<<<<< HEAD
-  for(;;);
-=======
-  for(unsigned i = 0; i < 5; ++i);
->>>>>>> f791cfc8
+  for(unsigned i = 0; i < 5; ++i);
 #pragma acc loop auto vector
   for(unsigned i = 0; i < 5; ++i);
   // expected-warning@+1{{OpenACC clause 'nohost' not yet implemented}}
@@ -182,11 +178,7 @@
 #pragma acc loop if_present auto
   for(unsigned i = 0; i < 5; ++i);
 #pragma acc loop worker auto
-<<<<<<< HEAD
-  for(;;);
-=======
-  for(unsigned i = 0; i < 5; ++i);
->>>>>>> f791cfc8
+  for(unsigned i = 0; i < 5; ++i);
 #pragma acc loop vector auto
   for(unsigned i = 0; i < 5; ++i);
   // expected-warning@+1{{OpenACC clause 'nohost' not yet implemented}}
@@ -321,11 +313,7 @@
 #pragma acc loop independent if_present
   for(unsigned i = 0; i < 5; ++i);
 #pragma acc loop independent worker
-<<<<<<< HEAD
-  for(;;);
-=======
-  for(unsigned i = 0; i < 5; ++i);
->>>>>>> f791cfc8
+  for(unsigned i = 0; i < 5; ++i);
 #pragma acc loop independent vector
   for(unsigned i = 0; i < 5; ++i);
   // expected-warning@+1{{OpenACC clause 'nohost' not yet implemented}}
@@ -459,11 +447,7 @@
 #pragma acc loop if_present independent
   for(unsigned i = 0; i < 5; ++i);
 #pragma acc loop worker independent
-<<<<<<< HEAD
-  for(;;);
-=======
-  for(unsigned i = 0; i < 5; ++i);
->>>>>>> f791cfc8
+  for(unsigned i = 0; i < 5; ++i);
 #pragma acc loop vector independent
   for(unsigned i = 0; i < 5; ++i);
   // expected-warning@+1{{OpenACC clause 'nohost' not yet implemented}}
@@ -598,11 +582,7 @@
   // expected-error@+2{{OpenACC clause 'worker' may not appear on the same construct as a 'seq' clause on a 'loop' construct}}
   // expected-note@+1{{previous clause is here}}
 #pragma acc loop seq worker
-<<<<<<< HEAD
-  for(;;);
-=======
-  for(unsigned i = 0; i < 5; ++i);
->>>>>>> f791cfc8
+  for(unsigned i = 0; i < 5; ++i);
   // expected-error@+2{{OpenACC clause 'vector' may not appear on the same construct as a 'seq' clause on a 'loop' construct}}
   // expected-note@+1{{previous clause is here}}
 #pragma acc loop seq vector
@@ -742,11 +722,7 @@
   // expected-error@+2{{OpenACC clause 'seq' may not appear on the same construct as a 'worker' clause on a 'loop' construct}}
   // expected-note@+1{{previous clause is here}}
 #pragma acc loop worker seq
-<<<<<<< HEAD
-  for(;;);
-=======
-  for(unsigned i = 0; i < 5; ++i);
->>>>>>> f791cfc8
+  for(unsigned i = 0; i < 5; ++i);
   // expected-error@+2{{OpenACC clause 'seq' may not appear on the same construct as a 'vector' clause on a 'loop' construct}}
   // expected-note@+1{{previous clause is here}}
 #pragma acc loop vector seq
