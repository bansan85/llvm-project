--- conflicted
+++ resolved
@@ -25,10 +25,7 @@
   static T a;
 #pragma omp taskwait
 #pragma omp taskwait depend(in:a, argc) nowait
-<<<<<<< HEAD
-=======
 #pragma omp taskwait depend(in:a) depend(in:argc) nowait
->>>>>>> e1acf65b
   return a + argc;
 }
 
@@ -45,14 +42,6 @@
 // CHECK:      static T a;
 // CHECK-NEXT: #pragma omp taskwait{{$}}
 // CHECK-NEXT: #pragma omp taskwait depend(in : a,argc) nowait{{$}}
-<<<<<<< HEAD
-// CHECK:      static int a;
-// CHECK-NEXT: #pragma omp taskwait
-// CHECK-NEXT: #pragma omp taskwait depend(in : a,argc) nowait{{$}}
-// CHECK:      static char a;
-// CHECK-NEXT: #pragma omp taskwait
-// CHECK-NEXT: #pragma omp taskwait depend(in : a,argc) nowait{{$}}
-=======
 // CHECK-NEXT: #pragma omp taskwait depend(in : a) depend(in : argc) nowait{{$}}
 // CHECK:      static int a;
 // CHECK-NEXT: #pragma omp taskwait
@@ -62,7 +51,6 @@
 // CHECK-NEXT: #pragma omp taskwait
 // CHECK-NEXT: #pragma omp taskwait depend(in : a,argc) nowait{{$}}
 // CHECK-NEXT: #pragma omp taskwait depend(in : a) depend(in : argc) nowait{{$}}
->>>>>>> e1acf65b
 
 int main(int argc, char **argv) {
   static int a;
