//===- ASTWriter.cpp - AST File Writer ------------------------------------===//
//
// Part of the LLVM Project, under the Apache License v2.0 with LLVM Exceptions.
// See https://llvm.org/LICENSE.txt for license information.
// SPDX-License-Identifier: Apache-2.0 WITH LLVM-exception
//
//===----------------------------------------------------------------------===//
//
//  This file defines the ASTWriter class, which writes AST files.
//
//===----------------------------------------------------------------------===//

#include "ASTCommon.h"
#include "ASTReaderInternals.h"
#include "MultiOnDiskHashTable.h"
#include "clang/AST/ASTContext.h"
#include "clang/AST/ASTUnresolvedSet.h"
#include "clang/AST/AbstractTypeWriter.h"
#include "clang/AST/Attr.h"
#include "clang/AST/Decl.h"
#include "clang/AST/DeclBase.h"
#include "clang/AST/DeclCXX.h"
#include "clang/AST/DeclContextInternals.h"
#include "clang/AST/DeclFriend.h"
#include "clang/AST/DeclObjC.h"
#include "clang/AST/DeclTemplate.h"
#include "clang/AST/DeclarationName.h"
#include "clang/AST/Expr.h"
#include "clang/AST/ExprCXX.h"
#include "clang/AST/LambdaCapture.h"
#include "clang/AST/NestedNameSpecifier.h"
#include "clang/AST/OpenACCClause.h"
#include "clang/AST/OpenMPClause.h"
#include "clang/AST/RawCommentList.h"
#include "clang/AST/TemplateName.h"
#include "clang/AST/Type.h"
#include "clang/AST/TypeLoc.h"
#include "clang/AST/TypeLocVisitor.h"
#include "clang/Basic/Diagnostic.h"
#include "clang/Basic/DiagnosticOptions.h"
#include "clang/Basic/FileManager.h"
#include "clang/Basic/FileSystemOptions.h"
#include "clang/Basic/IdentifierTable.h"
#include "clang/Basic/LLVM.h"
#include "clang/Basic/Lambda.h"
#include "clang/Basic/LangOptions.h"
#include "clang/Basic/Module.h"
#include "clang/Basic/ObjCRuntime.h"
#include "clang/Basic/OpenACCKinds.h"
#include "clang/Basic/OpenCLOptions.h"
#include "clang/Basic/SourceLocation.h"
#include "clang/Basic/SourceManager.h"
#include "clang/Basic/SourceManagerInternals.h"
#include "clang/Basic/Specifiers.h"
#include "clang/Basic/TargetInfo.h"
#include "clang/Basic/TargetOptions.h"
#include "clang/Basic/Version.h"
#include "clang/Lex/HeaderSearch.h"
#include "clang/Lex/HeaderSearchOptions.h"
#include "clang/Lex/MacroInfo.h"
#include "clang/Lex/ModuleMap.h"
#include "clang/Lex/PreprocessingRecord.h"
#include "clang/Lex/Preprocessor.h"
#include "clang/Lex/PreprocessorOptions.h"
#include "clang/Lex/Token.h"
#include "clang/Sema/IdentifierResolver.h"
#include "clang/Sema/ObjCMethodList.h"
#include "clang/Sema/Sema.h"
#include "clang/Sema/SemaCUDA.h"
#include "clang/Sema/SemaObjC.h"
#include "clang/Sema/Weak.h"
#include "clang/Serialization/ASTBitCodes.h"
#include "clang/Serialization/ASTReader.h"
#include "clang/Serialization/ASTRecordWriter.h"
#include "clang/Serialization/InMemoryModuleCache.h"
#include "clang/Serialization/ModuleFile.h"
#include "clang/Serialization/ModuleFileExtension.h"
#include "clang/Serialization/SerializationDiagnostic.h"
#include "llvm/ADT/APFloat.h"
#include "llvm/ADT/APInt.h"
#include "llvm/ADT/APSInt.h"
#include "llvm/ADT/ArrayRef.h"
#include "llvm/ADT/DenseMap.h"
#include "llvm/ADT/Hashing.h"
#include "llvm/ADT/PointerIntPair.h"
#include "llvm/ADT/STLExtras.h"
#include "llvm/ADT/ScopeExit.h"
#include "llvm/ADT/SmallPtrSet.h"
#include "llvm/ADT/SmallString.h"
#include "llvm/ADT/SmallVector.h"
#include "llvm/ADT/StringMap.h"
#include "llvm/ADT/StringRef.h"
#include "llvm/Bitstream/BitCodes.h"
#include "llvm/Bitstream/BitstreamWriter.h"
#include "llvm/Support/Casting.h"
#include "llvm/Support/Compression.h"
#include "llvm/Support/DJB.h"
#include "llvm/Support/Endian.h"
#include "llvm/Support/EndianStream.h"
#include "llvm/Support/Error.h"
#include "llvm/Support/ErrorHandling.h"
#include "llvm/Support/LEB128.h"
#include "llvm/Support/MemoryBuffer.h"
#include "llvm/Support/OnDiskHashTable.h"
#include "llvm/Support/Path.h"
#include "llvm/Support/SHA1.h"
#include "llvm/Support/TimeProfiler.h"
#include "llvm/Support/VersionTuple.h"
#include "llvm/Support/raw_ostream.h"
#include <algorithm>
#include <cassert>
#include <cstdint>
#include <cstdlib>
#include <cstring>
#include <ctime>
#include <limits>
#include <memory>
#include <optional>
#include <queue>
#include <tuple>
#include <utility>
#include <vector>

using namespace clang;
using namespace clang::serialization;

template <typename T, typename Allocator>
static StringRef bytes(const std::vector<T, Allocator> &v) {
  if (v.empty()) return StringRef();
  return StringRef(reinterpret_cast<const char*>(&v[0]),
                         sizeof(T) * v.size());
}

template <typename T>
static StringRef bytes(const SmallVectorImpl<T> &v) {
  return StringRef(reinterpret_cast<const char*>(v.data()),
                         sizeof(T) * v.size());
}

static std::string bytes(const std::vector<bool> &V) {
  std::string Str;
  Str.reserve(V.size() / 8);
  for (unsigned I = 0, E = V.size(); I < E;) {
    char Byte = 0;
    for (unsigned Bit = 0; Bit < 8 && I < E; ++Bit, ++I)
      Byte |= V[I] << Bit;
    Str += Byte;
  }
  return Str;
}

//===----------------------------------------------------------------------===//
// Type serialization
//===----------------------------------------------------------------------===//

static TypeCode getTypeCodeForTypeClass(Type::TypeClass id) {
  switch (id) {
#define TYPE_BIT_CODE(CLASS_ID, CODE_ID, CODE_VALUE) \
  case Type::CLASS_ID: return TYPE_##CODE_ID;
#include "clang/Serialization/TypeBitCodes.def"
  case Type::Builtin:
    llvm_unreachable("shouldn't be serializing a builtin type this way");
  }
  llvm_unreachable("bad type kind");
}

namespace {

std::optional<std::set<const FileEntry *>>
GetAffectingModuleMaps(const Preprocessor &PP, Module *RootModule) {
  if (!PP.getHeaderSearchInfo()
           .getHeaderSearchOpts()
           .ModulesPruneNonAffectingModuleMaps)
    return std::nullopt;

  const HeaderSearch &HS = PP.getHeaderSearchInfo();
  const ModuleMap &MM = HS.getModuleMap();

  std::set<const FileEntry *> ModuleMaps;
  std::set<const Module *> ProcessedModules;
  auto CollectModuleMapsForHierarchy = [&](const Module *M) {
    M = M->getTopLevelModule();

    if (!ProcessedModules.insert(M).second)
      return;

    std::queue<const Module *> Q;
    Q.push(M);
    while (!Q.empty()) {
      const Module *Mod = Q.front();
      Q.pop();

      // The containing module map is affecting, because it's being pointed
      // into by Module::DefinitionLoc.
      if (auto FE = MM.getContainingModuleMapFile(Mod))
        ModuleMaps.insert(*FE);
      // For inferred modules, the module map that allowed inferring is not
      // related to the virtual containing module map file. It did affect the
      // compilation, though.
      if (auto FE = MM.getModuleMapFileForUniquing(Mod))
        ModuleMaps.insert(*FE);

      for (auto *SubM : Mod->submodules())
        Q.push(SubM);
    }
  };

  // Handle all the affecting modules referenced from the root module.

  CollectModuleMapsForHierarchy(RootModule);

  std::queue<const Module *> Q;
  Q.push(RootModule);
  while (!Q.empty()) {
    const Module *CurrentModule = Q.front();
    Q.pop();

    for (const Module *ImportedModule : CurrentModule->Imports)
      CollectModuleMapsForHierarchy(ImportedModule);
    for (const Module *UndeclaredModule : CurrentModule->UndeclaredUses)
      CollectModuleMapsForHierarchy(UndeclaredModule);

    for (auto *M : CurrentModule->submodules())
      Q.push(M);
  }

  // Handle textually-included headers that belong to other modules.

  SmallVector<OptionalFileEntryRef, 16> FilesByUID;
  HS.getFileMgr().GetUniqueIDMapping(FilesByUID);

  if (FilesByUID.size() > HS.header_file_size())
    FilesByUID.resize(HS.header_file_size());

  for (unsigned UID = 0, LastUID = FilesByUID.size(); UID != LastUID; ++UID) {
    OptionalFileEntryRef File = FilesByUID[UID];
    if (!File)
      continue;

    const HeaderFileInfo *HFI = HS.getExistingLocalFileInfo(*File);
    if (!HFI)
      continue; // We have no information on this being a header file.
    if (!HFI->isCompilingModuleHeader && HFI->isModuleHeader)
      continue; // Modular header, handled in the above module-based loop.
    if (!HFI->isCompilingModuleHeader && !HFI->IsLocallyIncluded)
      continue; // Non-modular header not included locally is not affecting.

    for (const auto &KH : HS.findResolvedModulesForHeader(*File))
      if (const Module *M = KH.getModule())
        CollectModuleMapsForHierarchy(M);
  }

  // FIXME: This algorithm is not correct for module map hierarchies where
  // module map file defining a (sub)module of a top-level module X includes
  // a module map file that defines a (sub)module of another top-level module Y.
  // Whenever X is affecting and Y is not, "replaying" this PCM file will fail
  // when parsing module map files for X due to not knowing about the `extern`
  // module map for Y.
  //
  // We don't have a good way to fix it here. We could mark all children of
  // affecting module map files as being affecting as well, but that's
  // expensive. SourceManager does not model the edge from parent to child
  // SLocEntries, so instead, we would need to iterate over leaf module map
  // files, walk up their include hierarchy and check whether we arrive at an
  // affecting module map.
  //
  // Instead of complicating and slowing down this function, we should probably
  // just ban module map hierarchies where module map defining a (sub)module X
  // includes a module map defining a module that's not a submodule of X.

  return ModuleMaps;
}

class ASTTypeWriter {
  ASTWriter &Writer;
  ASTWriter::RecordData Record;
  ASTRecordWriter BasicWriter;

public:
  ASTTypeWriter(ASTWriter &Writer)
    : Writer(Writer), BasicWriter(Writer, Record) {}

  uint64_t write(QualType T) {
    if (T.hasLocalNonFastQualifiers()) {
      Qualifiers Qs = T.getLocalQualifiers();
      BasicWriter.writeQualType(T.getLocalUnqualifiedType());
      BasicWriter.writeQualifiers(Qs);
      return BasicWriter.Emit(TYPE_EXT_QUAL, Writer.getTypeExtQualAbbrev());
    }

    const Type *typePtr = T.getTypePtr();
    serialization::AbstractTypeWriter<ASTRecordWriter> atw(BasicWriter);
    atw.write(typePtr);
    return BasicWriter.Emit(getTypeCodeForTypeClass(typePtr->getTypeClass()),
                            /*abbrev*/ 0);
  }
};

class TypeLocWriter : public TypeLocVisitor<TypeLocWriter> {
  using LocSeq = SourceLocationSequence;

  ASTRecordWriter &Record;
  LocSeq *Seq;

  void addSourceLocation(SourceLocation Loc) {
    Record.AddSourceLocation(Loc, Seq);
  }
  void addSourceRange(SourceRange Range) { Record.AddSourceRange(Range, Seq); }

public:
  TypeLocWriter(ASTRecordWriter &Record, LocSeq *Seq)
      : Record(Record), Seq(Seq) {}

#define ABSTRACT_TYPELOC(CLASS, PARENT)
#define TYPELOC(CLASS, PARENT) \
    void Visit##CLASS##TypeLoc(CLASS##TypeLoc TyLoc);
#include "clang/AST/TypeLocNodes.def"

  void VisitArrayTypeLoc(ArrayTypeLoc TyLoc);
  void VisitFunctionTypeLoc(FunctionTypeLoc TyLoc);
};

} // namespace

void TypeLocWriter::VisitQualifiedTypeLoc(QualifiedTypeLoc TL) {
  // nothing to do
}

void TypeLocWriter::VisitBuiltinTypeLoc(BuiltinTypeLoc TL) {
  addSourceLocation(TL.getBuiltinLoc());
  if (TL.needsExtraLocalData()) {
    Record.push_back(TL.getWrittenTypeSpec());
    Record.push_back(static_cast<uint64_t>(TL.getWrittenSignSpec()));
    Record.push_back(static_cast<uint64_t>(TL.getWrittenWidthSpec()));
    Record.push_back(TL.hasModeAttr());
  }
}

void TypeLocWriter::VisitComplexTypeLoc(ComplexTypeLoc TL) {
  addSourceLocation(TL.getNameLoc());
}

void TypeLocWriter::VisitPointerTypeLoc(PointerTypeLoc TL) {
  addSourceLocation(TL.getStarLoc());
}

void TypeLocWriter::VisitDecayedTypeLoc(DecayedTypeLoc TL) {
  // nothing to do
}

void TypeLocWriter::VisitAdjustedTypeLoc(AdjustedTypeLoc TL) {
  // nothing to do
}

void TypeLocWriter::VisitArrayParameterTypeLoc(ArrayParameterTypeLoc TL) {
  // nothing to do
}

void TypeLocWriter::VisitBlockPointerTypeLoc(BlockPointerTypeLoc TL) {
  addSourceLocation(TL.getCaretLoc());
}

void TypeLocWriter::VisitLValueReferenceTypeLoc(LValueReferenceTypeLoc TL) {
  addSourceLocation(TL.getAmpLoc());
}

void TypeLocWriter::VisitRValueReferenceTypeLoc(RValueReferenceTypeLoc TL) {
  addSourceLocation(TL.getAmpAmpLoc());
}

void TypeLocWriter::VisitMemberPointerTypeLoc(MemberPointerTypeLoc TL) {
  addSourceLocation(TL.getStarLoc());
  Record.AddTypeSourceInfo(TL.getClassTInfo());
}

void TypeLocWriter::VisitArrayTypeLoc(ArrayTypeLoc TL) {
  addSourceLocation(TL.getLBracketLoc());
  addSourceLocation(TL.getRBracketLoc());
  Record.push_back(TL.getSizeExpr() ? 1 : 0);
  if (TL.getSizeExpr())
    Record.AddStmt(TL.getSizeExpr());
}

void TypeLocWriter::VisitConstantArrayTypeLoc(ConstantArrayTypeLoc TL) {
  VisitArrayTypeLoc(TL);
}

void TypeLocWriter::VisitIncompleteArrayTypeLoc(IncompleteArrayTypeLoc TL) {
  VisitArrayTypeLoc(TL);
}

void TypeLocWriter::VisitVariableArrayTypeLoc(VariableArrayTypeLoc TL) {
  VisitArrayTypeLoc(TL);
}

void TypeLocWriter::VisitDependentSizedArrayTypeLoc(
                                            DependentSizedArrayTypeLoc TL) {
  VisitArrayTypeLoc(TL);
}

void TypeLocWriter::VisitDependentAddressSpaceTypeLoc(
    DependentAddressSpaceTypeLoc TL) {
  addSourceLocation(TL.getAttrNameLoc());
  SourceRange range = TL.getAttrOperandParensRange();
  addSourceLocation(range.getBegin());
  addSourceLocation(range.getEnd());
  Record.AddStmt(TL.getAttrExprOperand());
}

void TypeLocWriter::VisitDependentSizedExtVectorTypeLoc(
                                        DependentSizedExtVectorTypeLoc TL) {
  addSourceLocation(TL.getNameLoc());
}

void TypeLocWriter::VisitVectorTypeLoc(VectorTypeLoc TL) {
  addSourceLocation(TL.getNameLoc());
}

void TypeLocWriter::VisitDependentVectorTypeLoc(
    DependentVectorTypeLoc TL) {
  addSourceLocation(TL.getNameLoc());
}

void TypeLocWriter::VisitExtVectorTypeLoc(ExtVectorTypeLoc TL) {
  addSourceLocation(TL.getNameLoc());
}

void TypeLocWriter::VisitConstantMatrixTypeLoc(ConstantMatrixTypeLoc TL) {
  addSourceLocation(TL.getAttrNameLoc());
  SourceRange range = TL.getAttrOperandParensRange();
  addSourceLocation(range.getBegin());
  addSourceLocation(range.getEnd());
  Record.AddStmt(TL.getAttrRowOperand());
  Record.AddStmt(TL.getAttrColumnOperand());
}

void TypeLocWriter::VisitDependentSizedMatrixTypeLoc(
    DependentSizedMatrixTypeLoc TL) {
  addSourceLocation(TL.getAttrNameLoc());
  SourceRange range = TL.getAttrOperandParensRange();
  addSourceLocation(range.getBegin());
  addSourceLocation(range.getEnd());
  Record.AddStmt(TL.getAttrRowOperand());
  Record.AddStmt(TL.getAttrColumnOperand());
}

void TypeLocWriter::VisitFunctionTypeLoc(FunctionTypeLoc TL) {
  addSourceLocation(TL.getLocalRangeBegin());
  addSourceLocation(TL.getLParenLoc());
  addSourceLocation(TL.getRParenLoc());
  addSourceRange(TL.getExceptionSpecRange());
  addSourceLocation(TL.getLocalRangeEnd());
  for (unsigned i = 0, e = TL.getNumParams(); i != e; ++i)
    Record.AddDeclRef(TL.getParam(i));
}

void TypeLocWriter::VisitFunctionProtoTypeLoc(FunctionProtoTypeLoc TL) {
  VisitFunctionTypeLoc(TL);
}

void TypeLocWriter::VisitFunctionNoProtoTypeLoc(FunctionNoProtoTypeLoc TL) {
  VisitFunctionTypeLoc(TL);
}

void TypeLocWriter::VisitUnresolvedUsingTypeLoc(UnresolvedUsingTypeLoc TL) {
  addSourceLocation(TL.getNameLoc());
}

void TypeLocWriter::VisitUsingTypeLoc(UsingTypeLoc TL) {
  addSourceLocation(TL.getNameLoc());
}

void TypeLocWriter::VisitTypedefTypeLoc(TypedefTypeLoc TL) {
  addSourceLocation(TL.getNameLoc());
}

void TypeLocWriter::VisitObjCTypeParamTypeLoc(ObjCTypeParamTypeLoc TL) {
  if (TL.getNumProtocols()) {
    addSourceLocation(TL.getProtocolLAngleLoc());
    addSourceLocation(TL.getProtocolRAngleLoc());
  }
  for (unsigned i = 0, e = TL.getNumProtocols(); i != e; ++i)
    addSourceLocation(TL.getProtocolLoc(i));
}

void TypeLocWriter::VisitTypeOfExprTypeLoc(TypeOfExprTypeLoc TL) {
  addSourceLocation(TL.getTypeofLoc());
  addSourceLocation(TL.getLParenLoc());
  addSourceLocation(TL.getRParenLoc());
}

void TypeLocWriter::VisitTypeOfTypeLoc(TypeOfTypeLoc TL) {
  addSourceLocation(TL.getTypeofLoc());
  addSourceLocation(TL.getLParenLoc());
  addSourceLocation(TL.getRParenLoc());
  Record.AddTypeSourceInfo(TL.getUnmodifiedTInfo());
}

void TypeLocWriter::VisitDecltypeTypeLoc(DecltypeTypeLoc TL) {
  addSourceLocation(TL.getDecltypeLoc());
  addSourceLocation(TL.getRParenLoc());
}

void TypeLocWriter::VisitUnaryTransformTypeLoc(UnaryTransformTypeLoc TL) {
  addSourceLocation(TL.getKWLoc());
  addSourceLocation(TL.getLParenLoc());
  addSourceLocation(TL.getRParenLoc());
  Record.AddTypeSourceInfo(TL.getUnderlyingTInfo());
}

void ASTRecordWriter::AddConceptReference(const ConceptReference *CR) {
  assert(CR);
  AddNestedNameSpecifierLoc(CR->getNestedNameSpecifierLoc());
  AddSourceLocation(CR->getTemplateKWLoc());
  AddDeclarationNameInfo(CR->getConceptNameInfo());
  AddDeclRef(CR->getFoundDecl());
  AddDeclRef(CR->getNamedConcept());
  push_back(CR->getTemplateArgsAsWritten() != nullptr);
  if (CR->getTemplateArgsAsWritten())
    AddASTTemplateArgumentListInfo(CR->getTemplateArgsAsWritten());
}

void TypeLocWriter::VisitPackIndexingTypeLoc(PackIndexingTypeLoc TL) {
  addSourceLocation(TL.getEllipsisLoc());
}

void TypeLocWriter::VisitAutoTypeLoc(AutoTypeLoc TL) {
  addSourceLocation(TL.getNameLoc());
  auto *CR = TL.getConceptReference();
  Record.push_back(TL.isConstrained() && CR);
  if (TL.isConstrained() && CR)
    Record.AddConceptReference(CR);
  Record.push_back(TL.isDecltypeAuto());
  if (TL.isDecltypeAuto())
    addSourceLocation(TL.getRParenLoc());
}

void TypeLocWriter::VisitDeducedTemplateSpecializationTypeLoc(
    DeducedTemplateSpecializationTypeLoc TL) {
  addSourceLocation(TL.getTemplateNameLoc());
}

void TypeLocWriter::VisitRecordTypeLoc(RecordTypeLoc TL) {
  addSourceLocation(TL.getNameLoc());
}

void TypeLocWriter::VisitEnumTypeLoc(EnumTypeLoc TL) {
  addSourceLocation(TL.getNameLoc());
}

void TypeLocWriter::VisitAttributedTypeLoc(AttributedTypeLoc TL) {
  Record.AddAttr(TL.getAttr());
}

void TypeLocWriter::VisitCountAttributedTypeLoc(CountAttributedTypeLoc TL) {
  // Nothing to do
}

void TypeLocWriter::VisitBTFTagAttributedTypeLoc(BTFTagAttributedTypeLoc TL) {
  // Nothing to do.
}

void TypeLocWriter::VisitHLSLAttributedResourceTypeLoc(
    HLSLAttributedResourceTypeLoc TL) {
  // Nothing to do.
}

void TypeLocWriter::VisitTemplateTypeParmTypeLoc(TemplateTypeParmTypeLoc TL) {
  addSourceLocation(TL.getNameLoc());
}

void TypeLocWriter::VisitSubstTemplateTypeParmTypeLoc(
                                            SubstTemplateTypeParmTypeLoc TL) {
  addSourceLocation(TL.getNameLoc());
}

void TypeLocWriter::VisitSubstTemplateTypeParmPackTypeLoc(
                                          SubstTemplateTypeParmPackTypeLoc TL) {
  addSourceLocation(TL.getNameLoc());
}

void TypeLocWriter::VisitTemplateSpecializationTypeLoc(
                                           TemplateSpecializationTypeLoc TL) {
  addSourceLocation(TL.getTemplateKeywordLoc());
  addSourceLocation(TL.getTemplateNameLoc());
  addSourceLocation(TL.getLAngleLoc());
  addSourceLocation(TL.getRAngleLoc());
  for (unsigned i = 0, e = TL.getNumArgs(); i != e; ++i)
    Record.AddTemplateArgumentLocInfo(TL.getArgLoc(i).getArgument().getKind(),
                                      TL.getArgLoc(i).getLocInfo());
}

void TypeLocWriter::VisitParenTypeLoc(ParenTypeLoc TL) {
  addSourceLocation(TL.getLParenLoc());
  addSourceLocation(TL.getRParenLoc());
}

void TypeLocWriter::VisitMacroQualifiedTypeLoc(MacroQualifiedTypeLoc TL) {
  addSourceLocation(TL.getExpansionLoc());
}

void TypeLocWriter::VisitElaboratedTypeLoc(ElaboratedTypeLoc TL) {
  addSourceLocation(TL.getElaboratedKeywordLoc());
  Record.AddNestedNameSpecifierLoc(TL.getQualifierLoc());
}

void TypeLocWriter::VisitInjectedClassNameTypeLoc(InjectedClassNameTypeLoc TL) {
  addSourceLocation(TL.getNameLoc());
}

void TypeLocWriter::VisitDependentNameTypeLoc(DependentNameTypeLoc TL) {
  addSourceLocation(TL.getElaboratedKeywordLoc());
  Record.AddNestedNameSpecifierLoc(TL.getQualifierLoc());
  addSourceLocation(TL.getNameLoc());
}

void TypeLocWriter::VisitDependentTemplateSpecializationTypeLoc(
       DependentTemplateSpecializationTypeLoc TL) {
  addSourceLocation(TL.getElaboratedKeywordLoc());
  Record.AddNestedNameSpecifierLoc(TL.getQualifierLoc());
  addSourceLocation(TL.getTemplateKeywordLoc());
  addSourceLocation(TL.getTemplateNameLoc());
  addSourceLocation(TL.getLAngleLoc());
  addSourceLocation(TL.getRAngleLoc());
  for (unsigned I = 0, E = TL.getNumArgs(); I != E; ++I)
    Record.AddTemplateArgumentLocInfo(TL.getArgLoc(I).getArgument().getKind(),
                                      TL.getArgLoc(I).getLocInfo());
}

void TypeLocWriter::VisitPackExpansionTypeLoc(PackExpansionTypeLoc TL) {
  addSourceLocation(TL.getEllipsisLoc());
}

void TypeLocWriter::VisitObjCInterfaceTypeLoc(ObjCInterfaceTypeLoc TL) {
  addSourceLocation(TL.getNameLoc());
  addSourceLocation(TL.getNameEndLoc());
}

void TypeLocWriter::VisitObjCObjectTypeLoc(ObjCObjectTypeLoc TL) {
  Record.push_back(TL.hasBaseTypeAsWritten());
  addSourceLocation(TL.getTypeArgsLAngleLoc());
  addSourceLocation(TL.getTypeArgsRAngleLoc());
  for (unsigned i = 0, e = TL.getNumTypeArgs(); i != e; ++i)
    Record.AddTypeSourceInfo(TL.getTypeArgTInfo(i));
  addSourceLocation(TL.getProtocolLAngleLoc());
  addSourceLocation(TL.getProtocolRAngleLoc());
  for (unsigned i = 0, e = TL.getNumProtocols(); i != e; ++i)
    addSourceLocation(TL.getProtocolLoc(i));
}

void TypeLocWriter::VisitObjCObjectPointerTypeLoc(ObjCObjectPointerTypeLoc TL) {
  addSourceLocation(TL.getStarLoc());
}

void TypeLocWriter::VisitAtomicTypeLoc(AtomicTypeLoc TL) {
  addSourceLocation(TL.getKWLoc());
  addSourceLocation(TL.getLParenLoc());
  addSourceLocation(TL.getRParenLoc());
}

void TypeLocWriter::VisitPipeTypeLoc(PipeTypeLoc TL) {
  addSourceLocation(TL.getKWLoc());
}

void TypeLocWriter::VisitBitIntTypeLoc(clang::BitIntTypeLoc TL) {
  addSourceLocation(TL.getNameLoc());
}
void TypeLocWriter::VisitDependentBitIntTypeLoc(
    clang::DependentBitIntTypeLoc TL) {
  addSourceLocation(TL.getNameLoc());
}

void ASTWriter::WriteTypeAbbrevs() {
  using namespace llvm;

  std::shared_ptr<BitCodeAbbrev> Abv;

  // Abbreviation for TYPE_EXT_QUAL
  Abv = std::make_shared<BitCodeAbbrev>();
  Abv->Add(BitCodeAbbrevOp(serialization::TYPE_EXT_QUAL));
  Abv->Add(BitCodeAbbrevOp(BitCodeAbbrevOp::VBR, 6));   // Type
  Abv->Add(BitCodeAbbrevOp(BitCodeAbbrevOp::VBR, 3));   // Quals
  TypeExtQualAbbrev = Stream.EmitAbbrev(std::move(Abv));
}

//===----------------------------------------------------------------------===//
// ASTWriter Implementation
//===----------------------------------------------------------------------===//

static void EmitBlockID(unsigned ID, const char *Name,
                        llvm::BitstreamWriter &Stream,
                        ASTWriter::RecordDataImpl &Record) {
  Record.clear();
  Record.push_back(ID);
  Stream.EmitRecord(llvm::bitc::BLOCKINFO_CODE_SETBID, Record);

  // Emit the block name if present.
  if (!Name || Name[0] == 0)
    return;
  Record.clear();
  while (*Name)
    Record.push_back(*Name++);
  Stream.EmitRecord(llvm::bitc::BLOCKINFO_CODE_BLOCKNAME, Record);
}

static void EmitRecordID(unsigned ID, const char *Name,
                         llvm::BitstreamWriter &Stream,
                         ASTWriter::RecordDataImpl &Record) {
  Record.clear();
  Record.push_back(ID);
  while (*Name)
    Record.push_back(*Name++);
  Stream.EmitRecord(llvm::bitc::BLOCKINFO_CODE_SETRECORDNAME, Record);
}

static void AddStmtsExprs(llvm::BitstreamWriter &Stream,
                          ASTWriter::RecordDataImpl &Record) {
#define RECORD(X) EmitRecordID(X, #X, Stream, Record)
  RECORD(STMT_STOP);
  RECORD(STMT_NULL_PTR);
  RECORD(STMT_REF_PTR);
  RECORD(STMT_NULL);
  RECORD(STMT_COMPOUND);
  RECORD(STMT_CASE);
  RECORD(STMT_DEFAULT);
  RECORD(STMT_LABEL);
  RECORD(STMT_ATTRIBUTED);
  RECORD(STMT_IF);
  RECORD(STMT_SWITCH);
  RECORD(STMT_WHILE);
  RECORD(STMT_DO);
  RECORD(STMT_FOR);
  RECORD(STMT_GOTO);
  RECORD(STMT_INDIRECT_GOTO);
  RECORD(STMT_CONTINUE);
  RECORD(STMT_BREAK);
  RECORD(STMT_RETURN);
  RECORD(STMT_DECL);
  RECORD(STMT_GCCASM);
  RECORD(STMT_MSASM);
  RECORD(EXPR_PREDEFINED);
  RECORD(EXPR_DECL_REF);
  RECORD(EXPR_INTEGER_LITERAL);
  RECORD(EXPR_FIXEDPOINT_LITERAL);
  RECORD(EXPR_FLOATING_LITERAL);
  RECORD(EXPR_IMAGINARY_LITERAL);
  RECORD(EXPR_STRING_LITERAL);
  RECORD(EXPR_CHARACTER_LITERAL);
  RECORD(EXPR_PAREN);
  RECORD(EXPR_PAREN_LIST);
  RECORD(EXPR_UNARY_OPERATOR);
  RECORD(EXPR_SIZEOF_ALIGN_OF);
  RECORD(EXPR_ARRAY_SUBSCRIPT);
  RECORD(EXPR_CALL);
  RECORD(EXPR_MEMBER);
  RECORD(EXPR_BINARY_OPERATOR);
  RECORD(EXPR_COMPOUND_ASSIGN_OPERATOR);
  RECORD(EXPR_CONDITIONAL_OPERATOR);
  RECORD(EXPR_IMPLICIT_CAST);
  RECORD(EXPR_CSTYLE_CAST);
  RECORD(EXPR_COMPOUND_LITERAL);
  RECORD(EXPR_EXT_VECTOR_ELEMENT);
  RECORD(EXPR_INIT_LIST);
  RECORD(EXPR_DESIGNATED_INIT);
  RECORD(EXPR_DESIGNATED_INIT_UPDATE);
  RECORD(EXPR_IMPLICIT_VALUE_INIT);
  RECORD(EXPR_NO_INIT);
  RECORD(EXPR_VA_ARG);
  RECORD(EXPR_ADDR_LABEL);
  RECORD(EXPR_STMT);
  RECORD(EXPR_CHOOSE);
  RECORD(EXPR_GNU_NULL);
  RECORD(EXPR_SHUFFLE_VECTOR);
  RECORD(EXPR_BLOCK);
  RECORD(EXPR_GENERIC_SELECTION);
  RECORD(EXPR_OBJC_STRING_LITERAL);
  RECORD(EXPR_OBJC_BOXED_EXPRESSION);
  RECORD(EXPR_OBJC_ARRAY_LITERAL);
  RECORD(EXPR_OBJC_DICTIONARY_LITERAL);
  RECORD(EXPR_OBJC_ENCODE);
  RECORD(EXPR_OBJC_SELECTOR_EXPR);
  RECORD(EXPR_OBJC_PROTOCOL_EXPR);
  RECORD(EXPR_OBJC_IVAR_REF_EXPR);
  RECORD(EXPR_OBJC_PROPERTY_REF_EXPR);
  RECORD(EXPR_OBJC_KVC_REF_EXPR);
  RECORD(EXPR_OBJC_MESSAGE_EXPR);
  RECORD(STMT_OBJC_FOR_COLLECTION);
  RECORD(STMT_OBJC_CATCH);
  RECORD(STMT_OBJC_FINALLY);
  RECORD(STMT_OBJC_AT_TRY);
  RECORD(STMT_OBJC_AT_SYNCHRONIZED);
  RECORD(STMT_OBJC_AT_THROW);
  RECORD(EXPR_OBJC_BOOL_LITERAL);
  RECORD(STMT_CXX_CATCH);
  RECORD(STMT_CXX_TRY);
  RECORD(STMT_CXX_FOR_RANGE);
  RECORD(EXPR_CXX_OPERATOR_CALL);
  RECORD(EXPR_CXX_MEMBER_CALL);
  RECORD(EXPR_CXX_REWRITTEN_BINARY_OPERATOR);
  RECORD(EXPR_CXX_CONSTRUCT);
  RECORD(EXPR_CXX_TEMPORARY_OBJECT);
  RECORD(EXPR_CXX_STATIC_CAST);
  RECORD(EXPR_CXX_DYNAMIC_CAST);
  RECORD(EXPR_CXX_REINTERPRET_CAST);
  RECORD(EXPR_CXX_CONST_CAST);
  RECORD(EXPR_CXX_ADDRSPACE_CAST);
  RECORD(EXPR_CXX_FUNCTIONAL_CAST);
  RECORD(EXPR_USER_DEFINED_LITERAL);
  RECORD(EXPR_CXX_STD_INITIALIZER_LIST);
  RECORD(EXPR_CXX_BOOL_LITERAL);
  RECORD(EXPR_CXX_PAREN_LIST_INIT);
  RECORD(EXPR_CXX_NULL_PTR_LITERAL);
  RECORD(EXPR_CXX_TYPEID_EXPR);
  RECORD(EXPR_CXX_TYPEID_TYPE);
  RECORD(EXPR_CXX_THIS);
  RECORD(EXPR_CXX_THROW);
  RECORD(EXPR_CXX_DEFAULT_ARG);
  RECORD(EXPR_CXX_DEFAULT_INIT);
  RECORD(EXPR_CXX_BIND_TEMPORARY);
  RECORD(EXPR_CXX_SCALAR_VALUE_INIT);
  RECORD(EXPR_CXX_NEW);
  RECORD(EXPR_CXX_DELETE);
  RECORD(EXPR_CXX_PSEUDO_DESTRUCTOR);
  RECORD(EXPR_EXPR_WITH_CLEANUPS);
  RECORD(EXPR_CXX_DEPENDENT_SCOPE_MEMBER);
  RECORD(EXPR_CXX_DEPENDENT_SCOPE_DECL_REF);
  RECORD(EXPR_CXX_UNRESOLVED_CONSTRUCT);
  RECORD(EXPR_CXX_UNRESOLVED_MEMBER);
  RECORD(EXPR_CXX_UNRESOLVED_LOOKUP);
  RECORD(EXPR_CXX_EXPRESSION_TRAIT);
  RECORD(EXPR_CXX_NOEXCEPT);
  RECORD(EXPR_OPAQUE_VALUE);
  RECORD(EXPR_BINARY_CONDITIONAL_OPERATOR);
  RECORD(EXPR_TYPE_TRAIT);
  RECORD(EXPR_ARRAY_TYPE_TRAIT);
  RECORD(EXPR_PACK_EXPANSION);
  RECORD(EXPR_SIZEOF_PACK);
  RECORD(EXPR_PACK_INDEXING);
  RECORD(EXPR_SUBST_NON_TYPE_TEMPLATE_PARM);
  RECORD(EXPR_SUBST_NON_TYPE_TEMPLATE_PARM_PACK);
  RECORD(EXPR_FUNCTION_PARM_PACK);
  RECORD(EXPR_MATERIALIZE_TEMPORARY);
  RECORD(EXPR_CUDA_KERNEL_CALL);
  RECORD(EXPR_CXX_UUIDOF_EXPR);
  RECORD(EXPR_CXX_UUIDOF_TYPE);
  RECORD(EXPR_LAMBDA);
#undef RECORD
}

void ASTWriter::WriteBlockInfoBlock() {
  RecordData Record;
  Stream.EnterBlockInfoBlock();

#define BLOCK(X) EmitBlockID(X ## _ID, #X, Stream, Record)
#define RECORD(X) EmitRecordID(X, #X, Stream, Record)

  // Control Block.
  BLOCK(CONTROL_BLOCK);
  RECORD(METADATA);
  RECORD(MODULE_NAME);
  RECORD(MODULE_DIRECTORY);
  RECORD(MODULE_MAP_FILE);
  RECORD(IMPORTS);
  RECORD(ORIGINAL_FILE);
  RECORD(ORIGINAL_FILE_ID);
  RECORD(INPUT_FILE_OFFSETS);

  BLOCK(OPTIONS_BLOCK);
  RECORD(LANGUAGE_OPTIONS);
  RECORD(TARGET_OPTIONS);
  RECORD(FILE_SYSTEM_OPTIONS);
  RECORD(HEADER_SEARCH_OPTIONS);
  RECORD(PREPROCESSOR_OPTIONS);

  BLOCK(INPUT_FILES_BLOCK);
  RECORD(INPUT_FILE);
  RECORD(INPUT_FILE_HASH);

  // AST Top-Level Block.
  BLOCK(AST_BLOCK);
  RECORD(TYPE_OFFSET);
  RECORD(DECL_OFFSET);
  RECORD(IDENTIFIER_OFFSET);
  RECORD(IDENTIFIER_TABLE);
  RECORD(EAGERLY_DESERIALIZED_DECLS);
  RECORD(MODULAR_CODEGEN_DECLS);
  RECORD(SPECIAL_TYPES);
  RECORD(STATISTICS);
  RECORD(TENTATIVE_DEFINITIONS);
  RECORD(SELECTOR_OFFSETS);
  RECORD(METHOD_POOL);
  RECORD(PP_COUNTER_VALUE);
  RECORD(SOURCE_LOCATION_OFFSETS);
  RECORD(EXT_VECTOR_DECLS);
  RECORD(UNUSED_FILESCOPED_DECLS);
  RECORD(PPD_ENTITIES_OFFSETS);
  RECORD(VTABLE_USES);
  RECORD(PPD_SKIPPED_RANGES);
  RECORD(REFERENCED_SELECTOR_POOL);
  RECORD(TU_UPDATE_LEXICAL);
  RECORD(SEMA_DECL_REFS);
  RECORD(WEAK_UNDECLARED_IDENTIFIERS);
  RECORD(PENDING_IMPLICIT_INSTANTIATIONS);
  RECORD(UPDATE_VISIBLE);
  RECORD(DELAYED_NAMESPACE_LEXICAL_VISIBLE_RECORD);
  RECORD(FUNCTION_DECL_TO_LAMBDAS_MAP);
  RECORD(DECL_UPDATE_OFFSETS);
  RECORD(DECL_UPDATES);
  RECORD(CUDA_SPECIAL_DECL_REFS);
  RECORD(HEADER_SEARCH_TABLE);
  RECORD(FP_PRAGMA_OPTIONS);
  RECORD(OPENCL_EXTENSIONS);
  RECORD(OPENCL_EXTENSION_TYPES);
  RECORD(OPENCL_EXTENSION_DECLS);
  RECORD(DELEGATING_CTORS);
  RECORD(KNOWN_NAMESPACES);
  RECORD(MODULE_OFFSET_MAP);
  RECORD(SOURCE_MANAGER_LINE_TABLE);
  RECORD(OBJC_CATEGORIES_MAP);
  RECORD(FILE_SORTED_DECLS);
  RECORD(IMPORTED_MODULES);
  RECORD(OBJC_CATEGORIES);
  RECORD(MACRO_OFFSET);
  RECORD(INTERESTING_IDENTIFIERS);
  RECORD(UNDEFINED_BUT_USED);
  RECORD(LATE_PARSED_TEMPLATE);
  RECORD(OPTIMIZE_PRAGMA_OPTIONS);
  RECORD(MSSTRUCT_PRAGMA_OPTIONS);
  RECORD(POINTERS_TO_MEMBERS_PRAGMA_OPTIONS);
  RECORD(UNUSED_LOCAL_TYPEDEF_NAME_CANDIDATES);
  RECORD(DELETE_EXPRS_TO_ANALYZE);
  RECORD(CUDA_PRAGMA_FORCE_HOST_DEVICE_DEPTH);
  RECORD(PP_CONDITIONAL_STACK);
  RECORD(DECLS_TO_CHECK_FOR_DEFERRED_DIAGS);
  RECORD(PP_ASSUME_NONNULL_LOC);
  RECORD(PP_UNSAFE_BUFFER_USAGE);
  RECORD(VTABLES_TO_EMIT);

  // SourceManager Block.
  BLOCK(SOURCE_MANAGER_BLOCK);
  RECORD(SM_SLOC_FILE_ENTRY);
  RECORD(SM_SLOC_BUFFER_ENTRY);
  RECORD(SM_SLOC_BUFFER_BLOB);
  RECORD(SM_SLOC_BUFFER_BLOB_COMPRESSED);
  RECORD(SM_SLOC_EXPANSION_ENTRY);

  // Preprocessor Block.
  BLOCK(PREPROCESSOR_BLOCK);
  RECORD(PP_MACRO_DIRECTIVE_HISTORY);
  RECORD(PP_MACRO_FUNCTION_LIKE);
  RECORD(PP_MACRO_OBJECT_LIKE);
  RECORD(PP_MODULE_MACRO);
  RECORD(PP_TOKEN);

  // Submodule Block.
  BLOCK(SUBMODULE_BLOCK);
  RECORD(SUBMODULE_METADATA);
  RECORD(SUBMODULE_DEFINITION);
  RECORD(SUBMODULE_UMBRELLA_HEADER);
  RECORD(SUBMODULE_HEADER);
  RECORD(SUBMODULE_TOPHEADER);
  RECORD(SUBMODULE_UMBRELLA_DIR);
  RECORD(SUBMODULE_IMPORTS);
  RECORD(SUBMODULE_AFFECTING_MODULES);
  RECORD(SUBMODULE_EXPORTS);
  RECORD(SUBMODULE_REQUIRES);
  RECORD(SUBMODULE_EXCLUDED_HEADER);
  RECORD(SUBMODULE_LINK_LIBRARY);
  RECORD(SUBMODULE_CONFIG_MACRO);
  RECORD(SUBMODULE_CONFLICT);
  RECORD(SUBMODULE_PRIVATE_HEADER);
  RECORD(SUBMODULE_TEXTUAL_HEADER);
  RECORD(SUBMODULE_PRIVATE_TEXTUAL_HEADER);
  RECORD(SUBMODULE_INITIALIZERS);
  RECORD(SUBMODULE_EXPORT_AS);

  // Comments Block.
  BLOCK(COMMENTS_BLOCK);
  RECORD(COMMENTS_RAW_COMMENT);

  // Decls and Types block.
  BLOCK(DECLTYPES_BLOCK);
  RECORD(TYPE_EXT_QUAL);
  RECORD(TYPE_COMPLEX);
  RECORD(TYPE_POINTER);
  RECORD(TYPE_BLOCK_POINTER);
  RECORD(TYPE_LVALUE_REFERENCE);
  RECORD(TYPE_RVALUE_REFERENCE);
  RECORD(TYPE_MEMBER_POINTER);
  RECORD(TYPE_CONSTANT_ARRAY);
  RECORD(TYPE_INCOMPLETE_ARRAY);
  RECORD(TYPE_VARIABLE_ARRAY);
  RECORD(TYPE_VECTOR);
  RECORD(TYPE_EXT_VECTOR);
  RECORD(TYPE_FUNCTION_NO_PROTO);
  RECORD(TYPE_FUNCTION_PROTO);
  RECORD(TYPE_TYPEDEF);
  RECORD(TYPE_TYPEOF_EXPR);
  RECORD(TYPE_TYPEOF);
  RECORD(TYPE_RECORD);
  RECORD(TYPE_ENUM);
  RECORD(TYPE_OBJC_INTERFACE);
  RECORD(TYPE_OBJC_OBJECT_POINTER);
  RECORD(TYPE_DECLTYPE);
  RECORD(TYPE_ELABORATED);
  RECORD(TYPE_SUBST_TEMPLATE_TYPE_PARM);
  RECORD(TYPE_UNRESOLVED_USING);
  RECORD(TYPE_INJECTED_CLASS_NAME);
  RECORD(TYPE_OBJC_OBJECT);
  RECORD(TYPE_TEMPLATE_TYPE_PARM);
  RECORD(TYPE_TEMPLATE_SPECIALIZATION);
  RECORD(TYPE_DEPENDENT_NAME);
  RECORD(TYPE_DEPENDENT_TEMPLATE_SPECIALIZATION);
  RECORD(TYPE_DEPENDENT_SIZED_ARRAY);
  RECORD(TYPE_PAREN);
  RECORD(TYPE_MACRO_QUALIFIED);
  RECORD(TYPE_PACK_EXPANSION);
  RECORD(TYPE_ATTRIBUTED);
  RECORD(TYPE_SUBST_TEMPLATE_TYPE_PARM_PACK);
  RECORD(TYPE_AUTO);
  RECORD(TYPE_UNARY_TRANSFORM);
  RECORD(TYPE_ATOMIC);
  RECORD(TYPE_DECAYED);
  RECORD(TYPE_ADJUSTED);
  RECORD(TYPE_OBJC_TYPE_PARAM);
  RECORD(LOCAL_REDECLARATIONS);
  RECORD(DECL_TYPEDEF);
  RECORD(DECL_TYPEALIAS);
  RECORD(DECL_ENUM);
  RECORD(DECL_RECORD);
  RECORD(DECL_ENUM_CONSTANT);
  RECORD(DECL_FUNCTION);
  RECORD(DECL_OBJC_METHOD);
  RECORD(DECL_OBJC_INTERFACE);
  RECORD(DECL_OBJC_PROTOCOL);
  RECORD(DECL_OBJC_IVAR);
  RECORD(DECL_OBJC_AT_DEFS_FIELD);
  RECORD(DECL_OBJC_CATEGORY);
  RECORD(DECL_OBJC_CATEGORY_IMPL);
  RECORD(DECL_OBJC_IMPLEMENTATION);
  RECORD(DECL_OBJC_COMPATIBLE_ALIAS);
  RECORD(DECL_OBJC_PROPERTY);
  RECORD(DECL_OBJC_PROPERTY_IMPL);
  RECORD(DECL_FIELD);
  RECORD(DECL_MS_PROPERTY);
  RECORD(DECL_VAR);
  RECORD(DECL_IMPLICIT_PARAM);
  RECORD(DECL_PARM_VAR);
  RECORD(DECL_FILE_SCOPE_ASM);
  RECORD(DECL_BLOCK);
  RECORD(DECL_CONTEXT_LEXICAL);
  RECORD(DECL_CONTEXT_VISIBLE);
  RECORD(DECL_NAMESPACE);
  RECORD(DECL_NAMESPACE_ALIAS);
  RECORD(DECL_USING);
  RECORD(DECL_USING_SHADOW);
  RECORD(DECL_USING_DIRECTIVE);
  RECORD(DECL_UNRESOLVED_USING_VALUE);
  RECORD(DECL_UNRESOLVED_USING_TYPENAME);
  RECORD(DECL_LINKAGE_SPEC);
  RECORD(DECL_EXPORT);
  RECORD(DECL_CXX_RECORD);
  RECORD(DECL_CXX_METHOD);
  RECORD(DECL_CXX_CONSTRUCTOR);
  RECORD(DECL_CXX_DESTRUCTOR);
  RECORD(DECL_CXX_CONVERSION);
  RECORD(DECL_ACCESS_SPEC);
  RECORD(DECL_FRIEND);
  RECORD(DECL_FRIEND_TEMPLATE);
  RECORD(DECL_CLASS_TEMPLATE);
  RECORD(DECL_CLASS_TEMPLATE_SPECIALIZATION);
  RECORD(DECL_CLASS_TEMPLATE_PARTIAL_SPECIALIZATION);
  RECORD(DECL_VAR_TEMPLATE);
  RECORD(DECL_VAR_TEMPLATE_SPECIALIZATION);
  RECORD(DECL_VAR_TEMPLATE_PARTIAL_SPECIALIZATION);
  RECORD(DECL_FUNCTION_TEMPLATE);
  RECORD(DECL_TEMPLATE_TYPE_PARM);
  RECORD(DECL_NON_TYPE_TEMPLATE_PARM);
  RECORD(DECL_TEMPLATE_TEMPLATE_PARM);
  RECORD(DECL_CONCEPT);
  RECORD(DECL_REQUIRES_EXPR_BODY);
  RECORD(DECL_TYPE_ALIAS_TEMPLATE);
  RECORD(DECL_STATIC_ASSERT);
  RECORD(DECL_CXX_BASE_SPECIFIERS);
  RECORD(DECL_CXX_CTOR_INITIALIZERS);
  RECORD(DECL_INDIRECTFIELD);
  RECORD(DECL_EXPANDED_NON_TYPE_TEMPLATE_PARM_PACK);
  RECORD(DECL_EXPANDED_TEMPLATE_TEMPLATE_PARM_PACK);
  RECORD(DECL_IMPORT);
  RECORD(DECL_OMP_THREADPRIVATE);
  RECORD(DECL_EMPTY);
  RECORD(DECL_OBJC_TYPE_PARAM);
  RECORD(DECL_OMP_CAPTUREDEXPR);
  RECORD(DECL_PRAGMA_COMMENT);
  RECORD(DECL_PRAGMA_DETECT_MISMATCH);
  RECORD(DECL_OMP_DECLARE_REDUCTION);
  RECORD(DECL_OMP_ALLOCATE);
  RECORD(DECL_HLSL_BUFFER);

  // Statements and Exprs can occur in the Decls and Types block.
  AddStmtsExprs(Stream, Record);

  BLOCK(PREPROCESSOR_DETAIL_BLOCK);
  RECORD(PPD_MACRO_EXPANSION);
  RECORD(PPD_MACRO_DEFINITION);
  RECORD(PPD_INCLUSION_DIRECTIVE);

  // Decls and Types block.
  BLOCK(EXTENSION_BLOCK);
  RECORD(EXTENSION_METADATA);

  BLOCK(UNHASHED_CONTROL_BLOCK);
  RECORD(SIGNATURE);
  RECORD(AST_BLOCK_HASH);
  RECORD(DIAGNOSTIC_OPTIONS);
  RECORD(HEADER_SEARCH_PATHS);
  RECORD(DIAG_PRAGMA_MAPPINGS);

#undef RECORD
#undef BLOCK
  Stream.ExitBlock();
}

/// Prepares a path for being written to an AST file by converting it
/// to an absolute path and removing nested './'s.
///
/// \return \c true if the path was changed.
static bool cleanPathForOutput(FileManager &FileMgr,
                               SmallVectorImpl<char> &Path) {
  bool Changed = FileMgr.makeAbsolutePath(Path);
  return Changed | llvm::sys::path::remove_dots(Path);
}

/// Adjusts the given filename to only write out the portion of the
/// filename that is not part of the system root directory.
///
/// \param Filename the file name to adjust.
///
/// \param BaseDir When non-NULL, the PCH file is a relocatable AST file and
/// the returned filename will be adjusted by this root directory.
///
/// \returns either the original filename (if it needs no adjustment) or the
/// adjusted filename (which points into the @p Filename parameter).
static const char *
adjustFilenameForRelocatableAST(const char *Filename, StringRef BaseDir) {
  assert(Filename && "No file name to adjust?");

  if (BaseDir.empty())
    return Filename;

  // Verify that the filename and the system root have the same prefix.
  unsigned Pos = 0;
  for (; Filename[Pos] && Pos < BaseDir.size(); ++Pos)
    if (Filename[Pos] != BaseDir[Pos])
      return Filename; // Prefixes don't match.

  // We hit the end of the filename before we hit the end of the system root.
  if (!Filename[Pos])
    return Filename;

  // If there's not a path separator at the end of the base directory nor
  // immediately after it, then this isn't within the base directory.
  if (!llvm::sys::path::is_separator(Filename[Pos])) {
    if (!llvm::sys::path::is_separator(BaseDir.back()))
      return Filename;
  } else {
    // If the file name has a '/' at the current position, skip over the '/'.
    // We distinguish relative paths from absolute paths by the
    // absence of '/' at the beginning of relative paths.
    //
    // FIXME: This is wrong. We distinguish them by asking if the path is
    // absolute, which isn't the same thing. And there might be multiple '/'s
    // in a row. Use a better mechanism to indicate whether we have emitted an
    // absolute or relative path.
    ++Pos;
  }

  return Filename + Pos;
}

std::pair<ASTFileSignature, ASTFileSignature>
ASTWriter::createSignature() const {
  StringRef AllBytes(Buffer.data(), Buffer.size());

  llvm::SHA1 Hasher;
  Hasher.update(AllBytes.slice(ASTBlockRange.first, ASTBlockRange.second));
  ASTFileSignature ASTBlockHash = ASTFileSignature::create(Hasher.result());

  // Add the remaining bytes:
  //  1. Before the unhashed control block.
  Hasher.update(AllBytes.slice(0, UnhashedControlBlockRange.first));
  //  2. Between the unhashed control block and the AST block.
  Hasher.update(
      AllBytes.slice(UnhashedControlBlockRange.second, ASTBlockRange.first));
  //  3. After the AST block.
  Hasher.update(AllBytes.slice(ASTBlockRange.second, StringRef::npos));
  ASTFileSignature Signature = ASTFileSignature::create(Hasher.result());

  return std::make_pair(ASTBlockHash, Signature);
}

ASTFileSignature ASTWriter::createSignatureForNamedModule() const {
  llvm::SHA1 Hasher;
  Hasher.update(StringRef(Buffer.data(), Buffer.size()));

  assert(WritingModule);
  assert(WritingModule->isNamedModule());

  // We need to combine all the export imported modules no matter
  // we used it or not.
  for (auto [ExportImported, _] : WritingModule->Exports)
    Hasher.update(ExportImported->Signature);

  // We combine all the used modules to make sure the signature is precise.
  // Consider the case like:
  //
  // // a.cppm
  // export module a;
  // export inline int a() { ... }
  //
  // // b.cppm
  // export module b;
  // import a;
  // export inline int b() { return a(); }
  //
  // Since both `a()` and `b()` are inline, we need to make sure the BMI of
  // `b.pcm` will change after the implementation of `a()` changes. We can't
  // get that naturally since we won't record the body of `a()` during the
  // writing process. We can't reuse ODRHash here since ODRHash won't calculate
  // the called function recursively. So ODRHash will be problematic if `a()`
  // calls other inline functions.
  //
  // Probably we can solve this by a new hash mechanism. But the safety and
  // efficiency may a problem too. Here we just combine the hash value of the
  // used modules conservatively.
  for (Module *M : TouchedTopLevelModules)
    Hasher.update(M->Signature);

  return ASTFileSignature::create(Hasher.result());
}

static void BackpatchSignatureAt(llvm::BitstreamWriter &Stream,
                                 const ASTFileSignature &S, uint64_t BitNo) {
  for (uint8_t Byte : S) {
    Stream.BackpatchByte(BitNo, Byte);
    BitNo += 8;
  }
}

ASTFileSignature ASTWriter::backpatchSignature() {
  if (isWritingStdCXXNamedModules()) {
    ASTFileSignature Signature = createSignatureForNamedModule();
    BackpatchSignatureAt(Stream, Signature, SignatureOffset);
    return Signature;
  }

  if (!WritingModule ||
      !PP->getHeaderSearchInfo().getHeaderSearchOpts().ModulesHashContent)
    return {};

  // For implicit modules, write the hash of the PCM as its signature.
  ASTFileSignature ASTBlockHash;
  ASTFileSignature Signature;
  std::tie(ASTBlockHash, Signature) = createSignature();

  BackpatchSignatureAt(Stream, ASTBlockHash, ASTBlockHashOffset);
  BackpatchSignatureAt(Stream, Signature, SignatureOffset);

  return Signature;
}

void ASTWriter::writeUnhashedControlBlock(Preprocessor &PP,
                                          ASTContext &Context) {
  using namespace llvm;

  // Flush first to prepare the PCM hash (signature).
  Stream.FlushToWord();
  UnhashedControlBlockRange.first = Stream.GetCurrentBitNo() >> 3;

  // Enter the block and prepare to write records.
  RecordData Record;
  Stream.EnterSubblock(UNHASHED_CONTROL_BLOCK_ID, 5);

  // For implicit modules and C++20 named modules, write the hash of the PCM as
  // its signature.
  if (isWritingStdCXXNamedModules() ||
      (WritingModule &&
       PP.getHeaderSearchInfo().getHeaderSearchOpts().ModulesHashContent)) {
    // At this point, we don't know the actual signature of the file or the AST
    // block - we're only able to compute those at the end of the serialization
    // process. Let's store dummy signatures for now, and replace them with the
    // real ones later on.
    // The bitstream VBR-encodes record elements, which makes backpatching them
    // really difficult. Let's store the signatures as blobs instead - they are
    // guaranteed to be word-aligned, and we control their format/encoding.
    auto Dummy = ASTFileSignature::createDummy();
    SmallString<128> Blob{Dummy.begin(), Dummy.end()};

    // We don't need AST Block hash in named modules.
    if (!isWritingStdCXXNamedModules()) {
      auto Abbrev = std::make_shared<BitCodeAbbrev>();
      Abbrev->Add(BitCodeAbbrevOp(AST_BLOCK_HASH));
      Abbrev->Add(BitCodeAbbrevOp(BitCodeAbbrevOp::Blob));
      unsigned ASTBlockHashAbbrev = Stream.EmitAbbrev(std::move(Abbrev));

      Record.push_back(AST_BLOCK_HASH);
      Stream.EmitRecordWithBlob(ASTBlockHashAbbrev, Record, Blob);
      ASTBlockHashOffset = Stream.GetCurrentBitNo() - Blob.size() * 8;
      Record.clear();
    }

    auto Abbrev = std::make_shared<BitCodeAbbrev>();
    Abbrev->Add(BitCodeAbbrevOp(SIGNATURE));
    Abbrev->Add(BitCodeAbbrevOp(BitCodeAbbrevOp::Blob));
    unsigned SignatureAbbrev = Stream.EmitAbbrev(std::move(Abbrev));

    Record.push_back(SIGNATURE);
    Stream.EmitRecordWithBlob(SignatureAbbrev, Record, Blob);
    SignatureOffset = Stream.GetCurrentBitNo() - Blob.size() * 8;
    Record.clear();
  }

  const auto &HSOpts = PP.getHeaderSearchInfo().getHeaderSearchOpts();

  // Diagnostic options.
  const auto &Diags = Context.getDiagnostics();
  const DiagnosticOptions &DiagOpts = Diags.getDiagnosticOptions();
  if (!HSOpts.ModulesSkipDiagnosticOptions) {
#define DIAGOPT(Name, Bits, Default) Record.push_back(DiagOpts.Name);
#define ENUM_DIAGOPT(Name, Type, Bits, Default)                                \
  Record.push_back(static_cast<unsigned>(DiagOpts.get##Name()));
#include "clang/Basic/DiagnosticOptions.def"
    Record.push_back(DiagOpts.Warnings.size());
    for (unsigned I = 0, N = DiagOpts.Warnings.size(); I != N; ++I)
      AddString(DiagOpts.Warnings[I], Record);
    Record.push_back(DiagOpts.Remarks.size());
    for (unsigned I = 0, N = DiagOpts.Remarks.size(); I != N; ++I)
      AddString(DiagOpts.Remarks[I], Record);
    // Note: we don't serialize the log or serialization file names, because
    // they are generally transient files and will almost always be overridden.
    Stream.EmitRecord(DIAGNOSTIC_OPTIONS, Record);
    Record.clear();
  }

  // Header search paths.
  if (!HSOpts.ModulesSkipHeaderSearchPaths) {
    // Include entries.
    Record.push_back(HSOpts.UserEntries.size());
    for (unsigned I = 0, N = HSOpts.UserEntries.size(); I != N; ++I) {
      const HeaderSearchOptions::Entry &Entry = HSOpts.UserEntries[I];
      AddString(Entry.Path, Record);
      Record.push_back(static_cast<unsigned>(Entry.Group));
      Record.push_back(Entry.IsFramework);
      Record.push_back(Entry.IgnoreSysRoot);
    }

    // System header prefixes.
    Record.push_back(HSOpts.SystemHeaderPrefixes.size());
    for (unsigned I = 0, N = HSOpts.SystemHeaderPrefixes.size(); I != N; ++I) {
      AddString(HSOpts.SystemHeaderPrefixes[I].Prefix, Record);
      Record.push_back(HSOpts.SystemHeaderPrefixes[I].IsSystemHeader);
    }

    // VFS overlay files.
    Record.push_back(HSOpts.VFSOverlayFiles.size());
    for (StringRef VFSOverlayFile : HSOpts.VFSOverlayFiles)
      AddString(VFSOverlayFile, Record);

    Stream.EmitRecord(HEADER_SEARCH_PATHS, Record);
  }

  if (!HSOpts.ModulesSkipPragmaDiagnosticMappings)
    WritePragmaDiagnosticMappings(Diags, /* isModule = */ WritingModule);

  // Header search entry usage.
  {
    auto HSEntryUsage = PP.getHeaderSearchInfo().computeUserEntryUsage();
    auto Abbrev = std::make_shared<BitCodeAbbrev>();
    Abbrev->Add(BitCodeAbbrevOp(HEADER_SEARCH_ENTRY_USAGE));
    Abbrev->Add(BitCodeAbbrevOp(BitCodeAbbrevOp::Fixed, 32)); // Number of bits.
    Abbrev->Add(BitCodeAbbrevOp(BitCodeAbbrevOp::Blob));      // Bit vector.
    unsigned HSUsageAbbrevCode = Stream.EmitAbbrev(std::move(Abbrev));
    RecordData::value_type Record[] = {HEADER_SEARCH_ENTRY_USAGE,
                                       HSEntryUsage.size()};
    Stream.EmitRecordWithBlob(HSUsageAbbrevCode, Record, bytes(HSEntryUsage));
  }

  // VFS usage.
  {
    auto VFSUsage = PP.getHeaderSearchInfo().collectVFSUsageAndClear();
    auto Abbrev = std::make_shared<BitCodeAbbrev>();
    Abbrev->Add(BitCodeAbbrevOp(VFS_USAGE));
    Abbrev->Add(BitCodeAbbrevOp(BitCodeAbbrevOp::Fixed, 32)); // Number of bits.
    Abbrev->Add(BitCodeAbbrevOp(BitCodeAbbrevOp::Blob));      // Bit vector.
    unsigned VFSUsageAbbrevCode = Stream.EmitAbbrev(std::move(Abbrev));
    RecordData::value_type Record[] = {VFS_USAGE, VFSUsage.size()};
    Stream.EmitRecordWithBlob(VFSUsageAbbrevCode, Record, bytes(VFSUsage));
  }

  // Leave the options block.
  Stream.ExitBlock();
  UnhashedControlBlockRange.second = Stream.GetCurrentBitNo() >> 3;
}

/// Write the control block.
void ASTWriter::WriteControlBlock(Preprocessor &PP, ASTContext &Context,
                                  StringRef isysroot) {
  using namespace llvm;

  Stream.EnterSubblock(CONTROL_BLOCK_ID, 5);
  RecordData Record;

  // Metadata
  auto MetadataAbbrev = std::make_shared<BitCodeAbbrev>();
  MetadataAbbrev->Add(BitCodeAbbrevOp(METADATA));
  MetadataAbbrev->Add(BitCodeAbbrevOp(BitCodeAbbrevOp::Fixed, 16)); // Major
  MetadataAbbrev->Add(BitCodeAbbrevOp(BitCodeAbbrevOp::Fixed, 16)); // Minor
  MetadataAbbrev->Add(BitCodeAbbrevOp(BitCodeAbbrevOp::Fixed, 16)); // Clang maj.
  MetadataAbbrev->Add(BitCodeAbbrevOp(BitCodeAbbrevOp::Fixed, 16)); // Clang min.
  MetadataAbbrev->Add(BitCodeAbbrevOp(BitCodeAbbrevOp::Fixed, 1)); // Relocatable
  // Standard C++ module
  MetadataAbbrev->Add(BitCodeAbbrevOp(BitCodeAbbrevOp::Fixed, 1));
  MetadataAbbrev->Add(BitCodeAbbrevOp(BitCodeAbbrevOp::Fixed, 1)); // Timestamps
  MetadataAbbrev->Add(BitCodeAbbrevOp(BitCodeAbbrevOp::Fixed, 1)); // Errors
  MetadataAbbrev->Add(BitCodeAbbrevOp(BitCodeAbbrevOp::Blob)); // SVN branch/tag
  unsigned MetadataAbbrevCode = Stream.EmitAbbrev(std::move(MetadataAbbrev));
  assert((!WritingModule || isysroot.empty()) &&
         "writing module as a relocatable PCH?");
  {
    RecordData::value_type Record[] = {METADATA,
                                       VERSION_MAJOR,
                                       VERSION_MINOR,
                                       CLANG_VERSION_MAJOR,
                                       CLANG_VERSION_MINOR,
                                       !isysroot.empty(),
                                       isWritingStdCXXNamedModules(),
                                       IncludeTimestamps,
                                       ASTHasCompilerErrors};
    Stream.EmitRecordWithBlob(MetadataAbbrevCode, Record,
                              getClangFullRepositoryVersion());
  }

  if (WritingModule) {
    // Module name
    auto Abbrev = std::make_shared<BitCodeAbbrev>();
    Abbrev->Add(BitCodeAbbrevOp(MODULE_NAME));
    Abbrev->Add(BitCodeAbbrevOp(BitCodeAbbrevOp::Blob)); // Name
    unsigned AbbrevCode = Stream.EmitAbbrev(std::move(Abbrev));
    RecordData::value_type Record[] = {MODULE_NAME};
    Stream.EmitRecordWithBlob(AbbrevCode, Record, WritingModule->Name);
  }

  if (WritingModule && WritingModule->Directory) {
    SmallString<128> BaseDir;
    if (PP.getHeaderSearchInfo().getHeaderSearchOpts().ModuleFileHomeIsCwd) {
      // Use the current working directory as the base path for all inputs.
      auto CWD =
          Context.getSourceManager().getFileManager().getOptionalDirectoryRef(
              ".");
      BaseDir.assign(CWD->getName());
    } else {
      BaseDir.assign(WritingModule->Directory->getName());
    }
    cleanPathForOutput(Context.getSourceManager().getFileManager(), BaseDir);

    // If the home of the module is the current working directory, then we
    // want to pick up the cwd of the build process loading the module, not
    // our cwd, when we load this module.
    if (!PP.getHeaderSearchInfo().getHeaderSearchOpts().ModuleFileHomeIsCwd &&
        (!PP.getHeaderSearchInfo()
              .getHeaderSearchOpts()
              .ModuleMapFileHomeIsCwd ||
         WritingModule->Directory->getName() != ".")) {
      // Module directory.
      auto Abbrev = std::make_shared<BitCodeAbbrev>();
      Abbrev->Add(BitCodeAbbrevOp(MODULE_DIRECTORY));
      Abbrev->Add(BitCodeAbbrevOp(BitCodeAbbrevOp::Blob)); // Directory
      unsigned AbbrevCode = Stream.EmitAbbrev(std::move(Abbrev));

      RecordData::value_type Record[] = {MODULE_DIRECTORY};
      Stream.EmitRecordWithBlob(AbbrevCode, Record, BaseDir);
    }

    // Write out all other paths relative to the base directory if possible.
    BaseDirectory.assign(BaseDir.begin(), BaseDir.end());
  } else if (!isysroot.empty()) {
    // Write out paths relative to the sysroot if possible.
    BaseDirectory = std::string(isysroot);
  }

  // Module map file
  if (WritingModule && WritingModule->Kind == Module::ModuleMapModule) {
    Record.clear();

    auto &Map = PP.getHeaderSearchInfo().getModuleMap();
    AddPath(WritingModule->PresumedModuleMapFile.empty()
                ? Map.getModuleMapFileForUniquing(WritingModule)
                      ->getNameAsRequested()
                : StringRef(WritingModule->PresumedModuleMapFile),
            Record);

    // Additional module map files.
    if (auto *AdditionalModMaps =
            Map.getAdditionalModuleMapFiles(WritingModule)) {
      Record.push_back(AdditionalModMaps->size());
      SmallVector<FileEntryRef, 1> ModMaps(AdditionalModMaps->begin(),
                                           AdditionalModMaps->end());
      llvm::sort(ModMaps, [](FileEntryRef A, FileEntryRef B) {
        return A.getName() < B.getName();
      });
      for (FileEntryRef F : ModMaps)
        AddPath(F.getName(), Record);
    } else {
      Record.push_back(0);
    }

    Stream.EmitRecord(MODULE_MAP_FILE, Record);
  }

  // Imports
  if (Chain) {
    serialization::ModuleManager &Mgr = Chain->getModuleManager();
    Record.clear();

    for (ModuleFile &M : Mgr) {
      // Skip modules that weren't directly imported.
      if (!M.isDirectlyImported())
        continue;

      Record.push_back((unsigned)M.Kind); // FIXME: Stable encoding
      Record.push_back(M.StandardCXXModule);
      AddSourceLocation(M.ImportLoc, Record);

      // We don't want to hard code the information about imported modules
      // in the C++20 named modules.
      if (!M.StandardCXXModule) {
        // If we have calculated signature, there is no need to store
        // the size or timestamp.
        Record.push_back(M.Signature ? 0 : M.File.getSize());
        Record.push_back(M.Signature ? 0 : getTimestampForOutput(M.File));
        llvm::append_range(Record, M.Signature);
      }

      AddString(M.ModuleName, Record);

      if (!M.StandardCXXModule)
        AddPath(M.FileName, Record);
    }
    Stream.EmitRecord(IMPORTS, Record);
  }

  // Write the options block.
  Stream.EnterSubblock(OPTIONS_BLOCK_ID, 4);

  // Language options.
  Record.clear();
  const LangOptions &LangOpts = Context.getLangOpts();
#define LANGOPT(Name, Bits, Default, Description) \
  Record.push_back(LangOpts.Name);
#define ENUM_LANGOPT(Name, Type, Bits, Default, Description) \
  Record.push_back(static_cast<unsigned>(LangOpts.get##Name()));
#include "clang/Basic/LangOptions.def"
#define SANITIZER(NAME, ID)                                                    \
  Record.push_back(LangOpts.Sanitize.has(SanitizerKind::ID));
#include "clang/Basic/Sanitizers.def"

  Record.push_back(LangOpts.ModuleFeatures.size());
  for (StringRef Feature : LangOpts.ModuleFeatures)
    AddString(Feature, Record);

  Record.push_back((unsigned) LangOpts.ObjCRuntime.getKind());
  AddVersionTuple(LangOpts.ObjCRuntime.getVersion(), Record);

  AddString(LangOpts.CurrentModule, Record);

  // Comment options.
  Record.push_back(LangOpts.CommentOpts.BlockCommandNames.size());
  for (const auto &I : LangOpts.CommentOpts.BlockCommandNames) {
    AddString(I, Record);
  }
  Record.push_back(LangOpts.CommentOpts.ParseAllComments);

  // OpenMP offloading options.
  Record.push_back(LangOpts.OMPTargetTriples.size());
  for (auto &T : LangOpts.OMPTargetTriples)
    AddString(T.getTriple(), Record);

  AddString(LangOpts.OMPHostIRFile, Record);

  Stream.EmitRecord(LANGUAGE_OPTIONS, Record);

  // Target options.
  Record.clear();
  const TargetInfo &Target = Context.getTargetInfo();
  const TargetOptions &TargetOpts = Target.getTargetOpts();
  AddString(TargetOpts.Triple, Record);
  AddString(TargetOpts.CPU, Record);
  AddString(TargetOpts.TuneCPU, Record);
  AddString(TargetOpts.ABI, Record);
  Record.push_back(TargetOpts.FeaturesAsWritten.size());
  for (unsigned I = 0, N = TargetOpts.FeaturesAsWritten.size(); I != N; ++I) {
    AddString(TargetOpts.FeaturesAsWritten[I], Record);
  }
  Record.push_back(TargetOpts.Features.size());
  for (unsigned I = 0, N = TargetOpts.Features.size(); I != N; ++I) {
    AddString(TargetOpts.Features[I], Record);
  }
  Stream.EmitRecord(TARGET_OPTIONS, Record);

  // File system options.
  Record.clear();
  const FileSystemOptions &FSOpts =
      Context.getSourceManager().getFileManager().getFileSystemOpts();
  AddString(FSOpts.WorkingDir, Record);
  Stream.EmitRecord(FILE_SYSTEM_OPTIONS, Record);

  // Header search options.
  Record.clear();
  const HeaderSearchOptions &HSOpts =
      PP.getHeaderSearchInfo().getHeaderSearchOpts();

  AddString(HSOpts.Sysroot, Record);
  AddString(HSOpts.ResourceDir, Record);
  AddString(HSOpts.ModuleCachePath, Record);
  AddString(HSOpts.ModuleUserBuildPath, Record);
  Record.push_back(HSOpts.DisableModuleHash);
  Record.push_back(HSOpts.ImplicitModuleMaps);
  Record.push_back(HSOpts.ModuleMapFileHomeIsCwd);
  Record.push_back(HSOpts.EnablePrebuiltImplicitModules);
  Record.push_back(HSOpts.UseBuiltinIncludes);
  Record.push_back(HSOpts.UseStandardSystemIncludes);
  Record.push_back(HSOpts.UseStandardCXXIncludes);
  Record.push_back(HSOpts.UseLibcxx);
  // Write out the specific module cache path that contains the module files.
  AddString(PP.getHeaderSearchInfo().getModuleCachePath(), Record);
  Stream.EmitRecord(HEADER_SEARCH_OPTIONS, Record);

  // Preprocessor options.
  Record.clear();
  const PreprocessorOptions &PPOpts = PP.getPreprocessorOpts();

  // If we're building an implicit module with a context hash, the importer is
  // guaranteed to have the same macros defined on the command line. Skip
  // writing them.
  bool SkipMacros = BuildingImplicitModule && !HSOpts.DisableModuleHash;
  bool WriteMacros = !SkipMacros;
  Record.push_back(WriteMacros);
  if (WriteMacros) {
    // Macro definitions.
    Record.push_back(PPOpts.Macros.size());
    for (unsigned I = 0, N = PPOpts.Macros.size(); I != N; ++I) {
      AddString(PPOpts.Macros[I].first, Record);
      Record.push_back(PPOpts.Macros[I].second);
    }
  }

  // Includes
  Record.push_back(PPOpts.Includes.size());
  for (unsigned I = 0, N = PPOpts.Includes.size(); I != N; ++I)
    AddString(PPOpts.Includes[I], Record);

  // Macro includes
  Record.push_back(PPOpts.MacroIncludes.size());
  for (unsigned I = 0, N = PPOpts.MacroIncludes.size(); I != N; ++I)
    AddString(PPOpts.MacroIncludes[I], Record);

  Record.push_back(PPOpts.UsePredefines);
  // Detailed record is important since it is used for the module cache hash.
  Record.push_back(PPOpts.DetailedRecord);
  AddString(PPOpts.ImplicitPCHInclude, Record);
  Record.push_back(static_cast<unsigned>(PPOpts.ObjCXXARCStandardLibrary));
  Stream.EmitRecord(PREPROCESSOR_OPTIONS, Record);

  // Leave the options block.
  Stream.ExitBlock();

  // Original file name and file ID
  SourceManager &SM = Context.getSourceManager();
  if (auto MainFile = SM.getFileEntryRefForID(SM.getMainFileID())) {
    auto FileAbbrev = std::make_shared<BitCodeAbbrev>();
    FileAbbrev->Add(BitCodeAbbrevOp(ORIGINAL_FILE));
    FileAbbrev->Add(BitCodeAbbrevOp(BitCodeAbbrevOp::VBR, 6)); // File ID
    FileAbbrev->Add(BitCodeAbbrevOp(BitCodeAbbrevOp::Blob)); // File name
    unsigned FileAbbrevCode = Stream.EmitAbbrev(std::move(FileAbbrev));

    Record.clear();
    Record.push_back(ORIGINAL_FILE);
    AddFileID(SM.getMainFileID(), Record);
    EmitRecordWithPath(FileAbbrevCode, Record, MainFile->getName());
  }

  Record.clear();
  AddFileID(SM.getMainFileID(), Record);
  Stream.EmitRecord(ORIGINAL_FILE_ID, Record);

  WriteInputFiles(Context.SourceMgr,
                  PP.getHeaderSearchInfo().getHeaderSearchOpts());
  Stream.ExitBlock();
}

namespace  {

/// An input file.
struct InputFileEntry {
  FileEntryRef File;
  bool IsSystemFile;
  bool IsTransient;
  bool BufferOverridden;
  bool IsTopLevel;
  bool IsModuleMap;
  uint32_t ContentHash[2];

  InputFileEntry(FileEntryRef File) : File(File) {}
};

} // namespace

SourceLocation ASTWriter::getAffectingIncludeLoc(const SourceManager &SourceMgr,
                                                 const SrcMgr::FileInfo &File) {
  SourceLocation IncludeLoc = File.getIncludeLoc();
  if (IncludeLoc.isValid()) {
    FileID IncludeFID = SourceMgr.getFileID(IncludeLoc);
    assert(IncludeFID.isValid() && "IncludeLoc in invalid file");
    if (!IsSLocAffecting[IncludeFID.ID])
      IncludeLoc = SourceLocation();
  }
  return IncludeLoc;
}

void ASTWriter::WriteInputFiles(SourceManager &SourceMgr,
                                HeaderSearchOptions &HSOpts) {
  using namespace llvm;

  Stream.EnterSubblock(INPUT_FILES_BLOCK_ID, 4);

  // Create input-file abbreviation.
  auto IFAbbrev = std::make_shared<BitCodeAbbrev>();
  IFAbbrev->Add(BitCodeAbbrevOp(INPUT_FILE));
  IFAbbrev->Add(BitCodeAbbrevOp(BitCodeAbbrevOp::VBR, 6)); // ID
  IFAbbrev->Add(BitCodeAbbrevOp(BitCodeAbbrevOp::VBR, 12)); // Size
  IFAbbrev->Add(BitCodeAbbrevOp(BitCodeAbbrevOp::VBR, 32)); // Modification time
  IFAbbrev->Add(BitCodeAbbrevOp(BitCodeAbbrevOp::Fixed, 1)); // Overridden
  IFAbbrev->Add(BitCodeAbbrevOp(BitCodeAbbrevOp::Fixed, 1)); // Transient
  IFAbbrev->Add(BitCodeAbbrevOp(BitCodeAbbrevOp::Fixed, 1)); // Top-level
  IFAbbrev->Add(BitCodeAbbrevOp(BitCodeAbbrevOp::Fixed, 1)); // Module map
  IFAbbrev->Add(BitCodeAbbrevOp(BitCodeAbbrevOp::VBR, 16)); // Name as req. len
  IFAbbrev->Add(BitCodeAbbrevOp(BitCodeAbbrevOp::Blob)); // Name as req. + name
  unsigned IFAbbrevCode = Stream.EmitAbbrev(std::move(IFAbbrev));

  // Create input file hash abbreviation.
  auto IFHAbbrev = std::make_shared<BitCodeAbbrev>();
  IFHAbbrev->Add(BitCodeAbbrevOp(INPUT_FILE_HASH));
  IFHAbbrev->Add(BitCodeAbbrevOp(BitCodeAbbrevOp::Fixed, 32));
  IFHAbbrev->Add(BitCodeAbbrevOp(BitCodeAbbrevOp::Fixed, 32));
  unsigned IFHAbbrevCode = Stream.EmitAbbrev(std::move(IFHAbbrev));

  uint64_t InputFilesOffsetBase = Stream.GetCurrentBitNo();

  // Get all ContentCache objects for files.
  std::vector<InputFileEntry> UserFiles;
  std::vector<InputFileEntry> SystemFiles;
  for (unsigned I = 1, N = SourceMgr.local_sloc_entry_size(); I != N; ++I) {
    // Get this source location entry.
    const SrcMgr::SLocEntry *SLoc = &SourceMgr.getLocalSLocEntry(I);
    assert(&SourceMgr.getSLocEntry(FileID::get(I)) == SLoc);

    // We only care about file entries that were not overridden.
    if (!SLoc->isFile())
      continue;
    const SrcMgr::FileInfo &File = SLoc->getFile();
    const SrcMgr::ContentCache *Cache = &File.getContentCache();
    if (!Cache->OrigEntry)
      continue;

    // Do not emit input files that do not affect current module.
    if (!IsSLocAffecting[I])
      continue;

    InputFileEntry Entry(*Cache->OrigEntry);
    Entry.IsSystemFile = isSystem(File.getFileCharacteristic());
    Entry.IsTransient = Cache->IsTransient;
    Entry.BufferOverridden = Cache->BufferOverridden;
    Entry.IsTopLevel = getAffectingIncludeLoc(SourceMgr, File).isInvalid();
    Entry.IsModuleMap = isModuleMap(File.getFileCharacteristic());

    uint64_t ContentHash = 0;
    if (PP->getHeaderSearchInfo()
            .getHeaderSearchOpts()
            .ValidateASTInputFilesContent) {
      auto MemBuff = Cache->getBufferIfLoaded();
      if (MemBuff)
        ContentHash = xxh3_64bits(MemBuff->getBuffer());
      else
        PP->Diag(SourceLocation(), diag::err_module_unable_to_hash_content)
            << Entry.File.getName();
    }
    Entry.ContentHash[0] = uint32_t(ContentHash);
    Entry.ContentHash[1] = uint32_t(ContentHash >> 32);
    if (Entry.IsSystemFile)
      SystemFiles.push_back(Entry);
    else
      UserFiles.push_back(Entry);
  }

  // User files go at the front, system files at the back.
  auto SortedFiles = llvm::concat<InputFileEntry>(std::move(UserFiles),
                                                  std::move(SystemFiles));

  unsigned UserFilesNum = 0;
  // Write out all of the input files.
  std::vector<uint64_t> InputFileOffsets;
  for (const auto &Entry : SortedFiles) {
    uint32_t &InputFileID = InputFileIDs[Entry.File];
    if (InputFileID != 0)
      continue; // already recorded this file.

    // Record this entry's offset.
    InputFileOffsets.push_back(Stream.GetCurrentBitNo() - InputFilesOffsetBase);

    InputFileID = InputFileOffsets.size();

    if (!Entry.IsSystemFile)
      ++UserFilesNum;

    // Emit size/modification time for this file.
    // And whether this file was overridden.
    {
      SmallString<128> NameAsRequested = Entry.File.getNameAsRequested();
      SmallString<128> Name = Entry.File.getName();

      PreparePathForOutput(NameAsRequested);
      PreparePathForOutput(Name);

      if (Name == NameAsRequested)
        Name.clear();

      RecordData::value_type Record[] = {
          INPUT_FILE,
          InputFileOffsets.size(),
          (uint64_t)Entry.File.getSize(),
          (uint64_t)getTimestampForOutput(Entry.File),
          Entry.BufferOverridden,
          Entry.IsTransient,
          Entry.IsTopLevel,
          Entry.IsModuleMap,
          NameAsRequested.size()};

      Stream.EmitRecordWithBlob(IFAbbrevCode, Record,
                                (NameAsRequested + Name).str());
    }

    // Emit content hash for this file.
    {
      RecordData::value_type Record[] = {INPUT_FILE_HASH, Entry.ContentHash[0],
                                         Entry.ContentHash[1]};
      Stream.EmitRecordWithAbbrev(IFHAbbrevCode, Record);
    }
  }

  Stream.ExitBlock();

  // Create input file offsets abbreviation.
  auto OffsetsAbbrev = std::make_shared<BitCodeAbbrev>();
  OffsetsAbbrev->Add(BitCodeAbbrevOp(INPUT_FILE_OFFSETS));
  OffsetsAbbrev->Add(BitCodeAbbrevOp(BitCodeAbbrevOp::VBR, 6)); // # input files
  OffsetsAbbrev->Add(BitCodeAbbrevOp(BitCodeAbbrevOp::VBR, 6)); // # non-system
                                                                //   input files
  OffsetsAbbrev->Add(BitCodeAbbrevOp(BitCodeAbbrevOp::Blob));   // Array
  unsigned OffsetsAbbrevCode = Stream.EmitAbbrev(std::move(OffsetsAbbrev));

  // Write input file offsets.
  RecordData::value_type Record[] = {INPUT_FILE_OFFSETS,
                                     InputFileOffsets.size(), UserFilesNum};
  Stream.EmitRecordWithBlob(OffsetsAbbrevCode, Record, bytes(InputFileOffsets));
}

//===----------------------------------------------------------------------===//
// Source Manager Serialization
//===----------------------------------------------------------------------===//

/// Create an abbreviation for the SLocEntry that refers to a
/// file.
static unsigned CreateSLocFileAbbrev(llvm::BitstreamWriter &Stream) {
  using namespace llvm;

  auto Abbrev = std::make_shared<BitCodeAbbrev>();
  Abbrev->Add(BitCodeAbbrevOp(SM_SLOC_FILE_ENTRY));
  Abbrev->Add(BitCodeAbbrevOp(BitCodeAbbrevOp::VBR, 8)); // Offset
  Abbrev->Add(BitCodeAbbrevOp(BitCodeAbbrevOp::VBR, 8)); // Include location
  Abbrev->Add(BitCodeAbbrevOp(BitCodeAbbrevOp::Fixed, 3)); // Characteristic
  Abbrev->Add(BitCodeAbbrevOp(BitCodeAbbrevOp::Fixed, 1)); // Line directives
  // FileEntry fields.
  Abbrev->Add(BitCodeAbbrevOp(BitCodeAbbrevOp::VBR, 6)); // Input File ID
  Abbrev->Add(BitCodeAbbrevOp(BitCodeAbbrevOp::VBR, 8)); // NumCreatedFIDs
  Abbrev->Add(BitCodeAbbrevOp(BitCodeAbbrevOp::VBR, 24)); // FirstDeclIndex
  Abbrev->Add(BitCodeAbbrevOp(BitCodeAbbrevOp::VBR, 8)); // NumDecls
  return Stream.EmitAbbrev(std::move(Abbrev));
}

/// Create an abbreviation for the SLocEntry that refers to a
/// buffer.
static unsigned CreateSLocBufferAbbrev(llvm::BitstreamWriter &Stream) {
  using namespace llvm;

  auto Abbrev = std::make_shared<BitCodeAbbrev>();
  Abbrev->Add(BitCodeAbbrevOp(SM_SLOC_BUFFER_ENTRY));
  Abbrev->Add(BitCodeAbbrevOp(BitCodeAbbrevOp::VBR, 8)); // Offset
  Abbrev->Add(BitCodeAbbrevOp(BitCodeAbbrevOp::VBR, 8)); // Include location
  Abbrev->Add(BitCodeAbbrevOp(BitCodeAbbrevOp::Fixed, 3)); // Characteristic
  Abbrev->Add(BitCodeAbbrevOp(BitCodeAbbrevOp::Fixed, 1)); // Line directives
  Abbrev->Add(BitCodeAbbrevOp(BitCodeAbbrevOp::Blob)); // Buffer name blob
  return Stream.EmitAbbrev(std::move(Abbrev));
}

/// Create an abbreviation for the SLocEntry that refers to a
/// buffer's blob.
static unsigned CreateSLocBufferBlobAbbrev(llvm::BitstreamWriter &Stream,
                                           bool Compressed) {
  using namespace llvm;

  auto Abbrev = std::make_shared<BitCodeAbbrev>();
  Abbrev->Add(BitCodeAbbrevOp(Compressed ? SM_SLOC_BUFFER_BLOB_COMPRESSED
                                         : SM_SLOC_BUFFER_BLOB));
  if (Compressed)
    Abbrev->Add(BitCodeAbbrevOp(BitCodeAbbrevOp::VBR, 8)); // Uncompressed size
  Abbrev->Add(BitCodeAbbrevOp(BitCodeAbbrevOp::Blob)); // Blob
  return Stream.EmitAbbrev(std::move(Abbrev));
}

/// Create an abbreviation for the SLocEntry that refers to a macro
/// expansion.
static unsigned CreateSLocExpansionAbbrev(llvm::BitstreamWriter &Stream) {
  using namespace llvm;

  auto Abbrev = std::make_shared<BitCodeAbbrev>();
  Abbrev->Add(BitCodeAbbrevOp(SM_SLOC_EXPANSION_ENTRY));
  Abbrev->Add(BitCodeAbbrevOp(BitCodeAbbrevOp::VBR, 8)); // Offset
  Abbrev->Add(BitCodeAbbrevOp(BitCodeAbbrevOp::VBR, 8)); // Spelling location
  Abbrev->Add(BitCodeAbbrevOp(BitCodeAbbrevOp::VBR, 6)); // Start location
  Abbrev->Add(BitCodeAbbrevOp(BitCodeAbbrevOp::VBR, 6)); // End location
  Abbrev->Add(BitCodeAbbrevOp(BitCodeAbbrevOp::Fixed, 1)); // Is token range
  Abbrev->Add(BitCodeAbbrevOp(BitCodeAbbrevOp::VBR, 6)); // Token length
  return Stream.EmitAbbrev(std::move(Abbrev));
}

/// Emit key length and data length as ULEB-encoded data, and return them as a
/// pair.
static std::pair<unsigned, unsigned>
emitULEBKeyDataLength(unsigned KeyLen, unsigned DataLen, raw_ostream &Out) {
  llvm::encodeULEB128(KeyLen, Out);
  llvm::encodeULEB128(DataLen, Out);
  return std::make_pair(KeyLen, DataLen);
}

namespace {

  // Trait used for the on-disk hash table of header search information.
  class HeaderFileInfoTrait {
    ASTWriter &Writer;

    // Keep track of the framework names we've used during serialization.
    SmallString<128> FrameworkStringData;
    llvm::StringMap<unsigned> FrameworkNameOffset;

  public:
    HeaderFileInfoTrait(ASTWriter &Writer) : Writer(Writer) {}

    struct key_type {
      StringRef Filename;
      off_t Size;
      time_t ModTime;
    };
    using key_type_ref = const key_type &;

    using UnresolvedModule =
        llvm::PointerIntPair<Module *, 2, ModuleMap::ModuleHeaderRole>;

    struct data_type {
      data_type(const HeaderFileInfo &HFI, bool AlreadyIncluded,
                ArrayRef<ModuleMap::KnownHeader> KnownHeaders,
                UnresolvedModule Unresolved)
          : HFI(HFI), AlreadyIncluded(AlreadyIncluded),
            KnownHeaders(KnownHeaders), Unresolved(Unresolved) {}

      HeaderFileInfo HFI;
      bool AlreadyIncluded;
      SmallVector<ModuleMap::KnownHeader, 1> KnownHeaders;
      UnresolvedModule Unresolved;
    };
    using data_type_ref = const data_type &;

    using hash_value_type = unsigned;
    using offset_type = unsigned;

    hash_value_type ComputeHash(key_type_ref key) {
      // The hash is based only on size/time of the file, so that the reader can
      // match even when symlinking or excess path elements ("foo/../", "../")
      // change the form of the name. However, complete path is still the key.
      uint8_t buf[sizeof(key.Size) + sizeof(key.ModTime)];
      memcpy(buf, &key.Size, sizeof(key.Size));
      memcpy(buf + sizeof(key.Size), &key.ModTime, sizeof(key.ModTime));
      return llvm::xxh3_64bits(buf);
    }

    std::pair<unsigned, unsigned>
    EmitKeyDataLength(raw_ostream& Out, key_type_ref key, data_type_ref Data) {
      unsigned KeyLen = key.Filename.size() + 1 + 8 + 8;
      unsigned DataLen = 1 + sizeof(IdentifierID) + 4;
      for (auto ModInfo : Data.KnownHeaders)
        if (Writer.getLocalOrImportedSubmoduleID(ModInfo.getModule()))
          DataLen += 4;
      if (Data.Unresolved.getPointer())
        DataLen += 4;
      return emitULEBKeyDataLength(KeyLen, DataLen, Out);
    }

    void EmitKey(raw_ostream& Out, key_type_ref key, unsigned KeyLen) {
      using namespace llvm::support;

      endian::Writer LE(Out, llvm::endianness::little);
      LE.write<uint64_t>(key.Size);
      KeyLen -= 8;
      LE.write<uint64_t>(key.ModTime);
      KeyLen -= 8;
      Out.write(key.Filename.data(), KeyLen);
    }

    void EmitData(raw_ostream &Out, key_type_ref key,
                  data_type_ref Data, unsigned DataLen) {
      using namespace llvm::support;

      endian::Writer LE(Out, llvm::endianness::little);
      uint64_t Start = Out.tell(); (void)Start;

      unsigned char Flags = (Data.AlreadyIncluded << 6)
                          | (Data.HFI.isImport << 5)
                          | (Writer.isWritingStdCXXNamedModules() ? 0 :
                             Data.HFI.isPragmaOnce << 4)
                          | (Data.HFI.DirInfo << 1)
                          | Data.HFI.IndexHeaderMapHeader;
      LE.write<uint8_t>(Flags);

      if (Data.HFI.LazyControllingMacro.isID())
        LE.write<IdentifierID>(Data.HFI.LazyControllingMacro.getID());
      else
        LE.write<IdentifierID>(
            Writer.getIdentifierRef(Data.HFI.LazyControllingMacro.getPtr()));

      unsigned Offset = 0;
      if (!Data.HFI.Framework.empty()) {
        // If this header refers into a framework, save the framework name.
        llvm::StringMap<unsigned>::iterator Pos
          = FrameworkNameOffset.find(Data.HFI.Framework);
        if (Pos == FrameworkNameOffset.end()) {
          Offset = FrameworkStringData.size() + 1;
          FrameworkStringData.append(Data.HFI.Framework);
          FrameworkStringData.push_back(0);

          FrameworkNameOffset[Data.HFI.Framework] = Offset;
        } else
          Offset = Pos->second;
      }
      LE.write<uint32_t>(Offset);

      auto EmitModule = [&](Module *M, ModuleMap::ModuleHeaderRole Role) {
        if (uint32_t ModID = Writer.getLocalOrImportedSubmoduleID(M)) {
          uint32_t Value = (ModID << 3) | (unsigned)Role;
          assert((Value >> 3) == ModID && "overflow in header module info");
          LE.write<uint32_t>(Value);
        }
      };

      for (auto ModInfo : Data.KnownHeaders)
        EmitModule(ModInfo.getModule(), ModInfo.getRole());
      if (Data.Unresolved.getPointer())
        EmitModule(Data.Unresolved.getPointer(), Data.Unresolved.getInt());

      assert(Out.tell() - Start == DataLen && "Wrong data length");
    }

    const char *strings_begin() const { return FrameworkStringData.begin(); }
    const char *strings_end() const { return FrameworkStringData.end(); }
  };

} // namespace

/// Write the header search block for the list of files that
///
/// \param HS The header search structure to save.
void ASTWriter::WriteHeaderSearch(const HeaderSearch &HS) {
  HeaderFileInfoTrait GeneratorTrait(*this);
  llvm::OnDiskChainedHashTableGenerator<HeaderFileInfoTrait> Generator;
  SmallVector<const char *, 4> SavedStrings;
  unsigned NumHeaderSearchEntries = 0;

  // Find all unresolved headers for the current module. We generally will
  // have resolved them before we get here, but not necessarily: we might be
  // compiling a preprocessed module, where there is no requirement for the
  // original files to exist any more.
  const HeaderFileInfo Empty; // So we can take a reference.
  if (WritingModule) {
    llvm::SmallVector<Module *, 16> Worklist(1, WritingModule);
    while (!Worklist.empty()) {
      Module *M = Worklist.pop_back_val();
      // We don't care about headers in unimportable submodules.
      if (M->isUnimportable())
        continue;

      // Map to disk files where possible, to pick up any missing stat
      // information. This also means we don't need to check the unresolved
      // headers list when emitting resolved headers in the first loop below.
      // FIXME: It'd be preferable to avoid doing this if we were given
      // sufficient stat information in the module map.
      HS.getModuleMap().resolveHeaderDirectives(M, /*File=*/std::nullopt);

      // If the file didn't exist, we can still create a module if we were given
      // enough information in the module map.
      for (const auto &U : M->MissingHeaders) {
        // Check that we were given enough information to build a module
        // without this file existing on disk.
        if (!U.Size || (!U.ModTime && IncludeTimestamps)) {
          PP->Diag(U.FileNameLoc, diag::err_module_no_size_mtime_for_header)
              << WritingModule->getFullModuleName() << U.Size.has_value()
              << U.FileName;
          continue;
        }

        // Form the effective relative pathname for the file.
        SmallString<128> Filename(M->Directory->getName());
        llvm::sys::path::append(Filename, U.FileName);
        PreparePathForOutput(Filename);

        StringRef FilenameDup = strdup(Filename.c_str());
        SavedStrings.push_back(FilenameDup.data());

        HeaderFileInfoTrait::key_type Key = {
            FilenameDup, *U.Size, IncludeTimestamps ? *U.ModTime : 0};
        HeaderFileInfoTrait::data_type Data = {
            Empty, false, {}, {M, ModuleMap::headerKindToRole(U.Kind)}};
        // FIXME: Deal with cases where there are multiple unresolved header
        // directives in different submodules for the same header.
        Generator.insert(Key, Data, GeneratorTrait);
        ++NumHeaderSearchEntries;
      }
      auto SubmodulesRange = M->submodules();
      Worklist.append(SubmodulesRange.begin(), SubmodulesRange.end());
    }
  }

  SmallVector<OptionalFileEntryRef, 16> FilesByUID;
  HS.getFileMgr().GetUniqueIDMapping(FilesByUID);

  if (FilesByUID.size() > HS.header_file_size())
    FilesByUID.resize(HS.header_file_size());

  for (unsigned UID = 0, LastUID = FilesByUID.size(); UID != LastUID; ++UID) {
    OptionalFileEntryRef File = FilesByUID[UID];
    if (!File)
      continue;

    const HeaderFileInfo *HFI = HS.getExistingLocalFileInfo(*File);
    if (!HFI)
      continue; // We have no information on this being a header file.
    if (!HFI->isCompilingModuleHeader && HFI->isModuleHeader)
      continue; // Header file info is tracked by the owning module file.
    if (!HFI->isCompilingModuleHeader && !PP->alreadyIncluded(*File))
      continue; // Non-modular header not included is not needed.

    // Massage the file path into an appropriate form.
    StringRef Filename = File->getName();
    SmallString<128> FilenameTmp(Filename);
    if (PreparePathForOutput(FilenameTmp)) {
      // If we performed any translation on the file name at all, we need to
      // save this string, since the generator will refer to it later.
      Filename = StringRef(strdup(FilenameTmp.c_str()));
      SavedStrings.push_back(Filename.data());
    }

    bool Included = PP->alreadyIncluded(*File);

    HeaderFileInfoTrait::key_type Key = {
      Filename, File->getSize(), getTimestampForOutput(*File)
    };
    HeaderFileInfoTrait::data_type Data = {
      *HFI, Included, HS.getModuleMap().findResolvedModulesForHeader(*File), {}
    };
    Generator.insert(Key, Data, GeneratorTrait);
    ++NumHeaderSearchEntries;
  }

  // Create the on-disk hash table in a buffer.
  SmallString<4096> TableData;
  uint32_t BucketOffset;
  {
    using namespace llvm::support;

    llvm::raw_svector_ostream Out(TableData);
    // Make sure that no bucket is at offset 0
    endian::write<uint32_t>(Out, 0, llvm::endianness::little);
    BucketOffset = Generator.Emit(Out, GeneratorTrait);
  }

  // Create a blob abbreviation
  using namespace llvm;

  auto Abbrev = std::make_shared<BitCodeAbbrev>();
  Abbrev->Add(BitCodeAbbrevOp(HEADER_SEARCH_TABLE));
  Abbrev->Add(BitCodeAbbrevOp(BitCodeAbbrevOp::Fixed, 32));
  Abbrev->Add(BitCodeAbbrevOp(BitCodeAbbrevOp::Fixed, 32));
  Abbrev->Add(BitCodeAbbrevOp(BitCodeAbbrevOp::Fixed, 32));
  Abbrev->Add(BitCodeAbbrevOp(BitCodeAbbrevOp::Blob));
  unsigned TableAbbrev = Stream.EmitAbbrev(std::move(Abbrev));

  // Write the header search table
  RecordData::value_type Record[] = {HEADER_SEARCH_TABLE, BucketOffset,
                                     NumHeaderSearchEntries, TableData.size()};
  TableData.append(GeneratorTrait.strings_begin(),GeneratorTrait.strings_end());
  Stream.EmitRecordWithBlob(TableAbbrev, Record, TableData);

  // Free all of the strings we had to duplicate.
  for (unsigned I = 0, N = SavedStrings.size(); I != N; ++I)
    free(const_cast<char *>(SavedStrings[I]));
}

static void emitBlob(llvm::BitstreamWriter &Stream, StringRef Blob,
                     unsigned SLocBufferBlobCompressedAbbrv,
                     unsigned SLocBufferBlobAbbrv) {
  using RecordDataType = ASTWriter::RecordData::value_type;

  // Compress the buffer if possible. We expect that almost all PCM
  // consumers will not want its contents.
  SmallVector<uint8_t, 0> CompressedBuffer;
  if (llvm::compression::zstd::isAvailable()) {
    llvm::compression::zstd::compress(
        llvm::arrayRefFromStringRef(Blob.drop_back(1)), CompressedBuffer, 9);
    RecordDataType Record[] = {SM_SLOC_BUFFER_BLOB_COMPRESSED, Blob.size() - 1};
    Stream.EmitRecordWithBlob(SLocBufferBlobCompressedAbbrv, Record,
                              llvm::toStringRef(CompressedBuffer));
    return;
  }
  if (llvm::compression::zlib::isAvailable()) {
    llvm::compression::zlib::compress(
        llvm::arrayRefFromStringRef(Blob.drop_back(1)), CompressedBuffer);
    RecordDataType Record[] = {SM_SLOC_BUFFER_BLOB_COMPRESSED, Blob.size() - 1};
    Stream.EmitRecordWithBlob(SLocBufferBlobCompressedAbbrv, Record,
                              llvm::toStringRef(CompressedBuffer));
    return;
  }

  RecordDataType Record[] = {SM_SLOC_BUFFER_BLOB};
  Stream.EmitRecordWithBlob(SLocBufferBlobAbbrv, Record, Blob);
}

/// Writes the block containing the serialized form of the
/// source manager.
///
/// TODO: We should probably use an on-disk hash table (stored in a
/// blob), indexed based on the file name, so that we only create
/// entries for files that we actually need. In the common case (no
/// errors), we probably won't have to create file entries for any of
/// the files in the AST.
void ASTWriter::WriteSourceManagerBlock(SourceManager &SourceMgr,
                                        const Preprocessor &PP) {
  RecordData Record;

  // Enter the source manager block.
  Stream.EnterSubblock(SOURCE_MANAGER_BLOCK_ID, 4);
  const uint64_t SourceManagerBlockOffset = Stream.GetCurrentBitNo();

  // Abbreviations for the various kinds of source-location entries.
  unsigned SLocFileAbbrv = CreateSLocFileAbbrev(Stream);
  unsigned SLocBufferAbbrv = CreateSLocBufferAbbrev(Stream);
  unsigned SLocBufferBlobAbbrv = CreateSLocBufferBlobAbbrev(Stream, false);
  unsigned SLocBufferBlobCompressedAbbrv =
      CreateSLocBufferBlobAbbrev(Stream, true);
  unsigned SLocExpansionAbbrv = CreateSLocExpansionAbbrev(Stream);

  // Write out the source location entry table. We skip the first
  // entry, which is always the same dummy entry.
  std::vector<uint32_t> SLocEntryOffsets;
  uint64_t SLocEntryOffsetsBase = Stream.GetCurrentBitNo();
  SLocEntryOffsets.reserve(SourceMgr.local_sloc_entry_size() - 1);
  for (unsigned I = 1, N = SourceMgr.local_sloc_entry_size();
       I != N; ++I) {
    // Get this source location entry.
    const SrcMgr::SLocEntry *SLoc = &SourceMgr.getLocalSLocEntry(I);
    FileID FID = FileID::get(I);
    assert(&SourceMgr.getSLocEntry(FID) == SLoc);

    // Record the offset of this source-location entry.
    uint64_t Offset = Stream.GetCurrentBitNo() - SLocEntryOffsetsBase;
    assert((Offset >> 32) == 0 && "SLocEntry offset too large");

    // Figure out which record code to use.
    unsigned Code;
    if (SLoc->isFile()) {
      const SrcMgr::ContentCache *Cache = &SLoc->getFile().getContentCache();
      if (Cache->OrigEntry) {
        Code = SM_SLOC_FILE_ENTRY;
      } else
        Code = SM_SLOC_BUFFER_ENTRY;
    } else
      Code = SM_SLOC_EXPANSION_ENTRY;
    Record.clear();
    Record.push_back(Code);

    if (SLoc->isFile()) {
      const SrcMgr::FileInfo &File = SLoc->getFile();
      const SrcMgr::ContentCache *Content = &File.getContentCache();
      // Do not emit files that were not listed as inputs.
      if (!IsSLocAffecting[I])
        continue;
      SLocEntryOffsets.push_back(Offset);
      // Starting offset of this entry within this module, so skip the dummy.
      Record.push_back(getAdjustedOffset(SLoc->getOffset()) - 2);
      AddSourceLocation(getAffectingIncludeLoc(SourceMgr, File), Record);
      Record.push_back(File.getFileCharacteristic()); // FIXME: stable encoding
      Record.push_back(File.hasLineDirectives());

      bool EmitBlob = false;
      if (Content->OrigEntry) {
        assert(Content->OrigEntry == Content->ContentsEntry &&
               "Writing to AST an overridden file is not supported");

        // The source location entry is a file. Emit input file ID.
        assert(InputFileIDs[*Content->OrigEntry] != 0 && "Missed file entry");
        Record.push_back(InputFileIDs[*Content->OrigEntry]);

        Record.push_back(getAdjustedNumCreatedFIDs(FID));

        FileDeclIDsTy::iterator FDI = FileDeclIDs.find(FID);
        if (FDI != FileDeclIDs.end()) {
          Record.push_back(FDI->second->FirstDeclIndex);
          Record.push_back(FDI->second->DeclIDs.size());
        } else {
          Record.push_back(0);
          Record.push_back(0);
        }

        Stream.EmitRecordWithAbbrev(SLocFileAbbrv, Record);

        if (Content->BufferOverridden || Content->IsTransient)
          EmitBlob = true;
      } else {
        // The source location entry is a buffer. The blob associated
        // with this entry contains the contents of the buffer.

        // We add one to the size so that we capture the trailing NULL
        // that is required by llvm::MemoryBuffer::getMemBuffer (on
        // the reader side).
        std::optional<llvm::MemoryBufferRef> Buffer =
            Content->getBufferOrNone(PP.getDiagnostics(), PP.getFileManager());
        StringRef Name = Buffer ? Buffer->getBufferIdentifier() : "";
        Stream.EmitRecordWithBlob(SLocBufferAbbrv, Record,
                                  StringRef(Name.data(), Name.size() + 1));
        EmitBlob = true;
      }

      if (EmitBlob) {
        // Include the implicit terminating null character in the on-disk buffer
        // if we're writing it uncompressed.
        std::optional<llvm::MemoryBufferRef> Buffer =
            Content->getBufferOrNone(PP.getDiagnostics(), PP.getFileManager());
        if (!Buffer)
          Buffer = llvm::MemoryBufferRef("<<<INVALID BUFFER>>>", "");
        StringRef Blob(Buffer->getBufferStart(), Buffer->getBufferSize() + 1);
        emitBlob(Stream, Blob, SLocBufferBlobCompressedAbbrv,
                 SLocBufferBlobAbbrv);
      }
    } else {
      // The source location entry is a macro expansion.
      const SrcMgr::ExpansionInfo &Expansion = SLoc->getExpansion();
      SLocEntryOffsets.push_back(Offset);
      // Starting offset of this entry within this module, so skip the dummy.
      Record.push_back(getAdjustedOffset(SLoc->getOffset()) - 2);
      LocSeq::State Seq;
      AddSourceLocation(Expansion.getSpellingLoc(), Record, Seq);
      AddSourceLocation(Expansion.getExpansionLocStart(), Record, Seq);
      AddSourceLocation(Expansion.isMacroArgExpansion()
                            ? SourceLocation()
                            : Expansion.getExpansionLocEnd(),
                        Record, Seq);
      Record.push_back(Expansion.isExpansionTokenRange());

      // Compute the token length for this macro expansion.
      SourceLocation::UIntTy NextOffset = SourceMgr.getNextLocalOffset();
      if (I + 1 != N)
        NextOffset = SourceMgr.getLocalSLocEntry(I + 1).getOffset();
      Record.push_back(getAdjustedOffset(NextOffset - SLoc->getOffset()) - 1);
      Stream.EmitRecordWithAbbrev(SLocExpansionAbbrv, Record);
    }
  }

  Stream.ExitBlock();

  if (SLocEntryOffsets.empty())
    return;

  // Write the source-location offsets table into the AST block. This
  // table is used for lazily loading source-location information.
  using namespace llvm;

  auto Abbrev = std::make_shared<BitCodeAbbrev>();
  Abbrev->Add(BitCodeAbbrevOp(SOURCE_LOCATION_OFFSETS));
  Abbrev->Add(BitCodeAbbrevOp(BitCodeAbbrevOp::VBR, 16)); // # of slocs
  Abbrev->Add(BitCodeAbbrevOp(BitCodeAbbrevOp::VBR, 16)); // total size
  Abbrev->Add(BitCodeAbbrevOp(BitCodeAbbrevOp::VBR, 32)); // base offset
  Abbrev->Add(BitCodeAbbrevOp(BitCodeAbbrevOp::Blob)); // offsets
  unsigned SLocOffsetsAbbrev = Stream.EmitAbbrev(std::move(Abbrev));
  {
    RecordData::value_type Record[] = {
        SOURCE_LOCATION_OFFSETS, SLocEntryOffsets.size(),
        getAdjustedOffset(SourceMgr.getNextLocalOffset()) - 1 /* skip dummy */,
        SLocEntryOffsetsBase - SourceManagerBlockOffset};
    Stream.EmitRecordWithBlob(SLocOffsetsAbbrev, Record,
                              bytes(SLocEntryOffsets));
  }

  // Write the line table. It depends on remapping working, so it must come
  // after the source location offsets.
  if (SourceMgr.hasLineTable()) {
    LineTableInfo &LineTable = SourceMgr.getLineTable();

    Record.clear();

    // Emit the needed file names.
    llvm::DenseMap<int, int> FilenameMap;
    FilenameMap[-1] = -1; // For unspecified filenames.
    for (const auto &L : LineTable) {
      if (L.first.ID < 0)
        continue;
      for (auto &LE : L.second) {
        if (FilenameMap.insert(std::make_pair(LE.FilenameID,
                                              FilenameMap.size() - 1)).second)
          AddPath(LineTable.getFilename(LE.FilenameID), Record);
      }
    }
    Record.push_back(0);

    // Emit the line entries
    for (const auto &L : LineTable) {
      // Only emit entries for local files.
      if (L.first.ID < 0)
        continue;

      AddFileID(L.first, Record);

      // Emit the line entries
      Record.push_back(L.second.size());
      for (const auto &LE : L.second) {
        Record.push_back(LE.FileOffset);
        Record.push_back(LE.LineNo);
        Record.push_back(FilenameMap[LE.FilenameID]);
        Record.push_back((unsigned)LE.FileKind);
        Record.push_back(LE.IncludeOffset);
      }
    }

    Stream.EmitRecord(SOURCE_MANAGER_LINE_TABLE, Record);
  }
}

//===----------------------------------------------------------------------===//
// Preprocessor Serialization
//===----------------------------------------------------------------------===//

static bool shouldIgnoreMacro(MacroDirective *MD, bool IsModule,
                              const Preprocessor &PP) {
  if (MacroInfo *MI = MD->getMacroInfo())
    if (MI->isBuiltinMacro())
      return true;

  if (IsModule) {
    SourceLocation Loc = MD->getLocation();
    if (Loc.isInvalid())
      return true;
    if (PP.getSourceManager().getFileID(Loc) == PP.getPredefinesFileID())
      return true;
  }

  return false;
}

/// Writes the block containing the serialized form of the
/// preprocessor.
void ASTWriter::WritePreprocessor(const Preprocessor &PP, bool IsModule) {
  uint64_t MacroOffsetsBase = Stream.GetCurrentBitNo();

  PreprocessingRecord *PPRec = PP.getPreprocessingRecord();
  if (PPRec)
    WritePreprocessorDetail(*PPRec, MacroOffsetsBase);

  RecordData Record;
  RecordData ModuleMacroRecord;

  // If the preprocessor __COUNTER__ value has been bumped, remember it.
  if (PP.getCounterValue() != 0) {
    RecordData::value_type Record[] = {PP.getCounterValue()};
    Stream.EmitRecord(PP_COUNTER_VALUE, Record);
  }

  // If we have a recorded #pragma assume_nonnull, remember it so it can be
  // replayed when the preamble terminates into the main file.
  SourceLocation AssumeNonNullLoc =
      PP.getPreambleRecordedPragmaAssumeNonNullLoc();
  if (AssumeNonNullLoc.isValid()) {
    assert(PP.isRecordingPreamble());
    AddSourceLocation(AssumeNonNullLoc, Record);
    Stream.EmitRecord(PP_ASSUME_NONNULL_LOC, Record);
    Record.clear();
  }

  if (PP.isRecordingPreamble() && PP.hasRecordedPreamble()) {
    assert(!IsModule);
    auto SkipInfo = PP.getPreambleSkipInfo();
    if (SkipInfo) {
      Record.push_back(true);
      AddSourceLocation(SkipInfo->HashTokenLoc, Record);
      AddSourceLocation(SkipInfo->IfTokenLoc, Record);
      Record.push_back(SkipInfo->FoundNonSkipPortion);
      Record.push_back(SkipInfo->FoundElse);
      AddSourceLocation(SkipInfo->ElseLoc, Record);
    } else {
      Record.push_back(false);
    }
    for (const auto &Cond : PP.getPreambleConditionalStack()) {
      AddSourceLocation(Cond.IfLoc, Record);
      Record.push_back(Cond.WasSkipping);
      Record.push_back(Cond.FoundNonSkip);
      Record.push_back(Cond.FoundElse);
    }
    Stream.EmitRecord(PP_CONDITIONAL_STACK, Record);
    Record.clear();
  }

  // Write the safe buffer opt-out region map in PP
  for (SourceLocation &S : PP.serializeSafeBufferOptOutMap())
    AddSourceLocation(S, Record);
  Stream.EmitRecord(PP_UNSAFE_BUFFER_USAGE, Record);
  Record.clear();

  // Enter the preprocessor block.
  Stream.EnterSubblock(PREPROCESSOR_BLOCK_ID, 3);

  // If the AST file contains __DATE__ or __TIME__ emit a warning about this.
  // FIXME: Include a location for the use, and say which one was used.
  if (PP.SawDateOrTime())
    PP.Diag(SourceLocation(), diag::warn_module_uses_date_time) << IsModule;

  // Loop over all the macro directives that are live at the end of the file,
  // emitting each to the PP section.

  // Construct the list of identifiers with macro directives that need to be
  // serialized.
  SmallVector<const IdentifierInfo *, 128> MacroIdentifiers;
  // It is meaningless to emit macros for named modules. It only wastes times
  // and spaces.
  if (!isWritingStdCXXNamedModules())
    for (auto &Id : PP.getIdentifierTable())
      if (Id.second->hadMacroDefinition() &&
          (!Id.second->isFromAST() ||
          Id.second->hasChangedSinceDeserialization()))
        MacroIdentifiers.push_back(Id.second);
  // Sort the set of macro definitions that need to be serialized by the
  // name of the macro, to provide a stable ordering.
  llvm::sort(MacroIdentifiers, llvm::deref<std::less<>>());

  // Emit the macro directives as a list and associate the offset with the
  // identifier they belong to.
  for (const IdentifierInfo *Name : MacroIdentifiers) {
    MacroDirective *MD = PP.getLocalMacroDirectiveHistory(Name);
    uint64_t StartOffset = Stream.GetCurrentBitNo() - MacroOffsetsBase;
    assert((StartOffset >> 32) == 0 && "Macro identifiers offset too large");

    // Write out any exported module macros.
    bool EmittedModuleMacros = false;
    // C+=20 Header Units are compiled module interfaces, but they preserve
    // macros that are live (i.e. have a defined value) at the end of the
    // compilation.  So when writing a header unit, we preserve only the final
    // value of each macro (and discard any that are undefined).  Header units
    // do not have sub-modules (although they might import other header units).
    // PCH files, conversely, retain the history of each macro's define/undef
    // and of leaf macros in sub modules.
    if (IsModule && WritingModule->isHeaderUnit()) {
      // This is for the main TU when it is a C++20 header unit.
      // We preserve the final state of defined macros, and we do not emit ones
      // that are undefined.
      if (!MD || shouldIgnoreMacro(MD, IsModule, PP) ||
          MD->getKind() == MacroDirective::MD_Undefine)
        continue;
      AddSourceLocation(MD->getLocation(), Record);
      Record.push_back(MD->getKind());
      if (auto *DefMD = dyn_cast<DefMacroDirective>(MD)) {
        Record.push_back(getMacroRef(DefMD->getInfo(), Name));
      } else if (auto *VisMD = dyn_cast<VisibilityMacroDirective>(MD)) {
        Record.push_back(VisMD->isPublic());
      }
      ModuleMacroRecord.push_back(getSubmoduleID(WritingModule));
      ModuleMacroRecord.push_back(getMacroRef(MD->getMacroInfo(), Name));
      Stream.EmitRecord(PP_MODULE_MACRO, ModuleMacroRecord);
      ModuleMacroRecord.clear();
      EmittedModuleMacros = true;
    } else {
      // Emit the macro directives in reverse source order.
      for (; MD; MD = MD->getPrevious()) {
        // Once we hit an ignored macro, we're done: the rest of the chain
        // will all be ignored macros.
        if (shouldIgnoreMacro(MD, IsModule, PP))
          break;
        AddSourceLocation(MD->getLocation(), Record);
        Record.push_back(MD->getKind());
        if (auto *DefMD = dyn_cast<DefMacroDirective>(MD)) {
          Record.push_back(getMacroRef(DefMD->getInfo(), Name));
        } else if (auto *VisMD = dyn_cast<VisibilityMacroDirective>(MD)) {
          Record.push_back(VisMD->isPublic());
        }
      }

      // We write out exported module macros for PCH as well.
      auto Leafs = PP.getLeafModuleMacros(Name);
      SmallVector<ModuleMacro *, 8> Worklist(Leafs);
      llvm::DenseMap<ModuleMacro *, unsigned> Visits;
      while (!Worklist.empty()) {
        auto *Macro = Worklist.pop_back_val();

        // Emit a record indicating this submodule exports this macro.
        ModuleMacroRecord.push_back(getSubmoduleID(Macro->getOwningModule()));
        ModuleMacroRecord.push_back(getMacroRef(Macro->getMacroInfo(), Name));
        for (auto *M : Macro->overrides())
          ModuleMacroRecord.push_back(getSubmoduleID(M->getOwningModule()));

        Stream.EmitRecord(PP_MODULE_MACRO, ModuleMacroRecord);
        ModuleMacroRecord.clear();

        // Enqueue overridden macros once we've visited all their ancestors.
        for (auto *M : Macro->overrides())
          if (++Visits[M] == M->getNumOverridingMacros())
            Worklist.push_back(M);

        EmittedModuleMacros = true;
      }
    }
    if (Record.empty() && !EmittedModuleMacros)
      continue;

    IdentMacroDirectivesOffsetMap[Name] = StartOffset;
    Stream.EmitRecord(PP_MACRO_DIRECTIVE_HISTORY, Record);
    Record.clear();
  }

  /// Offsets of each of the macros into the bitstream, indexed by
  /// the local macro ID
  ///
  /// For each identifier that is associated with a macro, this map
  /// provides the offset into the bitstream where that macro is
  /// defined.
  std::vector<uint32_t> MacroOffsets;

  for (unsigned I = 0, N = MacroInfosToEmit.size(); I != N; ++I) {
    const IdentifierInfo *Name = MacroInfosToEmit[I].Name;
    MacroInfo *MI = MacroInfosToEmit[I].MI;
    MacroID ID = MacroInfosToEmit[I].ID;

    if (ID < FirstMacroID) {
      assert(0 && "Loaded MacroInfo entered MacroInfosToEmit ?");
      continue;
    }

    // Record the local offset of this macro.
    unsigned Index = ID - FirstMacroID;
    if (Index >= MacroOffsets.size())
      MacroOffsets.resize(Index + 1);

    uint64_t Offset = Stream.GetCurrentBitNo() - MacroOffsetsBase;
    assert((Offset >> 32) == 0 && "Macro offset too large");
    MacroOffsets[Index] = Offset;

    AddIdentifierRef(Name, Record);
    AddSourceLocation(MI->getDefinitionLoc(), Record);
    AddSourceLocation(MI->getDefinitionEndLoc(), Record);
    Record.push_back(MI->isUsed());
    Record.push_back(MI->isUsedForHeaderGuard());
    Record.push_back(MI->getNumTokens());
    unsigned Code;
    if (MI->isObjectLike()) {
      Code = PP_MACRO_OBJECT_LIKE;
    } else {
      Code = PP_MACRO_FUNCTION_LIKE;

      Record.push_back(MI->isC99Varargs());
      Record.push_back(MI->isGNUVarargs());
      Record.push_back(MI->hasCommaPasting());
      Record.push_back(MI->getNumParams());
      for (const IdentifierInfo *Param : MI->params())
        AddIdentifierRef(Param, Record);
    }

    // If we have a detailed preprocessing record, record the macro definition
    // ID that corresponds to this macro.
    if (PPRec)
      Record.push_back(MacroDefinitions[PPRec->findMacroDefinition(MI)]);

    Stream.EmitRecord(Code, Record);
    Record.clear();

    // Emit the tokens array.
    for (unsigned TokNo = 0, e = MI->getNumTokens(); TokNo != e; ++TokNo) {
      // Note that we know that the preprocessor does not have any annotation
      // tokens in it because they are created by the parser, and thus can't
      // be in a macro definition.
      const Token &Tok = MI->getReplacementToken(TokNo);
      AddToken(Tok, Record);
      Stream.EmitRecord(PP_TOKEN, Record);
      Record.clear();
    }
    ++NumMacros;
  }

  Stream.ExitBlock();

  // Write the offsets table for macro IDs.
  using namespace llvm;

  auto Abbrev = std::make_shared<BitCodeAbbrev>();
  Abbrev->Add(BitCodeAbbrevOp(MACRO_OFFSET));
  Abbrev->Add(BitCodeAbbrevOp(BitCodeAbbrevOp::Fixed, 32)); // # of macros
  Abbrev->Add(BitCodeAbbrevOp(BitCodeAbbrevOp::Fixed, 32)); // first ID
  Abbrev->Add(BitCodeAbbrevOp(BitCodeAbbrevOp::VBR, 32));   // base offset
  Abbrev->Add(BitCodeAbbrevOp(BitCodeAbbrevOp::Blob));

  unsigned MacroOffsetAbbrev = Stream.EmitAbbrev(std::move(Abbrev));
  {
    RecordData::value_type Record[] = {MACRO_OFFSET, MacroOffsets.size(),
                                       FirstMacroID - NUM_PREDEF_MACRO_IDS,
                                       MacroOffsetsBase - ASTBlockStartOffset};
    Stream.EmitRecordWithBlob(MacroOffsetAbbrev, Record, bytes(MacroOffsets));
  }
}

void ASTWriter::WritePreprocessorDetail(PreprocessingRecord &PPRec,
                                        uint64_t MacroOffsetsBase) {
  if (PPRec.local_begin() == PPRec.local_end())
    return;

  SmallVector<PPEntityOffset, 64> PreprocessedEntityOffsets;

  // Enter the preprocessor block.
  Stream.EnterSubblock(PREPROCESSOR_DETAIL_BLOCK_ID, 3);

  // If the preprocessor has a preprocessing record, emit it.
  unsigned NumPreprocessingRecords = 0;
  using namespace llvm;

  // Set up the abbreviation for
  unsigned InclusionAbbrev = 0;
  {
    auto Abbrev = std::make_shared<BitCodeAbbrev>();
    Abbrev->Add(BitCodeAbbrevOp(PPD_INCLUSION_DIRECTIVE));
    Abbrev->Add(BitCodeAbbrevOp(BitCodeAbbrevOp::Fixed, 32)); // filename length
    Abbrev->Add(BitCodeAbbrevOp(BitCodeAbbrevOp::Fixed, 1)); // in quotes
    Abbrev->Add(BitCodeAbbrevOp(BitCodeAbbrevOp::Fixed, 2)); // kind
    Abbrev->Add(BitCodeAbbrevOp(BitCodeAbbrevOp::Fixed, 1)); // imported module
    Abbrev->Add(BitCodeAbbrevOp(BitCodeAbbrevOp::Blob));
    InclusionAbbrev = Stream.EmitAbbrev(std::move(Abbrev));
  }

  unsigned FirstPreprocessorEntityID
    = (Chain ? PPRec.getNumLoadedPreprocessedEntities() : 0)
    + NUM_PREDEF_PP_ENTITY_IDS;
  unsigned NextPreprocessorEntityID = FirstPreprocessorEntityID;
  RecordData Record;
  for (PreprocessingRecord::iterator E = PPRec.local_begin(),
                                  EEnd = PPRec.local_end();
       E != EEnd;
       (void)++E, ++NumPreprocessingRecords, ++NextPreprocessorEntityID) {
    Record.clear();

    uint64_t Offset = Stream.GetCurrentBitNo() - MacroOffsetsBase;
    assert((Offset >> 32) == 0 && "Preprocessed entity offset too large");
    SourceRange R = getAdjustedRange((*E)->getSourceRange());
    PreprocessedEntityOffsets.emplace_back(
        getRawSourceLocationEncoding(R.getBegin()),
        getRawSourceLocationEncoding(R.getEnd()), Offset);

    if (auto *MD = dyn_cast<MacroDefinitionRecord>(*E)) {
      // Record this macro definition's ID.
      MacroDefinitions[MD] = NextPreprocessorEntityID;

      AddIdentifierRef(MD->getName(), Record);
      Stream.EmitRecord(PPD_MACRO_DEFINITION, Record);
      continue;
    }

    if (auto *ME = dyn_cast<MacroExpansion>(*E)) {
      Record.push_back(ME->isBuiltinMacro());
      if (ME->isBuiltinMacro())
        AddIdentifierRef(ME->getName(), Record);
      else
        Record.push_back(MacroDefinitions[ME->getDefinition()]);
      Stream.EmitRecord(PPD_MACRO_EXPANSION, Record);
      continue;
    }

    if (auto *ID = dyn_cast<InclusionDirective>(*E)) {
      Record.push_back(PPD_INCLUSION_DIRECTIVE);
      Record.push_back(ID->getFileName().size());
      Record.push_back(ID->wasInQuotes());
      Record.push_back(static_cast<unsigned>(ID->getKind()));
      Record.push_back(ID->importedModule());
      SmallString<64> Buffer;
      Buffer += ID->getFileName();
      // Check that the FileEntry is not null because it was not resolved and
      // we create a PCH even with compiler errors.
      if (ID->getFile())
        Buffer += ID->getFile()->getName();
      Stream.EmitRecordWithBlob(InclusionAbbrev, Record, Buffer);
      continue;
    }

    llvm_unreachable("Unhandled PreprocessedEntity in ASTWriter");
  }
  Stream.ExitBlock();

  // Write the offsets table for the preprocessing record.
  if (NumPreprocessingRecords > 0) {
    assert(PreprocessedEntityOffsets.size() == NumPreprocessingRecords);

    // Write the offsets table for identifier IDs.
    using namespace llvm;

    auto Abbrev = std::make_shared<BitCodeAbbrev>();
    Abbrev->Add(BitCodeAbbrevOp(PPD_ENTITIES_OFFSETS));
    Abbrev->Add(BitCodeAbbrevOp(BitCodeAbbrevOp::Fixed, 32)); // first pp entity
    Abbrev->Add(BitCodeAbbrevOp(BitCodeAbbrevOp::Blob));
    unsigned PPEOffsetAbbrev = Stream.EmitAbbrev(std::move(Abbrev));

    RecordData::value_type Record[] = {PPD_ENTITIES_OFFSETS,
                                       FirstPreprocessorEntityID -
                                           NUM_PREDEF_PP_ENTITY_IDS};
    Stream.EmitRecordWithBlob(PPEOffsetAbbrev, Record,
                              bytes(PreprocessedEntityOffsets));
  }

  // Write the skipped region table for the preprocessing record.
  ArrayRef<SourceRange> SkippedRanges = PPRec.getSkippedRanges();
  if (SkippedRanges.size() > 0) {
    std::vector<PPSkippedRange> SerializedSkippedRanges;
    SerializedSkippedRanges.reserve(SkippedRanges.size());
    for (auto const& Range : SkippedRanges)
      SerializedSkippedRanges.emplace_back(
          getRawSourceLocationEncoding(Range.getBegin()),
          getRawSourceLocationEncoding(Range.getEnd()));

    using namespace llvm;
    auto Abbrev = std::make_shared<BitCodeAbbrev>();
    Abbrev->Add(BitCodeAbbrevOp(PPD_SKIPPED_RANGES));
    Abbrev->Add(BitCodeAbbrevOp(BitCodeAbbrevOp::Blob));
    unsigned PPESkippedRangeAbbrev = Stream.EmitAbbrev(std::move(Abbrev));

    Record.clear();
    Record.push_back(PPD_SKIPPED_RANGES);
    Stream.EmitRecordWithBlob(PPESkippedRangeAbbrev, Record,
                              bytes(SerializedSkippedRanges));
  }
}

unsigned ASTWriter::getLocalOrImportedSubmoduleID(const Module *Mod) {
  if (!Mod)
    return 0;

  auto Known = SubmoduleIDs.find(Mod);
  if (Known != SubmoduleIDs.end())
    return Known->second;

  auto *Top = Mod->getTopLevelModule();
  if (Top != WritingModule &&
      (getLangOpts().CompilingPCH ||
       !Top->fullModuleNameIs(StringRef(getLangOpts().CurrentModule))))
    return 0;

  return SubmoduleIDs[Mod] = NextSubmoduleID++;
}

unsigned ASTWriter::getSubmoduleID(Module *Mod) {
  unsigned ID = getLocalOrImportedSubmoduleID(Mod);
  // FIXME: This can easily happen, if we have a reference to a submodule that
  // did not result in us loading a module file for that submodule. For
  // instance, a cross-top-level-module 'conflict' declaration will hit this.
  // assert((ID || !Mod) &&
  //        "asked for module ID for non-local, non-imported module");
  return ID;
}

/// Compute the number of modules within the given tree (including the
/// given module).
static unsigned getNumberOfModules(Module *Mod) {
  unsigned ChildModules = 0;
  for (auto *Submodule : Mod->submodules())
    ChildModules += getNumberOfModules(Submodule);

  return ChildModules + 1;
}

void ASTWriter::WriteSubmodules(Module *WritingModule) {
  // Enter the submodule description block.
  Stream.EnterSubblock(SUBMODULE_BLOCK_ID, /*bits for abbreviations*/5);

  // Write the abbreviations needed for the submodules block.
  using namespace llvm;

  auto Abbrev = std::make_shared<BitCodeAbbrev>();
  Abbrev->Add(BitCodeAbbrevOp(SUBMODULE_DEFINITION));
  Abbrev->Add(BitCodeAbbrevOp(BitCodeAbbrevOp::VBR, 6)); // ID
  Abbrev->Add(BitCodeAbbrevOp(BitCodeAbbrevOp::VBR, 6)); // Parent
  Abbrev->Add(BitCodeAbbrevOp(BitCodeAbbrevOp::Fixed, 4)); // Kind
  Abbrev->Add(BitCodeAbbrevOp(BitCodeAbbrevOp::VBR, 8)); // Definition location
  Abbrev->Add(BitCodeAbbrevOp(BitCodeAbbrevOp::Fixed, 1)); // IsFramework
  Abbrev->Add(BitCodeAbbrevOp(BitCodeAbbrevOp::Fixed, 1)); // IsExplicit
  Abbrev->Add(BitCodeAbbrevOp(BitCodeAbbrevOp::Fixed, 1)); // IsSystem
  Abbrev->Add(BitCodeAbbrevOp(BitCodeAbbrevOp::Fixed, 1)); // IsExternC
  Abbrev->Add(BitCodeAbbrevOp(BitCodeAbbrevOp::Fixed, 1)); // InferSubmodules...
  Abbrev->Add(BitCodeAbbrevOp(BitCodeAbbrevOp::Fixed, 1)); // InferExplicit...
  Abbrev->Add(BitCodeAbbrevOp(BitCodeAbbrevOp::Fixed, 1)); // InferExportWild...
  Abbrev->Add(BitCodeAbbrevOp(BitCodeAbbrevOp::Fixed, 1)); // ConfigMacrosExh...
  Abbrev->Add(BitCodeAbbrevOp(BitCodeAbbrevOp::Fixed, 1)); // ModuleMapIsPriv...
  Abbrev->Add(BitCodeAbbrevOp(BitCodeAbbrevOp::Fixed, 1)); // NamedModuleHasN...
  Abbrev->Add(BitCodeAbbrevOp(BitCodeAbbrevOp::Blob)); // Name
  unsigned DefinitionAbbrev = Stream.EmitAbbrev(std::move(Abbrev));

  Abbrev = std::make_shared<BitCodeAbbrev>();
  Abbrev->Add(BitCodeAbbrevOp(SUBMODULE_UMBRELLA_HEADER));
  Abbrev->Add(BitCodeAbbrevOp(BitCodeAbbrevOp::Blob)); // Name
  unsigned UmbrellaAbbrev = Stream.EmitAbbrev(std::move(Abbrev));

  Abbrev = std::make_shared<BitCodeAbbrev>();
  Abbrev->Add(BitCodeAbbrevOp(SUBMODULE_HEADER));
  Abbrev->Add(BitCodeAbbrevOp(BitCodeAbbrevOp::Blob)); // Name
  unsigned HeaderAbbrev = Stream.EmitAbbrev(std::move(Abbrev));

  Abbrev = std::make_shared<BitCodeAbbrev>();
  Abbrev->Add(BitCodeAbbrevOp(SUBMODULE_TOPHEADER));
  Abbrev->Add(BitCodeAbbrevOp(BitCodeAbbrevOp::Blob)); // Name
  unsigned TopHeaderAbbrev = Stream.EmitAbbrev(std::move(Abbrev));

  Abbrev = std::make_shared<BitCodeAbbrev>();
  Abbrev->Add(BitCodeAbbrevOp(SUBMODULE_UMBRELLA_DIR));
  Abbrev->Add(BitCodeAbbrevOp(BitCodeAbbrevOp::Blob)); // Name
  unsigned UmbrellaDirAbbrev = Stream.EmitAbbrev(std::move(Abbrev));

  Abbrev = std::make_shared<BitCodeAbbrev>();
  Abbrev->Add(BitCodeAbbrevOp(SUBMODULE_REQUIRES));
  Abbrev->Add(BitCodeAbbrevOp(BitCodeAbbrevOp::Fixed, 1)); // State
  Abbrev->Add(BitCodeAbbrevOp(BitCodeAbbrevOp::Blob));     // Feature
  unsigned RequiresAbbrev = Stream.EmitAbbrev(std::move(Abbrev));

  Abbrev = std::make_shared<BitCodeAbbrev>();
  Abbrev->Add(BitCodeAbbrevOp(SUBMODULE_EXCLUDED_HEADER));
  Abbrev->Add(BitCodeAbbrevOp(BitCodeAbbrevOp::Blob)); // Name
  unsigned ExcludedHeaderAbbrev = Stream.EmitAbbrev(std::move(Abbrev));

  Abbrev = std::make_shared<BitCodeAbbrev>();
  Abbrev->Add(BitCodeAbbrevOp(SUBMODULE_TEXTUAL_HEADER));
  Abbrev->Add(BitCodeAbbrevOp(BitCodeAbbrevOp::Blob)); // Name
  unsigned TextualHeaderAbbrev = Stream.EmitAbbrev(std::move(Abbrev));

  Abbrev = std::make_shared<BitCodeAbbrev>();
  Abbrev->Add(BitCodeAbbrevOp(SUBMODULE_PRIVATE_HEADER));
  Abbrev->Add(BitCodeAbbrevOp(BitCodeAbbrevOp::Blob)); // Name
  unsigned PrivateHeaderAbbrev = Stream.EmitAbbrev(std::move(Abbrev));

  Abbrev = std::make_shared<BitCodeAbbrev>();
  Abbrev->Add(BitCodeAbbrevOp(SUBMODULE_PRIVATE_TEXTUAL_HEADER));
  Abbrev->Add(BitCodeAbbrevOp(BitCodeAbbrevOp::Blob)); // Name
  unsigned PrivateTextualHeaderAbbrev = Stream.EmitAbbrev(std::move(Abbrev));

  Abbrev = std::make_shared<BitCodeAbbrev>();
  Abbrev->Add(BitCodeAbbrevOp(SUBMODULE_LINK_LIBRARY));
  Abbrev->Add(BitCodeAbbrevOp(BitCodeAbbrevOp::Fixed, 1)); // IsFramework
  Abbrev->Add(BitCodeAbbrevOp(BitCodeAbbrevOp::Blob));     // Name
  unsigned LinkLibraryAbbrev = Stream.EmitAbbrev(std::move(Abbrev));

  Abbrev = std::make_shared<BitCodeAbbrev>();
  Abbrev->Add(BitCodeAbbrevOp(SUBMODULE_CONFIG_MACRO));
  Abbrev->Add(BitCodeAbbrevOp(BitCodeAbbrevOp::Blob));    // Macro name
  unsigned ConfigMacroAbbrev = Stream.EmitAbbrev(std::move(Abbrev));

  Abbrev = std::make_shared<BitCodeAbbrev>();
  Abbrev->Add(BitCodeAbbrevOp(SUBMODULE_CONFLICT));
  Abbrev->Add(BitCodeAbbrevOp(BitCodeAbbrevOp::VBR, 6));  // Other module
  Abbrev->Add(BitCodeAbbrevOp(BitCodeAbbrevOp::Blob));    // Message
  unsigned ConflictAbbrev = Stream.EmitAbbrev(std::move(Abbrev));

  Abbrev = std::make_shared<BitCodeAbbrev>();
  Abbrev->Add(BitCodeAbbrevOp(SUBMODULE_EXPORT_AS));
  Abbrev->Add(BitCodeAbbrevOp(BitCodeAbbrevOp::Blob));    // Macro name
  unsigned ExportAsAbbrev = Stream.EmitAbbrev(std::move(Abbrev));

  // Write the submodule metadata block.
  RecordData::value_type Record[] = {
      getNumberOfModules(WritingModule),
      FirstSubmoduleID - NUM_PREDEF_SUBMODULE_IDS};
  Stream.EmitRecord(SUBMODULE_METADATA, Record);

  // Write all of the submodules.
  std::queue<Module *> Q;
  Q.push(WritingModule);
  while (!Q.empty()) {
    Module *Mod = Q.front();
    Q.pop();
    unsigned ID = getSubmoduleID(Mod);

    uint64_t ParentID = 0;
    if (Mod->Parent) {
      assert(SubmoduleIDs[Mod->Parent] && "Submodule parent not written?");
      ParentID = SubmoduleIDs[Mod->Parent];
    }

    SourceLocationEncoding::RawLocEncoding DefinitionLoc =
        getRawSourceLocationEncoding(getAdjustedLocation(Mod->DefinitionLoc));

    // Emit the definition of the block.
    {
      RecordData::value_type Record[] = {SUBMODULE_DEFINITION,
                                         ID,
                                         ParentID,
                                         (RecordData::value_type)Mod->Kind,
                                         DefinitionLoc,
                                         Mod->IsFramework,
                                         Mod->IsExplicit,
                                         Mod->IsSystem,
                                         Mod->IsExternC,
                                         Mod->InferSubmodules,
                                         Mod->InferExplicitSubmodules,
                                         Mod->InferExportWildcard,
                                         Mod->ConfigMacrosExhaustive,
                                         Mod->ModuleMapIsPrivate,
                                         Mod->NamedModuleHasInit};
      Stream.EmitRecordWithBlob(DefinitionAbbrev, Record, Mod->Name);
    }

    // Emit the requirements.
    for (const auto &R : Mod->Requirements) {
      RecordData::value_type Record[] = {SUBMODULE_REQUIRES, R.RequiredState};
      Stream.EmitRecordWithBlob(RequiresAbbrev, Record, R.FeatureName);
    }

    // Emit the umbrella header, if there is one.
    if (std::optional<Module::Header> UmbrellaHeader =
            Mod->getUmbrellaHeaderAsWritten()) {
      RecordData::value_type Record[] = {SUBMODULE_UMBRELLA_HEADER};
      Stream.EmitRecordWithBlob(UmbrellaAbbrev, Record,
                                UmbrellaHeader->NameAsWritten);
    } else if (std::optional<Module::DirectoryName> UmbrellaDir =
                   Mod->getUmbrellaDirAsWritten()) {
      RecordData::value_type Record[] = {SUBMODULE_UMBRELLA_DIR};
      Stream.EmitRecordWithBlob(UmbrellaDirAbbrev, Record,
                                UmbrellaDir->NameAsWritten);
    }

    // Emit the headers.
    struct {
      unsigned RecordKind;
      unsigned Abbrev;
      Module::HeaderKind HeaderKind;
    } HeaderLists[] = {
      {SUBMODULE_HEADER, HeaderAbbrev, Module::HK_Normal},
      {SUBMODULE_TEXTUAL_HEADER, TextualHeaderAbbrev, Module::HK_Textual},
      {SUBMODULE_PRIVATE_HEADER, PrivateHeaderAbbrev, Module::HK_Private},
      {SUBMODULE_PRIVATE_TEXTUAL_HEADER, PrivateTextualHeaderAbbrev,
        Module::HK_PrivateTextual},
      {SUBMODULE_EXCLUDED_HEADER, ExcludedHeaderAbbrev, Module::HK_Excluded}
    };
    for (auto &HL : HeaderLists) {
      RecordData::value_type Record[] = {HL.RecordKind};
      for (auto &H : Mod->Headers[HL.HeaderKind])
        Stream.EmitRecordWithBlob(HL.Abbrev, Record, H.NameAsWritten);
    }

    // Emit the top headers.
    {
      RecordData::value_type Record[] = {SUBMODULE_TOPHEADER};
      for (FileEntryRef H : Mod->getTopHeaders(PP->getFileManager())) {
        SmallString<128> HeaderName(H.getName());
        PreparePathForOutput(HeaderName);
        Stream.EmitRecordWithBlob(TopHeaderAbbrev, Record, HeaderName);
      }
    }

    // Emit the imports.
    if (!Mod->Imports.empty()) {
      RecordData Record;
      for (auto *I : Mod->Imports)
        Record.push_back(getSubmoduleID(I));
      Stream.EmitRecord(SUBMODULE_IMPORTS, Record);
    }

    // Emit the modules affecting compilation that were not imported.
    if (!Mod->AffectingClangModules.empty()) {
      RecordData Record;
      for (auto *I : Mod->AffectingClangModules)
        Record.push_back(getSubmoduleID(I));
      Stream.EmitRecord(SUBMODULE_AFFECTING_MODULES, Record);
    }

    // Emit the exports.
    if (!Mod->Exports.empty()) {
      RecordData Record;
      for (const auto &E : Mod->Exports) {
        // FIXME: This may fail; we don't require that all exported modules
        // are local or imported.
        Record.push_back(getSubmoduleID(E.getPointer()));
        Record.push_back(E.getInt());
      }
      Stream.EmitRecord(SUBMODULE_EXPORTS, Record);
    }

    //FIXME: How do we emit the 'use'd modules?  They may not be submodules.
    // Might be unnecessary as use declarations are only used to build the
    // module itself.

    // TODO: Consider serializing undeclared uses of modules.

    // Emit the link libraries.
    for (const auto &LL : Mod->LinkLibraries) {
      RecordData::value_type Record[] = {SUBMODULE_LINK_LIBRARY,
                                         LL.IsFramework};
      Stream.EmitRecordWithBlob(LinkLibraryAbbrev, Record, LL.Library);
    }

    // Emit the conflicts.
    for (const auto &C : Mod->Conflicts) {
      // FIXME: This may fail; we don't require that all conflicting modules
      // are local or imported.
      RecordData::value_type Record[] = {SUBMODULE_CONFLICT,
                                         getSubmoduleID(C.Other)};
      Stream.EmitRecordWithBlob(ConflictAbbrev, Record, C.Message);
    }

    // Emit the configuration macros.
    for (const auto &CM : Mod->ConfigMacros) {
      RecordData::value_type Record[] = {SUBMODULE_CONFIG_MACRO};
      Stream.EmitRecordWithBlob(ConfigMacroAbbrev, Record, CM);
    }

    // Emit the reachable initializers.
    // The initializer may only be unreachable in reduced BMI.
    RecordData Inits;
    for (Decl *D : Context->getModuleInitializers(Mod))
      if (wasDeclEmitted(D))
        AddDeclRef(D, Inits);
    if (!Inits.empty())
      Stream.EmitRecord(SUBMODULE_INITIALIZERS, Inits);

    // Emit the name of the re-exported module, if any.
    if (!Mod->ExportAsModule.empty()) {
      RecordData::value_type Record[] = {SUBMODULE_EXPORT_AS};
      Stream.EmitRecordWithBlob(ExportAsAbbrev, Record, Mod->ExportAsModule);
    }

    // Queue up the submodules of this module.
    for (auto *M : Mod->submodules())
      Q.push(M);
  }

  Stream.ExitBlock();

  assert((NextSubmoduleID - FirstSubmoduleID ==
          getNumberOfModules(WritingModule)) &&
         "Wrong # of submodules; found a reference to a non-local, "
         "non-imported submodule?");
}

void ASTWriter::WritePragmaDiagnosticMappings(const DiagnosticsEngine &Diag,
                                              bool isModule) {
  llvm::SmallDenseMap<const DiagnosticsEngine::DiagState *, unsigned, 64>
      DiagStateIDMap;
  unsigned CurrID = 0;
  RecordData Record;

  auto EncodeDiagStateFlags =
      [](const DiagnosticsEngine::DiagState *DS) -> unsigned {
    unsigned Result = (unsigned)DS->ExtBehavior;
    for (unsigned Val :
         {(unsigned)DS->IgnoreAllWarnings, (unsigned)DS->EnableAllWarnings,
          (unsigned)DS->WarningsAsErrors, (unsigned)DS->ErrorsAsFatal,
          (unsigned)DS->SuppressSystemWarnings})
      Result = (Result << 1) | Val;
    return Result;
  };

  unsigned Flags = EncodeDiagStateFlags(Diag.DiagStatesByLoc.FirstDiagState);
  Record.push_back(Flags);

  auto AddDiagState = [&](const DiagnosticsEngine::DiagState *State,
                          bool IncludeNonPragmaStates) {
    // Ensure that the diagnostic state wasn't modified since it was created.
    // We will not correctly round-trip this information otherwise.
    assert(Flags == EncodeDiagStateFlags(State) &&
           "diag state flags vary in single AST file");

    // If we ever serialize non-pragma mappings outside the initial state, the
    // code below will need to consider more than getDefaultMapping.
    assert(!IncludeNonPragmaStates ||
           State == Diag.DiagStatesByLoc.FirstDiagState);

    unsigned &DiagStateID = DiagStateIDMap[State];
    Record.push_back(DiagStateID);

    if (DiagStateID == 0) {
      DiagStateID = ++CurrID;
      SmallVector<std::pair<unsigned, DiagnosticMapping>> Mappings;

      // Add a placeholder for the number of mappings.
      auto SizeIdx = Record.size();
      Record.emplace_back();
      for (const auto &I : *State) {
        // Maybe skip non-pragmas.
        if (!I.second.isPragma() && !IncludeNonPragmaStates)
          continue;
        // Skip default mappings. We have a mapping for every diagnostic ever
        // emitted, regardless of whether it was customized.
        if (!I.second.isPragma() &&
            I.second == DiagnosticIDs::getDefaultMapping(I.first))
          continue;
        Mappings.push_back(I);
      }

      // Sort by diag::kind for deterministic output.
      llvm::sort(Mappings, llvm::less_first());

      for (const auto &I : Mappings) {
        Record.push_back(I.first);
        Record.push_back(I.second.serialize());
      }
      // Update the placeholder.
      Record[SizeIdx] = (Record.size() - SizeIdx) / 2;
    }
  };

  AddDiagState(Diag.DiagStatesByLoc.FirstDiagState, isModule);

  // Reserve a spot for the number of locations with state transitions.
  auto NumLocationsIdx = Record.size();
  Record.emplace_back();

  // Emit the state transitions.
  unsigned NumLocations = 0;
  for (auto &FileIDAndFile : Diag.DiagStatesByLoc.Files) {
    if (!FileIDAndFile.first.isValid() ||
        !FileIDAndFile.second.HasLocalTransitions)
      continue;
    ++NumLocations;

    AddFileID(FileIDAndFile.first, Record);

    Record.push_back(FileIDAndFile.second.StateTransitions.size());
    for (auto &StatePoint : FileIDAndFile.second.StateTransitions) {
      Record.push_back(getAdjustedOffset(StatePoint.Offset));
      AddDiagState(StatePoint.State, false);
    }
  }

  // Backpatch the number of locations.
  Record[NumLocationsIdx] = NumLocations;

  // Emit CurDiagStateLoc.  Do it last in order to match source order.
  //
  // This also protects against a hypothetical corner case with simulating
  // -Werror settings for implicit modules in the ASTReader, where reading
  // CurDiagState out of context could change whether warning pragmas are
  // treated as errors.
  AddSourceLocation(Diag.DiagStatesByLoc.CurDiagStateLoc, Record);
  AddDiagState(Diag.DiagStatesByLoc.CurDiagState, false);

  Stream.EmitRecord(DIAG_PRAGMA_MAPPINGS, Record);
}

//===----------------------------------------------------------------------===//
// Type Serialization
//===----------------------------------------------------------------------===//

/// Write the representation of a type to the AST stream.
void ASTWriter::WriteType(QualType T) {
  TypeIdx &IdxRef = TypeIdxs[T];
  if (IdxRef.getValue() == 0) // we haven't seen this type before.
    IdxRef = TypeIdx(0, NextTypeID++);
  TypeIdx Idx = IdxRef;

  assert(Idx.getModuleFileIndex() == 0 && "Re-writing a type from a prior AST");
  assert(Idx.getValue() >= FirstTypeID && "Writing predefined type");

  // Emit the type's representation.
  uint64_t Offset = ASTTypeWriter(*this).write(T) - DeclTypesBlockStartOffset;

  // Record the offset for this type.
  uint64_t Index = Idx.getValue() - FirstTypeID;
  if (TypeOffsets.size() == Index)
    TypeOffsets.emplace_back(Offset);
  else if (TypeOffsets.size() < Index) {
    TypeOffsets.resize(Index + 1);
    TypeOffsets[Index].set(Offset);
  } else {
    llvm_unreachable("Types emitted in wrong order");
  }
}

//===----------------------------------------------------------------------===//
// Declaration Serialization
//===----------------------------------------------------------------------===//

static bool IsInternalDeclFromFileContext(const Decl *D) {
  auto *ND = dyn_cast<NamedDecl>(D);
  if (!ND)
    return false;

  if (!D->getDeclContext()->getRedeclContext()->isFileContext())
    return false;

  return ND->getFormalLinkage() == Linkage::Internal;
}

/// Write the block containing all of the declaration IDs
/// lexically declared within the given DeclContext.
///
/// \returns the offset of the DECL_CONTEXT_LEXICAL block within the
/// bitstream, or 0 if no block was written.
uint64_t ASTWriter::WriteDeclContextLexicalBlock(ASTContext &Context,
                                                 const DeclContext *DC) {
  if (DC->decls_empty())
    return 0;

  // In reduced BMI, we don't care the declarations in functions.
  if (GeneratingReducedBMI && DC->isFunctionOrMethod())
    return 0;

  uint64_t Offset = Stream.GetCurrentBitNo();
  SmallVector<DeclID, 128> KindDeclPairs;
  for (const auto *D : DC->decls()) {
    if (DoneWritingDeclsAndTypes && !wasDeclEmitted(D))
      continue;

    // We don't need to write decls with internal linkage into reduced BMI.
    // If such decls gets emitted due to it get used from inline functions,
    // the program illegal. However, there are too many use of static inline
    // functions in the global module fragment and it will be breaking change
    // to forbid that. So we have to allow to emit such declarations from GMF.
    if (GeneratingReducedBMI && !D->isFromExplicitGlobalModule() &&
        IsInternalDeclFromFileContext(D))
      continue;

    KindDeclPairs.push_back(D->getKind());
    KindDeclPairs.push_back(GetDeclRef(D).getRawValue());
  }

  ++NumLexicalDeclContexts;
  RecordData::value_type Record[] = {DECL_CONTEXT_LEXICAL};
  Stream.EmitRecordWithBlob(DeclContextLexicalAbbrev, Record,
                            bytes(KindDeclPairs));
  return Offset;
}

void ASTWriter::WriteTypeDeclOffsets() {
  using namespace llvm;

  // Write the type offsets array
  auto Abbrev = std::make_shared<BitCodeAbbrev>();
  Abbrev->Add(BitCodeAbbrevOp(TYPE_OFFSET));
  Abbrev->Add(BitCodeAbbrevOp(BitCodeAbbrevOp::Fixed, 32)); // # of types
  Abbrev->Add(BitCodeAbbrevOp(BitCodeAbbrevOp::Blob)); // types block
  unsigned TypeOffsetAbbrev = Stream.EmitAbbrev(std::move(Abbrev));
  {
    RecordData::value_type Record[] = {TYPE_OFFSET, TypeOffsets.size()};
    Stream.EmitRecordWithBlob(TypeOffsetAbbrev, Record, bytes(TypeOffsets));
  }

  // Write the declaration offsets array
  Abbrev = std::make_shared<BitCodeAbbrev>();
  Abbrev->Add(BitCodeAbbrevOp(DECL_OFFSET));
  Abbrev->Add(BitCodeAbbrevOp(BitCodeAbbrevOp::Fixed, 32)); // # of declarations
  Abbrev->Add(BitCodeAbbrevOp(BitCodeAbbrevOp::Blob)); // declarations block
  unsigned DeclOffsetAbbrev = Stream.EmitAbbrev(std::move(Abbrev));
  {
    RecordData::value_type Record[] = {DECL_OFFSET, DeclOffsets.size()};
    Stream.EmitRecordWithBlob(DeclOffsetAbbrev, Record, bytes(DeclOffsets));
  }
}

void ASTWriter::WriteFileDeclIDsMap() {
  using namespace llvm;

  SmallVector<std::pair<FileID, DeclIDInFileInfo *>, 64> SortedFileDeclIDs;
  SortedFileDeclIDs.reserve(FileDeclIDs.size());
  for (const auto &P : FileDeclIDs)
    SortedFileDeclIDs.push_back(std::make_pair(P.first, P.second.get()));
  llvm::sort(SortedFileDeclIDs, llvm::less_first());

  // Join the vectors of DeclIDs from all files.
  SmallVector<DeclID, 256> FileGroupedDeclIDs;
  for (auto &FileDeclEntry : SortedFileDeclIDs) {
    DeclIDInFileInfo &Info = *FileDeclEntry.second;
    Info.FirstDeclIndex = FileGroupedDeclIDs.size();
    llvm::stable_sort(Info.DeclIDs);
    for (auto &LocDeclEntry : Info.DeclIDs)
      FileGroupedDeclIDs.push_back(LocDeclEntry.second.getRawValue());
  }

  auto Abbrev = std::make_shared<BitCodeAbbrev>();
  Abbrev->Add(BitCodeAbbrevOp(FILE_SORTED_DECLS));
  Abbrev->Add(BitCodeAbbrevOp(BitCodeAbbrevOp::Fixed, 32));
  Abbrev->Add(BitCodeAbbrevOp(BitCodeAbbrevOp::Blob));
  unsigned AbbrevCode = Stream.EmitAbbrev(std::move(Abbrev));
  RecordData::value_type Record[] = {FILE_SORTED_DECLS,
                                     FileGroupedDeclIDs.size()};
  Stream.EmitRecordWithBlob(AbbrevCode, Record, bytes(FileGroupedDeclIDs));
}

void ASTWriter::WriteComments() {
  Stream.EnterSubblock(COMMENTS_BLOCK_ID, 3);
  auto _ = llvm::make_scope_exit([this] { Stream.ExitBlock(); });
  if (!PP->getPreprocessorOpts().WriteCommentListToPCH)
    return;

  // Don't write comments to BMI to reduce the size of BMI.
  // If language services (e.g., clangd) want such abilities,
  // we can offer a special option then.
  if (isWritingStdCXXNamedModules())
    return;

  RecordData Record;
  for (const auto &FO : Context->Comments.OrderedComments) {
    for (const auto &OC : FO.second) {
      const RawComment *I = OC.second;
      Record.clear();
      AddSourceRange(I->getSourceRange(), Record);
      Record.push_back(I->getKind());
      Record.push_back(I->isTrailingComment());
      Record.push_back(I->isAlmostTrailingComment());
      Stream.EmitRecord(COMMENTS_RAW_COMMENT, Record);
    }
  }
}

//===----------------------------------------------------------------------===//
// Global Method Pool and Selector Serialization
//===----------------------------------------------------------------------===//

namespace {

// Trait used for the on-disk hash table used in the method pool.
class ASTMethodPoolTrait {
  ASTWriter &Writer;

public:
  using key_type = Selector;
  using key_type_ref = key_type;

  struct data_type {
    SelectorID ID;
    ObjCMethodList Instance, Factory;
  };
  using data_type_ref = const data_type &;

  using hash_value_type = unsigned;
  using offset_type = unsigned;

  explicit ASTMethodPoolTrait(ASTWriter &Writer) : Writer(Writer) {}

  static hash_value_type ComputeHash(Selector Sel) {
    return serialization::ComputeHash(Sel);
  }

  std::pair<unsigned, unsigned>
    EmitKeyDataLength(raw_ostream& Out, Selector Sel,
                      data_type_ref Methods) {
    unsigned KeyLen =
        2 + (Sel.getNumArgs() ? Sel.getNumArgs() * sizeof(IdentifierID)
                              : sizeof(IdentifierID));
    unsigned DataLen = 4 + 2 + 2; // 2 bytes for each of the method counts
    for (const ObjCMethodList *Method = &Methods.Instance; Method;
         Method = Method->getNext())
      if (ShouldWriteMethodListNode(Method))
        DataLen += sizeof(DeclID);
    for (const ObjCMethodList *Method = &Methods.Factory; Method;
         Method = Method->getNext())
      if (ShouldWriteMethodListNode(Method))
        DataLen += sizeof(DeclID);
    return emitULEBKeyDataLength(KeyLen, DataLen, Out);
  }

  void EmitKey(raw_ostream& Out, Selector Sel, unsigned) {
    using namespace llvm::support;

    endian::Writer LE(Out, llvm::endianness::little);
    uint64_t Start = Out.tell();
    assert((Start >> 32) == 0 && "Selector key offset too large");
    Writer.SetSelectorOffset(Sel, Start);
    unsigned N = Sel.getNumArgs();
    LE.write<uint16_t>(N);
    if (N == 0)
      N = 1;
    for (unsigned I = 0; I != N; ++I)
      LE.write<IdentifierID>(
          Writer.getIdentifierRef(Sel.getIdentifierInfoForSlot(I)));
  }

  void EmitData(raw_ostream& Out, key_type_ref,
                data_type_ref Methods, unsigned DataLen) {
    using namespace llvm::support;

    endian::Writer LE(Out, llvm::endianness::little);
    uint64_t Start = Out.tell(); (void)Start;
    LE.write<uint32_t>(Methods.ID);
    unsigned NumInstanceMethods = 0;
    for (const ObjCMethodList *Method = &Methods.Instance; Method;
         Method = Method->getNext())
      if (ShouldWriteMethodListNode(Method))
        ++NumInstanceMethods;

    unsigned NumFactoryMethods = 0;
    for (const ObjCMethodList *Method = &Methods.Factory; Method;
         Method = Method->getNext())
      if (ShouldWriteMethodListNode(Method))
        ++NumFactoryMethods;

    unsigned InstanceBits = Methods.Instance.getBits();
    assert(InstanceBits < 4);
    unsigned InstanceHasMoreThanOneDeclBit =
        Methods.Instance.hasMoreThanOneDecl();
    unsigned FullInstanceBits = (NumInstanceMethods << 3) |
                                (InstanceHasMoreThanOneDeclBit << 2) |
                                InstanceBits;
    unsigned FactoryBits = Methods.Factory.getBits();
    assert(FactoryBits < 4);
    unsigned FactoryHasMoreThanOneDeclBit =
        Methods.Factory.hasMoreThanOneDecl();
    unsigned FullFactoryBits = (NumFactoryMethods << 3) |
                               (FactoryHasMoreThanOneDeclBit << 2) |
                               FactoryBits;
    LE.write<uint16_t>(FullInstanceBits);
    LE.write<uint16_t>(FullFactoryBits);
    for (const ObjCMethodList *Method = &Methods.Instance; Method;
         Method = Method->getNext())
      if (ShouldWriteMethodListNode(Method))
        LE.write<DeclID>((DeclID)Writer.getDeclID(Method->getMethod()));
    for (const ObjCMethodList *Method = &Methods.Factory; Method;
         Method = Method->getNext())
      if (ShouldWriteMethodListNode(Method))
        LE.write<DeclID>((DeclID)Writer.getDeclID(Method->getMethod()));

    assert(Out.tell() - Start == DataLen && "Data length is wrong");
  }

private:
  static bool ShouldWriteMethodListNode(const ObjCMethodList *Node) {
    return (Node->getMethod() && !Node->getMethod()->isFromASTFile());
  }
};

} // namespace

/// Write ObjC data: selectors and the method pool.
///
/// The method pool contains both instance and factory methods, stored
/// in an on-disk hash table indexed by the selector. The hash table also
/// contains an empty entry for every other selector known to Sema.
void ASTWriter::WriteSelectors(Sema &SemaRef) {
  using namespace llvm;

  // Do we have to do anything at all?
  if (SemaRef.ObjC().MethodPool.empty() && SelectorIDs.empty())
    return;
  unsigned NumTableEntries = 0;
  // Create and write out the blob that contains selectors and the method pool.
  {
    llvm::OnDiskChainedHashTableGenerator<ASTMethodPoolTrait> Generator;
    ASTMethodPoolTrait Trait(*this);

    // Create the on-disk hash table representation. We walk through every
    // selector we've seen and look it up in the method pool.
    SelectorOffsets.resize(NextSelectorID - FirstSelectorID);
    for (auto &SelectorAndID : SelectorIDs) {
      Selector S = SelectorAndID.first;
      SelectorID ID = SelectorAndID.second;
      SemaObjC::GlobalMethodPool::iterator F =
          SemaRef.ObjC().MethodPool.find(S);
      ASTMethodPoolTrait::data_type Data = {
        ID,
        ObjCMethodList(),
        ObjCMethodList()
      };
      if (F != SemaRef.ObjC().MethodPool.end()) {
        Data.Instance = F->second.first;
        Data.Factory = F->second.second;
      }
      // Only write this selector if it's not in an existing AST or something
      // changed.
      if (Chain && ID < FirstSelectorID) {
        // Selector already exists. Did it change?
        bool changed = false;
        for (ObjCMethodList *M = &Data.Instance; M && M->getMethod();
             M = M->getNext()) {
          if (!M->getMethod()->isFromASTFile()) {
            changed = true;
            Data.Instance = *M;
            break;
          }
        }
        for (ObjCMethodList *M = &Data.Factory; M && M->getMethod();
             M = M->getNext()) {
          if (!M->getMethod()->isFromASTFile()) {
            changed = true;
            Data.Factory = *M;
            break;
          }
        }
        if (!changed)
          continue;
      } else if (Data.Instance.getMethod() || Data.Factory.getMethod()) {
        // A new method pool entry.
        ++NumTableEntries;
      }
      Generator.insert(S, Data, Trait);
    }

    // Create the on-disk hash table in a buffer.
    SmallString<4096> MethodPool;
    uint32_t BucketOffset;
    {
      using namespace llvm::support;

      ASTMethodPoolTrait Trait(*this);
      llvm::raw_svector_ostream Out(MethodPool);
      // Make sure that no bucket is at offset 0
      endian::write<uint32_t>(Out, 0, llvm::endianness::little);
      BucketOffset = Generator.Emit(Out, Trait);
    }

    // Create a blob abbreviation
    auto Abbrev = std::make_shared<BitCodeAbbrev>();
    Abbrev->Add(BitCodeAbbrevOp(METHOD_POOL));
    Abbrev->Add(BitCodeAbbrevOp(BitCodeAbbrevOp::Fixed, 32));
    Abbrev->Add(BitCodeAbbrevOp(BitCodeAbbrevOp::Fixed, 32));
    Abbrev->Add(BitCodeAbbrevOp(BitCodeAbbrevOp::Blob));
    unsigned MethodPoolAbbrev = Stream.EmitAbbrev(std::move(Abbrev));

    // Write the method pool
    {
      RecordData::value_type Record[] = {METHOD_POOL, BucketOffset,
                                         NumTableEntries};
      Stream.EmitRecordWithBlob(MethodPoolAbbrev, Record, MethodPool);
    }

    // Create a blob abbreviation for the selector table offsets.
    Abbrev = std::make_shared<BitCodeAbbrev>();
    Abbrev->Add(BitCodeAbbrevOp(SELECTOR_OFFSETS));
    Abbrev->Add(BitCodeAbbrevOp(BitCodeAbbrevOp::Fixed, 32)); // size
    Abbrev->Add(BitCodeAbbrevOp(BitCodeAbbrevOp::Fixed, 32)); // first ID
    Abbrev->Add(BitCodeAbbrevOp(BitCodeAbbrevOp::Blob));
    unsigned SelectorOffsetAbbrev = Stream.EmitAbbrev(std::move(Abbrev));

    // Write the selector offsets table.
    {
      RecordData::value_type Record[] = {
          SELECTOR_OFFSETS, SelectorOffsets.size(),
          FirstSelectorID - NUM_PREDEF_SELECTOR_IDS};
      Stream.EmitRecordWithBlob(SelectorOffsetAbbrev, Record,
                                bytes(SelectorOffsets));
    }
  }
}

/// Write the selectors referenced in @selector expression into AST file.
void ASTWriter::WriteReferencedSelectorsPool(Sema &SemaRef) {
  using namespace llvm;

  if (SemaRef.ObjC().ReferencedSelectors.empty())
    return;

  RecordData Record;
  ASTRecordWriter Writer(*this, Record);

  // Note: this writes out all references even for a dependent AST. But it is
  // very tricky to fix, and given that @selector shouldn't really appear in
  // headers, probably not worth it. It's not a correctness issue.
  for (auto &SelectorAndLocation : SemaRef.ObjC().ReferencedSelectors) {
    Selector Sel = SelectorAndLocation.first;
    SourceLocation Loc = SelectorAndLocation.second;
    Writer.AddSelectorRef(Sel);
    Writer.AddSourceLocation(Loc);
  }
  Writer.Emit(REFERENCED_SELECTOR_POOL);
}

//===----------------------------------------------------------------------===//
// Identifier Table Serialization
//===----------------------------------------------------------------------===//

/// Determine the declaration that should be put into the name lookup table to
/// represent the given declaration in this module. This is usually D itself,
/// but if D was imported and merged into a local declaration, we want the most
/// recent local declaration instead. The chosen declaration will be the most
/// recent declaration in any module that imports this one.
static NamedDecl *getDeclForLocalLookup(const LangOptions &LangOpts,
                                        NamedDecl *D) {
  if (!LangOpts.Modules || !D->isFromASTFile())
    return D;

  if (Decl *Redecl = D->getPreviousDecl()) {
    // For Redeclarable decls, a prior declaration might be local.
    for (; Redecl; Redecl = Redecl->getPreviousDecl()) {
      // If we find a local decl, we're done.
      if (!Redecl->isFromASTFile()) {
        // Exception: in very rare cases (for injected-class-names), not all
        // redeclarations are in the same semantic context. Skip ones in a
        // different context. They don't go in this lookup table at all.
        if (!Redecl->getDeclContext()->getRedeclContext()->Equals(
                D->getDeclContext()->getRedeclContext()))
          continue;
        return cast<NamedDecl>(Redecl);
      }

      // If we find a decl from a (chained-)PCH stop since we won't find a
      // local one.
      if (Redecl->getOwningModuleID() == 0)
        break;
    }
  } else if (Decl *First = D->getCanonicalDecl()) {
    // For Mergeable decls, the first decl might be local.
    if (!First->isFromASTFile())
      return cast<NamedDecl>(First);
  }

  // All declarations are imported. Our most recent declaration will also be
  // the most recent one in anyone who imports us.
  return D;
}

namespace {

bool IsInterestingIdentifier(const IdentifierInfo *II, uint64_t MacroOffset,
                             bool IsModule, bool IsCPlusPlus) {
  bool NeedDecls = !IsModule || !IsCPlusPlus;

  bool IsInteresting =
      II->getNotableIdentifierID() != tok::NotableIdentifierKind::not_notable ||
      II->getBuiltinID() != Builtin::ID::NotBuiltin ||
      II->getObjCKeywordID() != tok::ObjCKeywordKind::objc_not_keyword;
  if (MacroOffset || II->isPoisoned() || (!IsModule && IsInteresting) ||
      II->hasRevertedTokenIDToIdentifier() ||
      (NeedDecls && II->getFETokenInfo()))
    return true;

  return false;
}

bool IsInterestingNonMacroIdentifier(const IdentifierInfo *II,
                                     ASTWriter &Writer) {
  bool IsModule = Writer.isWritingModule();
  bool IsCPlusPlus = Writer.getLangOpts().CPlusPlus;
  return IsInterestingIdentifier(II, /*MacroOffset=*/0, IsModule, IsCPlusPlus);
}

class ASTIdentifierTableTrait {
  ASTWriter &Writer;
  Preprocessor &PP;
  IdentifierResolver &IdResolver;
  bool IsModule;
  bool NeedDecls;
  ASTWriter::RecordData *InterestingIdentifierOffsets;

  /// Determines whether this is an "interesting" identifier that needs a
  /// full IdentifierInfo structure written into the hash table. Notably, this
  /// doesn't check whether the name has macros defined; use PublicMacroIterator
  /// to check that.
  bool isInterestingIdentifier(const IdentifierInfo *II, uint64_t MacroOffset) {
    return IsInterestingIdentifier(II, MacroOffset, IsModule,
                                   Writer.getLangOpts().CPlusPlus);
  }

public:
  using key_type = const IdentifierInfo *;
  using key_type_ref = key_type;

  using data_type = IdentifierID;
  using data_type_ref = data_type;

  using hash_value_type = unsigned;
  using offset_type = unsigned;

  ASTIdentifierTableTrait(ASTWriter &Writer, Preprocessor &PP,
                          IdentifierResolver &IdResolver, bool IsModule,
                          ASTWriter::RecordData *InterestingIdentifierOffsets)
      : Writer(Writer), PP(PP), IdResolver(IdResolver), IsModule(IsModule),
        NeedDecls(!IsModule || !Writer.getLangOpts().CPlusPlus),
        InterestingIdentifierOffsets(InterestingIdentifierOffsets) {}

  bool needDecls() const { return NeedDecls; }

  static hash_value_type ComputeHash(const IdentifierInfo* II) {
    return llvm::djbHash(II->getName());
  }

  bool isInterestingIdentifier(const IdentifierInfo *II) {
    auto MacroOffset = Writer.getMacroDirectivesOffset(II);
    return isInterestingIdentifier(II, MacroOffset);
  }

  std::pair<unsigned, unsigned>
  EmitKeyDataLength(raw_ostream &Out, const IdentifierInfo *II, IdentifierID ID) {
    // Record the location of the identifier data. This is used when generating
    // the mapping from persistent IDs to strings.
    Writer.SetIdentifierOffset(II, Out.tell());

    auto MacroOffset = Writer.getMacroDirectivesOffset(II);

    // Emit the offset of the key/data length information to the interesting
    // identifiers table if necessary.
    if (InterestingIdentifierOffsets &&
        isInterestingIdentifier(II, MacroOffset))
      InterestingIdentifierOffsets->push_back(Out.tell());

    unsigned KeyLen = II->getLength() + 1;
    unsigned DataLen = sizeof(IdentifierID); // bytes for the persistent ID << 1
    if (isInterestingIdentifier(II, MacroOffset)) {
      DataLen += 2; // 2 bytes for builtin ID
      DataLen += 2; // 2 bytes for flags
      if (MacroOffset)
        DataLen += 4; // MacroDirectives offset.

      if (NeedDecls)
        DataLen += std::distance(IdResolver.begin(II), IdResolver.end()) *
                   sizeof(DeclID);
    }
    return emitULEBKeyDataLength(KeyLen, DataLen, Out);
  }

  void EmitKey(raw_ostream &Out, const IdentifierInfo *II, unsigned KeyLen) {
    Out.write(II->getNameStart(), KeyLen);
  }

  void EmitData(raw_ostream &Out, const IdentifierInfo *II, IdentifierID ID,
                unsigned) {
    using namespace llvm::support;

    endian::Writer LE(Out, llvm::endianness::little);

    auto MacroOffset = Writer.getMacroDirectivesOffset(II);
    if (!isInterestingIdentifier(II, MacroOffset)) {
      LE.write<IdentifierID>(ID << 1);
      return;
    }

    LE.write<IdentifierID>((ID << 1) | 0x01);
    uint32_t Bits = (uint32_t)II->getObjCOrBuiltinID();
    assert((Bits & 0xffff) == Bits && "ObjCOrBuiltinID too big for ASTReader.");
    LE.write<uint16_t>(Bits);
    Bits = 0;
    bool HadMacroDefinition = MacroOffset != 0;
    Bits = (Bits << 1) | unsigned(HadMacroDefinition);
    Bits = (Bits << 1) | unsigned(II->isExtensionToken());
    Bits = (Bits << 1) | unsigned(II->isPoisoned());
    Bits = (Bits << 1) | unsigned(II->hasRevertedTokenIDToIdentifier());
    Bits = (Bits << 1) | unsigned(II->isCPlusPlusOperatorKeyword());
    LE.write<uint16_t>(Bits);

    if (HadMacroDefinition)
      LE.write<uint32_t>(MacroOffset);

    if (NeedDecls) {
      // Emit the declaration IDs in reverse order, because the
      // IdentifierResolver provides the declarations as they would be
      // visible (e.g., the function "stat" would come before the struct
      // "stat"), but the ASTReader adds declarations to the end of the list
      // (so we need to see the struct "stat" before the function "stat").
      // Only emit declarations that aren't from a chained PCH, though.
      SmallVector<NamedDecl *, 16> Decls(IdResolver.decls(II));
      for (NamedDecl *D : llvm::reverse(Decls))
        LE.write<DeclID>((DeclID)Writer.getDeclID(
            getDeclForLocalLookup(PP.getLangOpts(), D)));
    }
  }
};

} // namespace

/// If the \param IdentifierID ID is a local Identifier ID. If the higher
/// bits of ID is 0, it implies that the ID doesn't come from AST files.
static bool isLocalIdentifierID(IdentifierID ID) { return !(ID >> 32); }

/// Write the identifier table into the AST file.
///
/// The identifier table consists of a blob containing string data
/// (the actual identifiers themselves) and a separate "offsets" index
/// that maps identifier IDs to locations within the blob.
void ASTWriter::WriteIdentifierTable(Preprocessor &PP,
                                     IdentifierResolver &IdResolver,
                                     bool IsModule) {
  using namespace llvm;

  RecordData InterestingIdents;

  // Create and write out the blob that contains the identifier
  // strings.
  {
    llvm::OnDiskChainedHashTableGenerator<ASTIdentifierTableTrait> Generator;
    ASTIdentifierTableTrait Trait(*this, PP, IdResolver, IsModule,
                                  IsModule ? &InterestingIdents : nullptr);

    // Create the on-disk hash table representation. We only store offsets
    // for identifiers that appear here for the first time.
    IdentifierOffsets.resize(NextIdentID - FirstIdentID);
    for (auto IdentIDPair : IdentifierIDs) {
      const IdentifierInfo *II = IdentIDPair.first;
      IdentifierID ID = IdentIDPair.second;
      assert(II && "NULL identifier in identifier table");

      // Write out identifiers if either the ID is local or the identifier has
      // changed since it was loaded.
      if (isLocalIdentifierID(ID) || II->hasChangedSinceDeserialization() ||
          (Trait.needDecls() &&
           II->hasFETokenInfoChangedSinceDeserialization()))
        Generator.insert(II, ID, Trait);
    }

    // Create the on-disk hash table in a buffer.
    SmallString<4096> IdentifierTable;
    uint32_t BucketOffset;
    {
      using namespace llvm::support;

      llvm::raw_svector_ostream Out(IdentifierTable);
      // Make sure that no bucket is at offset 0
      endian::write<uint32_t>(Out, 0, llvm::endianness::little);
      BucketOffset = Generator.Emit(Out, Trait);
    }

    // Create a blob abbreviation
    auto Abbrev = std::make_shared<BitCodeAbbrev>();
    Abbrev->Add(BitCodeAbbrevOp(IDENTIFIER_TABLE));
    Abbrev->Add(BitCodeAbbrevOp(BitCodeAbbrevOp::Fixed, 32));
    Abbrev->Add(BitCodeAbbrevOp(BitCodeAbbrevOp::Blob));
    unsigned IDTableAbbrev = Stream.EmitAbbrev(std::move(Abbrev));

    // Write the identifier table
    RecordData::value_type Record[] = {IDENTIFIER_TABLE, BucketOffset};
    Stream.EmitRecordWithBlob(IDTableAbbrev, Record, IdentifierTable);
  }

  // Write the offsets table for identifier IDs.
  auto Abbrev = std::make_shared<BitCodeAbbrev>();
  Abbrev->Add(BitCodeAbbrevOp(IDENTIFIER_OFFSET));
  Abbrev->Add(BitCodeAbbrevOp(BitCodeAbbrevOp::Fixed, 32)); // # of identifiers
  Abbrev->Add(BitCodeAbbrevOp(BitCodeAbbrevOp::Blob));
  unsigned IdentifierOffsetAbbrev = Stream.EmitAbbrev(std::move(Abbrev));

#ifndef NDEBUG
  for (unsigned I = 0, N = IdentifierOffsets.size(); I != N; ++I)
    assert(IdentifierOffsets[I] && "Missing identifier offset?");
#endif

  RecordData::value_type Record[] = {IDENTIFIER_OFFSET,
                                     IdentifierOffsets.size()};
  Stream.EmitRecordWithBlob(IdentifierOffsetAbbrev, Record,
                            bytes(IdentifierOffsets));

  // In C++, write the list of interesting identifiers (those that are
  // defined as macros, poisoned, or similar unusual things).
  if (!InterestingIdents.empty())
    Stream.EmitRecord(INTERESTING_IDENTIFIERS, InterestingIdents);
}

void ASTWriter::handleVTable(CXXRecordDecl *RD) {
  if (!RD->isInNamedModule())
    return;

  PendingEmittingVTables.push_back(RD);
}

//===----------------------------------------------------------------------===//
// DeclContext's Name Lookup Table Serialization
//===----------------------------------------------------------------------===//

namespace {

// Trait used for the on-disk hash table used in the method pool.
class ASTDeclContextNameLookupTrait {
  ASTWriter &Writer;
  llvm::SmallVector<LocalDeclID, 64> DeclIDs;

public:
  using key_type = DeclarationNameKey;
  using key_type_ref = key_type;

  /// A start and end index into DeclIDs, representing a sequence of decls.
  using data_type = std::pair<unsigned, unsigned>;
  using data_type_ref = const data_type &;

  using hash_value_type = unsigned;
  using offset_type = unsigned;

  explicit ASTDeclContextNameLookupTrait(ASTWriter &Writer) : Writer(Writer) {}

  template<typename Coll>
  data_type getData(const Coll &Decls) {
    unsigned Start = DeclIDs.size();
    for (NamedDecl *D : Decls) {
      NamedDecl *DeclForLocalLookup =
          getDeclForLocalLookup(Writer.getLangOpts(), D);

      if (Writer.getDoneWritingDeclsAndTypes() &&
          !Writer.wasDeclEmitted(DeclForLocalLookup))
        continue;

      // Try to avoid writing internal decls to reduced BMI.
      // See comments in ASTWriter::WriteDeclContextLexicalBlock for details.
      if (Writer.isGeneratingReducedBMI() &&
          !DeclForLocalLookup->isFromExplicitGlobalModule() &&
          IsInternalDeclFromFileContext(DeclForLocalLookup))
        continue;

      DeclIDs.push_back(Writer.GetDeclRef(DeclForLocalLookup));
    }
    return std::make_pair(Start, DeclIDs.size());
  }

  data_type ImportData(const reader::ASTDeclContextNameLookupTrait::data_type &FromReader) {
    unsigned Start = DeclIDs.size();
    DeclIDs.insert(
        DeclIDs.end(),
        DeclIDIterator<GlobalDeclID, LocalDeclID>(FromReader.begin()),
        DeclIDIterator<GlobalDeclID, LocalDeclID>(FromReader.end()));
    return std::make_pair(Start, DeclIDs.size());
  }

  static bool EqualKey(key_type_ref a, key_type_ref b) {
    return a == b;
  }

  hash_value_type ComputeHash(DeclarationNameKey Name) {
    return Name.getHash();
  }

  void EmitFileRef(raw_ostream &Out, ModuleFile *F) const {
    assert(Writer.hasChain() &&
           "have reference to loaded module file but no chain?");

    using namespace llvm::support;

    endian::write<uint32_t>(Out, Writer.getChain()->getModuleFileID(F),
                            llvm::endianness::little);
  }

  std::pair<unsigned, unsigned> EmitKeyDataLength(raw_ostream &Out,
                                                  DeclarationNameKey Name,
                                                  data_type_ref Lookup) {
    unsigned KeyLen = 1;
    switch (Name.getKind()) {
    case DeclarationName::Identifier:
    case DeclarationName::CXXLiteralOperatorName:
    case DeclarationName::CXXDeductionGuideName:
      KeyLen += sizeof(IdentifierID);
      break;
    case DeclarationName::ObjCZeroArgSelector:
    case DeclarationName::ObjCOneArgSelector:
    case DeclarationName::ObjCMultiArgSelector:
      KeyLen += 4;
      break;
    case DeclarationName::CXXOperatorName:
      KeyLen += 1;
      break;
    case DeclarationName::CXXConstructorName:
    case DeclarationName::CXXDestructorName:
    case DeclarationName::CXXConversionFunctionName:
    case DeclarationName::CXXUsingDirective:
      break;
    }

    // length of DeclIDs.
    unsigned DataLen = sizeof(DeclID) * (Lookup.second - Lookup.first);

    return emitULEBKeyDataLength(KeyLen, DataLen, Out);
  }

  void EmitKey(raw_ostream &Out, DeclarationNameKey Name, unsigned) {
    using namespace llvm::support;

    endian::Writer LE(Out, llvm::endianness::little);
    LE.write<uint8_t>(Name.getKind());
    switch (Name.getKind()) {
    case DeclarationName::Identifier:
    case DeclarationName::CXXLiteralOperatorName:
    case DeclarationName::CXXDeductionGuideName:
      LE.write<IdentifierID>(Writer.getIdentifierRef(Name.getIdentifier()));
      return;
    case DeclarationName::ObjCZeroArgSelector:
    case DeclarationName::ObjCOneArgSelector:
    case DeclarationName::ObjCMultiArgSelector:
      LE.write<uint32_t>(Writer.getSelectorRef(Name.getSelector()));
      return;
    case DeclarationName::CXXOperatorName:
      assert(Name.getOperatorKind() < NUM_OVERLOADED_OPERATORS &&
             "Invalid operator?");
      LE.write<uint8_t>(Name.getOperatorKind());
      return;
    case DeclarationName::CXXConstructorName:
    case DeclarationName::CXXDestructorName:
    case DeclarationName::CXXConversionFunctionName:
    case DeclarationName::CXXUsingDirective:
      return;
    }

    llvm_unreachable("Invalid name kind?");
  }

  void EmitData(raw_ostream &Out, key_type_ref, data_type Lookup,
                unsigned DataLen) {
    using namespace llvm::support;

    endian::Writer LE(Out, llvm::endianness::little);
    uint64_t Start = Out.tell(); (void)Start;
    for (unsigned I = Lookup.first, N = Lookup.second; I != N; ++I)
      LE.write<DeclID>((DeclID)DeclIDs[I]);
    assert(Out.tell() - Start == DataLen && "Data length is wrong");
  }
};

} // namespace

bool ASTWriter::isLookupResultExternal(StoredDeclsList &Result,
                                       DeclContext *DC) {
  return Result.hasExternalDecls() &&
         DC->hasNeedToReconcileExternalVisibleStorage();
}

/// Returns ture if all of the lookup result are either external, not emitted or
/// predefined. In such cases, the lookup result is not interesting and we don't
/// need to record the result in the current being written module. Return false
/// otherwise.
static bool isLookupResultNotInteresting(ASTWriter &Writer,
                                         StoredDeclsList &Result) {
  for (auto *D : Result.getLookupResult()) {
    auto *LocalD = getDeclForLocalLookup(Writer.getLangOpts(), D);
    if (LocalD->isFromASTFile())
      continue;

    // We can only be sure whether the local declaration is reachable
    // after we done writing the declarations and types.
    if (Writer.getDoneWritingDeclsAndTypes() && !Writer.wasDeclEmitted(LocalD))
      continue;

    // We don't need to emit the predefined decls.
    if (Writer.isDeclPredefined(LocalD))
      continue;

    return false;
  }

  return true;
}

void
ASTWriter::GenerateNameLookupTable(const DeclContext *ConstDC,
                                   llvm::SmallVectorImpl<char> &LookupTable) {
  assert(!ConstDC->hasLazyLocalLexicalLookups() &&
         !ConstDC->hasLazyExternalLexicalLookups() &&
         "must call buildLookups first");

  // FIXME: We need to build the lookups table, which is logically const.
  auto *DC = const_cast<DeclContext*>(ConstDC);
  assert(DC == DC->getPrimaryContext() && "only primary DC has lookup table");

  // Create the on-disk hash table representation.
  MultiOnDiskHashTableGenerator<reader::ASTDeclContextNameLookupTrait,
                                ASTDeclContextNameLookupTrait> Generator;
  ASTDeclContextNameLookupTrait Trait(*this);

  // The first step is to collect the declaration names which we need to
  // serialize into the name lookup table, and to collect them in a stable
  // order.
  SmallVector<DeclarationName, 16> Names;

  // We also build up small sets of the constructor and conversion function
  // names which are visible.
  llvm::SmallPtrSet<DeclarationName, 8> ConstructorNameSet, ConversionNameSet;

  for (auto &Lookup : *DC->buildLookup()) {
    auto &Name = Lookup.first;
    auto &Result = Lookup.second;

    // If there are no local declarations in our lookup result, we
    // don't need to write an entry for the name at all. If we can't
    // write out a lookup set without performing more deserialization,
    // just skip this entry.
    //
    // Also in reduced BMI, we'd like to avoid writing unreachable
    // declarations in GMF, so we need to avoid writing declarations
    // that entirely external or unreachable.
    //
    // FIMXE: It looks sufficient to test
    // isLookupResultNotInteresting here. But due to bug we have
    // to test isLookupResultExternal here. See
    // https://github.com/llvm/llvm-project/issues/61065 for details.
    if ((GeneratingReducedBMI || isLookupResultExternal(Result, DC)) &&
        isLookupResultNotInteresting(*this, Result))
      continue;

    // We also skip empty results. If any of the results could be external and
    // the currently available results are empty, then all of the results are
    // external and we skip it above. So the only way we get here with an empty
    // results is when no results could have been external *and* we have
    // external results.
    //
    // FIXME: While we might want to start emitting on-disk entries for negative
    // lookups into a decl context as an optimization, today we *have* to skip
    // them because there are names with empty lookup results in decl contexts
    // which we can't emit in any stable ordering: we lookup constructors and
    // conversion functions in the enclosing namespace scope creating empty
    // results for them. This in almost certainly a bug in Clang's name lookup,
    // but that is likely to be hard or impossible to fix and so we tolerate it
    // here by omitting lookups with empty results.
    if (Lookup.second.getLookupResult().empty())
      continue;

    switch (Lookup.first.getNameKind()) {
    default:
      Names.push_back(Lookup.first);
      break;

    case DeclarationName::CXXConstructorName:
      assert(isa<CXXRecordDecl>(DC) &&
             "Cannot have a constructor name outside of a class!");
      ConstructorNameSet.insert(Name);
      break;

    case DeclarationName::CXXConversionFunctionName:
      assert(isa<CXXRecordDecl>(DC) &&
             "Cannot have a conversion function name outside of a class!");
      ConversionNameSet.insert(Name);
      break;
    }
  }

  // Sort the names into a stable order.
  llvm::sort(Names);

  if (auto *D = dyn_cast<CXXRecordDecl>(DC)) {
    // We need to establish an ordering of constructor and conversion function
    // names, and they don't have an intrinsic ordering.

    // First we try the easy case by forming the current context's constructor
    // name and adding that name first. This is a very useful optimization to
    // avoid walking the lexical declarations in many cases, and it also
    // handles the only case where a constructor name can come from some other
    // lexical context -- when that name is an implicit constructor merged from
    // another declaration in the redecl chain. Any non-implicit constructor or
    // conversion function which doesn't occur in all the lexical contexts
    // would be an ODR violation.
    auto ImplicitCtorName = Context->DeclarationNames.getCXXConstructorName(
        Context->getCanonicalType(Context->getRecordType(D)));
    if (ConstructorNameSet.erase(ImplicitCtorName))
      Names.push_back(ImplicitCtorName);

    // If we still have constructors or conversion functions, we walk all the
    // names in the decl and add the constructors and conversion functions
    // which are visible in the order they lexically occur within the context.
    if (!ConstructorNameSet.empty() || !ConversionNameSet.empty())
      for (Decl *ChildD : cast<CXXRecordDecl>(DC)->decls())
        if (auto *ChildND = dyn_cast<NamedDecl>(ChildD)) {
          auto Name = ChildND->getDeclName();
          switch (Name.getNameKind()) {
          default:
            continue;

          case DeclarationName::CXXConstructorName:
            if (ConstructorNameSet.erase(Name))
              Names.push_back(Name);
            break;

          case DeclarationName::CXXConversionFunctionName:
            if (ConversionNameSet.erase(Name))
              Names.push_back(Name);
            break;
          }

          if (ConstructorNameSet.empty() && ConversionNameSet.empty())
            break;
        }

    assert(ConstructorNameSet.empty() && "Failed to find all of the visible "
                                         "constructors by walking all the "
                                         "lexical members of the context.");
    assert(ConversionNameSet.empty() && "Failed to find all of the visible "
                                        "conversion functions by walking all "
                                        "the lexical members of the context.");
  }

  // Next we need to do a lookup with each name into this decl context to fully
  // populate any results from external sources. We don't actually use the
  // results of these lookups because we only want to use the results after all
  // results have been loaded and the pointers into them will be stable.
  for (auto &Name : Names)
    DC->lookup(Name);

  // Now we need to insert the results for each name into the hash table. For
  // constructor names and conversion function names, we actually need to merge
  // all of the results for them into one list of results each and insert
  // those.
  SmallVector<NamedDecl *, 8> ConstructorDecls;
  SmallVector<NamedDecl *, 8> ConversionDecls;

  // Now loop over the names, either inserting them or appending for the two
  // special cases.
  for (auto &Name : Names) {
    DeclContext::lookup_result Result = DC->noload_lookup(Name);

    switch (Name.getNameKind()) {
    default:
      Generator.insert(Name, Trait.getData(Result), Trait);
      break;

    case DeclarationName::CXXConstructorName:
      ConstructorDecls.append(Result.begin(), Result.end());
      break;

    case DeclarationName::CXXConversionFunctionName:
      ConversionDecls.append(Result.begin(), Result.end());
      break;
    }
  }

  // Handle our two special cases if we ended up having any. We arbitrarily use
  // the first declaration's name here because the name itself isn't part of
  // the key, only the kind of name is used.
  if (!ConstructorDecls.empty())
    Generator.insert(ConstructorDecls.front()->getDeclName(),
                     Trait.getData(ConstructorDecls), Trait);
  if (!ConversionDecls.empty())
    Generator.insert(ConversionDecls.front()->getDeclName(),
                     Trait.getData(ConversionDecls), Trait);

  // Create the on-disk hash table. Also emit the existing imported and
  // merged table if there is one.
  auto *Lookups = Chain ? Chain->getLoadedLookupTables(DC) : nullptr;
  Generator.emit(LookupTable, Trait, Lookups ? &Lookups->Table : nullptr);
}

/// Write the block containing all of the declaration IDs
/// visible from the given DeclContext.
///
/// \returns the offset of the DECL_CONTEXT_VISIBLE block within the
/// bitstream, or 0 if no block was written.
uint64_t ASTWriter::WriteDeclContextVisibleBlock(ASTContext &Context,
                                                 DeclContext *DC) {
  // If we imported a key declaration of this namespace, write the visible
  // lookup results as an update record for it rather than including them
  // on this declaration. We will only look at key declarations on reload.
  if (isa<NamespaceDecl>(DC) && Chain &&
      Chain->getKeyDeclaration(cast<Decl>(DC))->isFromASTFile()) {
    // Only do this once, for the first local declaration of the namespace.
    for (auto *Prev = cast<NamespaceDecl>(DC)->getPreviousDecl(); Prev;
         Prev = Prev->getPreviousDecl())
      if (!Prev->isFromASTFile())
        return 0;

    // Note that we need to emit an update record for the primary context.
    UpdatedDeclContexts.insert(DC->getPrimaryContext());

    // Make sure all visible decls are written. They will be recorded later. We
    // do this using a side data structure so we can sort the names into
    // a deterministic order.
    StoredDeclsMap *Map = DC->getPrimaryContext()->buildLookup();
    SmallVector<std::pair<DeclarationName, DeclContext::lookup_result>, 16>
        LookupResults;
    if (Map) {
      LookupResults.reserve(Map->size());
      for (auto &Entry : *Map)
        LookupResults.push_back(
            std::make_pair(Entry.first, Entry.second.getLookupResult()));
    }

    llvm::sort(LookupResults, llvm::less_first());
    for (auto &NameAndResult : LookupResults) {
      DeclarationName Name = NameAndResult.first;
      DeclContext::lookup_result Result = NameAndResult.second;
      if (Name.getNameKind() == DeclarationName::CXXConstructorName ||
          Name.getNameKind() == DeclarationName::CXXConversionFunctionName) {
        // We have to work around a name lookup bug here where negative lookup
        // results for these names get cached in namespace lookup tables (these
        // names should never be looked up in a namespace).
        assert(Result.empty() && "Cannot have a constructor or conversion "
                                 "function name in a namespace!");
        continue;
      }

      for (NamedDecl *ND : Result) {
        if (ND->isFromASTFile())
          continue;

        if (DoneWritingDeclsAndTypes && !wasDeclEmitted(ND))
          continue;

        // We don't need to force emitting internal decls into reduced BMI.
        // See comments in ASTWriter::WriteDeclContextLexicalBlock for details.
        if (GeneratingReducedBMI && !ND->isFromExplicitGlobalModule() &&
            IsInternalDeclFromFileContext(ND))
          continue;

        GetDeclRef(ND);
      }
    }

    return 0;
  }

  if (DC->getPrimaryContext() != DC)
    return 0;

  // Skip contexts which don't support name lookup.
  if (!DC->isLookupContext())
    return 0;

  // If not in C++, we perform name lookup for the translation unit via the
  // IdentifierInfo chains, don't bother to build a visible-declarations table.
  if (DC->isTranslationUnit() && !Context.getLangOpts().CPlusPlus)
    return 0;

  // Serialize the contents of the mapping used for lookup. Note that,
  // although we have two very different code paths, the serialized
  // representation is the same for both cases: a declaration name,
  // followed by a size, followed by references to the visible
  // declarations that have that name.
  uint64_t Offset = Stream.GetCurrentBitNo();
  StoredDeclsMap *Map = DC->buildLookup();
  if (!Map || Map->empty())
    return 0;

  // Create the on-disk hash table in a buffer.
  SmallString<4096> LookupTable;
  GenerateNameLookupTable(DC, LookupTable);

  // Write the lookup table
  RecordData::value_type Record[] = {DECL_CONTEXT_VISIBLE};
  Stream.EmitRecordWithBlob(DeclContextVisibleLookupAbbrev, Record,
                            LookupTable);
  ++NumVisibleDeclContexts;
  return Offset;
}

/// Write an UPDATE_VISIBLE block for the given context.
///
/// UPDATE_VISIBLE blocks contain the declarations that are added to an existing
/// DeclContext in a dependent AST file. As such, they only exist for the TU
/// (in C++), for namespaces, and for classes with forward-declared unscoped
/// enumeration members (in C++11).
void ASTWriter::WriteDeclContextVisibleUpdate(const DeclContext *DC) {
  StoredDeclsMap *Map = DC->getLookupPtr();
  if (!Map || Map->empty())
    return;

  // Create the on-disk hash table in a buffer.
  SmallString<4096> LookupTable;
  GenerateNameLookupTable(DC, LookupTable);

  // If we're updating a namespace, select a key declaration as the key for the
  // update record; those are the only ones that will be checked on reload.
  if (isa<NamespaceDecl>(DC))
    DC = cast<DeclContext>(Chain->getKeyDeclaration(cast<Decl>(DC)));

  // Write the lookup table
  RecordData::value_type Record[] = {UPDATE_VISIBLE,
                                     getDeclID(cast<Decl>(DC)).getRawValue()};
  Stream.EmitRecordWithBlob(UpdateVisibleAbbrev, Record, LookupTable);
}

/// Write an FP_PRAGMA_OPTIONS block for the given FPOptions.
void ASTWriter::WriteFPPragmaOptions(const FPOptionsOverride &Opts) {
  RecordData::value_type Record[] = {Opts.getAsOpaqueInt()};
  Stream.EmitRecord(FP_PRAGMA_OPTIONS, Record);
}

/// Write an OPENCL_EXTENSIONS block for the given OpenCLOptions.
void ASTWriter::WriteOpenCLExtensions(Sema &SemaRef) {
  if (!SemaRef.Context.getLangOpts().OpenCL)
    return;

  const OpenCLOptions &Opts = SemaRef.getOpenCLOptions();
  RecordData Record;
  for (const auto &I:Opts.OptMap) {
    AddString(I.getKey(), Record);
    auto V = I.getValue();
    Record.push_back(V.Supported ? 1 : 0);
    Record.push_back(V.Enabled ? 1 : 0);
    Record.push_back(V.WithPragma ? 1 : 0);
    Record.push_back(V.Avail);
    Record.push_back(V.Core);
    Record.push_back(V.Opt);
  }
  Stream.EmitRecord(OPENCL_EXTENSIONS, Record);
}
void ASTWriter::WriteCUDAPragmas(Sema &SemaRef) {
  if (SemaRef.CUDA().ForceHostDeviceDepth > 0) {
    RecordData::value_type Record[] = {SemaRef.CUDA().ForceHostDeviceDepth};
    Stream.EmitRecord(CUDA_PRAGMA_FORCE_HOST_DEVICE_DEPTH, Record);
  }
}

void ASTWriter::WriteObjCCategories() {
  SmallVector<ObjCCategoriesInfo, 2> CategoriesMap;
  RecordData Categories;

  for (unsigned I = 0, N = ObjCClassesWithCategories.size(); I != N; ++I) {
    unsigned Size = 0;
    unsigned StartIndex = Categories.size();

    ObjCInterfaceDecl *Class = ObjCClassesWithCategories[I];

    // Allocate space for the size.
    Categories.push_back(0);

    // Add the categories.
    for (ObjCInterfaceDecl::known_categories_iterator
           Cat = Class->known_categories_begin(),
           CatEnd = Class->known_categories_end();
         Cat != CatEnd; ++Cat, ++Size) {
      assert(getDeclID(*Cat).isValid() && "Bogus category");
      AddDeclRef(*Cat, Categories);
    }

    // Update the size.
    Categories[StartIndex] = Size;

    // Record this interface -> category map.
    ObjCCategoriesInfo CatInfo = { getDeclID(Class), StartIndex };
    CategoriesMap.push_back(CatInfo);
  }

  // Sort the categories map by the definition ID, since the reader will be
  // performing binary searches on this information.
  llvm::array_pod_sort(CategoriesMap.begin(), CategoriesMap.end());

  // Emit the categories map.
  using namespace llvm;

  auto Abbrev = std::make_shared<BitCodeAbbrev>();
  Abbrev->Add(BitCodeAbbrevOp(OBJC_CATEGORIES_MAP));
  Abbrev->Add(BitCodeAbbrevOp(BitCodeAbbrevOp::VBR, 6)); // # of entries
  Abbrev->Add(BitCodeAbbrevOp(BitCodeAbbrevOp::Blob));
  unsigned AbbrevID = Stream.EmitAbbrev(std::move(Abbrev));

  RecordData::value_type Record[] = {OBJC_CATEGORIES_MAP, CategoriesMap.size()};
  Stream.EmitRecordWithBlob(AbbrevID, Record,
                            reinterpret_cast<char *>(CategoriesMap.data()),
                            CategoriesMap.size() * sizeof(ObjCCategoriesInfo));

  // Emit the category lists.
  Stream.EmitRecord(OBJC_CATEGORIES, Categories);
}

void ASTWriter::WriteLateParsedTemplates(Sema &SemaRef) {
  Sema::LateParsedTemplateMapT &LPTMap = SemaRef.LateParsedTemplateMap;

  if (LPTMap.empty())
    return;

  RecordData Record;
  for (auto &LPTMapEntry : LPTMap) {
    const FunctionDecl *FD = LPTMapEntry.first;
    LateParsedTemplate &LPT = *LPTMapEntry.second;
    AddDeclRef(FD, Record);
    AddDeclRef(LPT.D, Record);
    Record.push_back(LPT.FPO.getAsOpaqueInt());
    Record.push_back(LPT.Toks.size());

    for (const auto &Tok : LPT.Toks) {
      AddToken(Tok, Record);
    }
  }
  Stream.EmitRecord(LATE_PARSED_TEMPLATE, Record);
}

/// Write the state of 'pragma clang optimize' at the end of the module.
void ASTWriter::WriteOptimizePragmaOptions(Sema &SemaRef) {
  RecordData Record;
  SourceLocation PragmaLoc = SemaRef.getOptimizeOffPragmaLocation();
  AddSourceLocation(PragmaLoc, Record);
  Stream.EmitRecord(OPTIMIZE_PRAGMA_OPTIONS, Record);
}

/// Write the state of 'pragma ms_struct' at the end of the module.
void ASTWriter::WriteMSStructPragmaOptions(Sema &SemaRef) {
  RecordData Record;
  Record.push_back(SemaRef.MSStructPragmaOn ? PMSST_ON : PMSST_OFF);
  Stream.EmitRecord(MSSTRUCT_PRAGMA_OPTIONS, Record);
}

/// Write the state of 'pragma pointers_to_members' at the end of the
//module.
void ASTWriter::WriteMSPointersToMembersPragmaOptions(Sema &SemaRef) {
  RecordData Record;
  Record.push_back(SemaRef.MSPointerToMemberRepresentationMethod);
  AddSourceLocation(SemaRef.ImplicitMSInheritanceAttrLoc, Record);
  Stream.EmitRecord(POINTERS_TO_MEMBERS_PRAGMA_OPTIONS, Record);
}

/// Write the state of 'pragma align/pack' at the end of the module.
void ASTWriter::WritePackPragmaOptions(Sema &SemaRef) {
  // Don't serialize pragma align/pack state for modules, since it should only
  // take effect on a per-submodule basis.
  if (WritingModule)
    return;

  RecordData Record;
  AddAlignPackInfo(SemaRef.AlignPackStack.CurrentValue, Record);
  AddSourceLocation(SemaRef.AlignPackStack.CurrentPragmaLocation, Record);
  Record.push_back(SemaRef.AlignPackStack.Stack.size());
  for (const auto &StackEntry : SemaRef.AlignPackStack.Stack) {
    AddAlignPackInfo(StackEntry.Value, Record);
    AddSourceLocation(StackEntry.PragmaLocation, Record);
    AddSourceLocation(StackEntry.PragmaPushLocation, Record);
    AddString(StackEntry.StackSlotLabel, Record);
  }
  Stream.EmitRecord(ALIGN_PACK_PRAGMA_OPTIONS, Record);
}

/// Write the state of 'pragma float_control' at the end of the module.
void ASTWriter::WriteFloatControlPragmaOptions(Sema &SemaRef) {
  // Don't serialize pragma float_control state for modules,
  // since it should only take effect on a per-submodule basis.
  if (WritingModule)
    return;

  RecordData Record;
  Record.push_back(SemaRef.FpPragmaStack.CurrentValue.getAsOpaqueInt());
  AddSourceLocation(SemaRef.FpPragmaStack.CurrentPragmaLocation, Record);
  Record.push_back(SemaRef.FpPragmaStack.Stack.size());
  for (const auto &StackEntry : SemaRef.FpPragmaStack.Stack) {
    Record.push_back(StackEntry.Value.getAsOpaqueInt());
    AddSourceLocation(StackEntry.PragmaLocation, Record);
    AddSourceLocation(StackEntry.PragmaPushLocation, Record);
    AddString(StackEntry.StackSlotLabel, Record);
  }
  Stream.EmitRecord(FLOAT_CONTROL_PRAGMA_OPTIONS, Record);
}

/// Write Sema's collected list of declarations with unverified effects.
void ASTWriter::WriteDeclsWithEffectsToVerify(Sema &SemaRef) {
  if (SemaRef.DeclsWithEffectsToVerify.empty())
    return;
  RecordData Record;
  for (const auto *D : SemaRef.DeclsWithEffectsToVerify) {
    AddDeclRef(D, Record);
  }
  Stream.EmitRecord(DECLS_WITH_EFFECTS_TO_VERIFY, Record);
}

void ASTWriter::WriteModuleFileExtension(Sema &SemaRef,
                                         ModuleFileExtensionWriter &Writer) {
  // Enter the extension block.
  Stream.EnterSubblock(EXTENSION_BLOCK_ID, 4);

  // Emit the metadata record abbreviation.
  auto Abv = std::make_shared<llvm::BitCodeAbbrev>();
  Abv->Add(llvm::BitCodeAbbrevOp(EXTENSION_METADATA));
  Abv->Add(llvm::BitCodeAbbrevOp(llvm::BitCodeAbbrevOp::VBR, 6));
  Abv->Add(llvm::BitCodeAbbrevOp(llvm::BitCodeAbbrevOp::VBR, 6));
  Abv->Add(llvm::BitCodeAbbrevOp(llvm::BitCodeAbbrevOp::VBR, 6));
  Abv->Add(llvm::BitCodeAbbrevOp(llvm::BitCodeAbbrevOp::VBR, 6));
  Abv->Add(llvm::BitCodeAbbrevOp(llvm::BitCodeAbbrevOp::Blob));
  unsigned Abbrev = Stream.EmitAbbrev(std::move(Abv));

  // Emit the metadata record.
  RecordData Record;
  auto Metadata = Writer.getExtension()->getExtensionMetadata();
  Record.push_back(EXTENSION_METADATA);
  Record.push_back(Metadata.MajorVersion);
  Record.push_back(Metadata.MinorVersion);
  Record.push_back(Metadata.BlockName.size());
  Record.push_back(Metadata.UserInfo.size());
  SmallString<64> Buffer;
  Buffer += Metadata.BlockName;
  Buffer += Metadata.UserInfo;
  Stream.EmitRecordWithBlob(Abbrev, Record, Buffer);

  // Emit the contents of the extension block.
  Writer.writeExtensionContents(SemaRef, Stream);

  // Exit the extension block.
  Stream.ExitBlock();
}

//===----------------------------------------------------------------------===//
// General Serialization Routines
//===----------------------------------------------------------------------===//

void ASTRecordWriter::AddAttr(const Attr *A) {
  auto &Record = *this;
  // FIXME: Clang can't handle the serialization/deserialization of
  // preferred_name properly now. See
  // https://github.com/llvm/llvm-project/issues/56490 for example.
  if (!A || (isa<PreferredNameAttr>(A) &&
             Writer->isWritingStdCXXNamedModules()))
    return Record.push_back(0);

  Record.push_back(A->getKind() + 1); // FIXME: stable encoding, target attrs

  Record.AddIdentifierRef(A->getAttrName());
  Record.AddIdentifierRef(A->getScopeName());
  Record.AddSourceRange(A->getRange());
  Record.AddSourceLocation(A->getScopeLoc());
  Record.push_back(A->getParsedKind());
  Record.push_back(A->getSyntax());
  Record.push_back(A->getAttributeSpellingListIndexRaw());
  Record.push_back(A->isRegularKeywordAttribute());

#include "clang/Serialization/AttrPCHWrite.inc"
}

/// Emit the list of attributes to the specified record.
void ASTRecordWriter::AddAttributes(ArrayRef<const Attr *> Attrs) {
  push_back(Attrs.size());
  for (const auto *A : Attrs)
    AddAttr(A);
}

void ASTWriter::AddToken(const Token &Tok, RecordDataImpl &Record) {
  AddSourceLocation(Tok.getLocation(), Record);
  // FIXME: Should translate token kind to a stable encoding.
  Record.push_back(Tok.getKind());
  // FIXME: Should translate token flags to a stable encoding.
  Record.push_back(Tok.getFlags());

  if (Tok.isAnnotation()) {
    AddSourceLocation(Tok.getAnnotationEndLoc(), Record);
    switch (Tok.getKind()) {
    case tok::annot_pragma_loop_hint: {
      auto *Info = static_cast<PragmaLoopHintInfo *>(Tok.getAnnotationValue());
      AddToken(Info->PragmaName, Record);
      AddToken(Info->Option, Record);
      Record.push_back(Info->Toks.size());
      for (const auto &T : Info->Toks)
        AddToken(T, Record);
      break;
    }
    case tok::annot_pragma_pack: {
      auto *Info =
          static_cast<Sema::PragmaPackInfo *>(Tok.getAnnotationValue());
      Record.push_back(static_cast<unsigned>(Info->Action));
      AddString(Info->SlotLabel, Record);
      AddToken(Info->Alignment, Record);
      break;
    }
    // Some annotation tokens do not use the PtrData field.
    case tok::annot_pragma_openmp:
    case tok::annot_pragma_openmp_end:
    case tok::annot_pragma_unused:
    case tok::annot_pragma_openacc:
    case tok::annot_pragma_openacc_end:
    case tok::annot_repl_input_end:
      break;
    default:
      llvm_unreachable("missing serialization code for annotation token");
    }
  } else {
    Record.push_back(Tok.getLength());
    // FIXME: When reading literal tokens, reconstruct the literal pointer if it
    // is needed.
    AddIdentifierRef(Tok.getIdentifierInfo(), Record);
  }
}

void ASTWriter::AddString(StringRef Str, RecordDataImpl &Record) {
  Record.push_back(Str.size());
  Record.insert(Record.end(), Str.begin(), Str.end());
}

bool ASTWriter::PreparePathForOutput(SmallVectorImpl<char> &Path) {
  assert(Context && "should have context when outputting path");

  // Leave special file names as they are.
  StringRef PathStr(Path.data(), Path.size());
  if (PathStr == "<built-in>" || PathStr == "<command line>")
    return false;

  bool Changed =
      cleanPathForOutput(Context->getSourceManager().getFileManager(), Path);

  // Remove a prefix to make the path relative, if relevant.
  const char *PathBegin = Path.data();
  const char *PathPtr =
      adjustFilenameForRelocatableAST(PathBegin, BaseDirectory);
  if (PathPtr != PathBegin) {
    Path.erase(Path.begin(), Path.begin() + (PathPtr - PathBegin));
    Changed = true;
  }

  return Changed;
}

void ASTWriter::AddPath(StringRef Path, RecordDataImpl &Record) {
  SmallString<128> FilePath(Path);
  PreparePathForOutput(FilePath);
  AddString(FilePath, Record);
}

void ASTWriter::EmitRecordWithPath(unsigned Abbrev, RecordDataRef Record,
                                   StringRef Path) {
  SmallString<128> FilePath(Path);
  PreparePathForOutput(FilePath);
  Stream.EmitRecordWithBlob(Abbrev, Record, FilePath);
}

void ASTWriter::AddVersionTuple(const VersionTuple &Version,
                                RecordDataImpl &Record) {
  Record.push_back(Version.getMajor());
  if (std::optional<unsigned> Minor = Version.getMinor())
    Record.push_back(*Minor + 1);
  else
    Record.push_back(0);
  if (std::optional<unsigned> Subminor = Version.getSubminor())
    Record.push_back(*Subminor + 1);
  else
    Record.push_back(0);
}

/// Note that the identifier II occurs at the given offset
/// within the identifier table.
void ASTWriter::SetIdentifierOffset(const IdentifierInfo *II, uint32_t Offset) {
  IdentifierID ID = IdentifierIDs[II];
  // Only store offsets new to this AST file. Other identifier names are looked
  // up earlier in the chain and thus don't need an offset.
  if (!isLocalIdentifierID(ID))
    return;

  // For local identifiers, the module file index must be 0.

  assert(ID != 0);
  ID -= NUM_PREDEF_IDENT_IDS;
  assert(ID < IdentifierOffsets.size());
  IdentifierOffsets[ID] = Offset;
}

/// Note that the selector Sel occurs at the given offset
/// within the method pool/selector table.
void ASTWriter::SetSelectorOffset(Selector Sel, uint32_t Offset) {
  unsigned ID = SelectorIDs[Sel];
  assert(ID && "Unknown selector");
  // Don't record offsets for selectors that are also available in a different
  // file.
  if (ID < FirstSelectorID)
    return;
  SelectorOffsets[ID - FirstSelectorID] = Offset;
}

ASTWriter::ASTWriter(llvm::BitstreamWriter &Stream,
                     SmallVectorImpl<char> &Buffer,
                     InMemoryModuleCache &ModuleCache,
                     ArrayRef<std::shared_ptr<ModuleFileExtension>> Extensions,
                     bool IncludeTimestamps, bool BuildingImplicitModule,
                     bool GeneratingReducedBMI)
    : Stream(Stream), Buffer(Buffer), ModuleCache(ModuleCache),
      IncludeTimestamps(IncludeTimestamps),
      BuildingImplicitModule(BuildingImplicitModule),
      GeneratingReducedBMI(GeneratingReducedBMI) {
  for (const auto &Ext : Extensions) {
    if (auto Writer = Ext->createExtensionWriter(*this))
      ModuleFileExtensionWriters.push_back(std::move(Writer));
  }
}

ASTWriter::~ASTWriter() = default;

const LangOptions &ASTWriter::getLangOpts() const {
  assert(WritingAST && "can't determine lang opts when not writing AST");
  return Context->getLangOpts();
}

time_t ASTWriter::getTimestampForOutput(const FileEntry *E) const {
  return IncludeTimestamps ? E->getModificationTime() : 0;
}

ASTFileSignature ASTWriter::WriteAST(Sema &SemaRef, StringRef OutputFile,
                                     Module *WritingModule, StringRef isysroot,
                                     bool ShouldCacheASTInMemory) {
  llvm::TimeTraceScope scope("WriteAST", OutputFile);
  WritingAST = true;

  ASTHasCompilerErrors =
      SemaRef.PP.getDiagnostics().hasUncompilableErrorOccurred();

  // Emit the file header.
  Stream.Emit((unsigned)'C', 8);
  Stream.Emit((unsigned)'P', 8);
  Stream.Emit((unsigned)'C', 8);
  Stream.Emit((unsigned)'H', 8);

  WriteBlockInfoBlock();

  Context = &SemaRef.Context;
  PP = &SemaRef.PP;
  this->WritingModule = WritingModule;
  ASTFileSignature Signature = WriteASTCore(SemaRef, isysroot, WritingModule);
  Context = nullptr;
  PP = nullptr;
  this->WritingModule = nullptr;
  this->BaseDirectory.clear();

  WritingAST = false;
  if (ShouldCacheASTInMemory) {
    // Construct MemoryBuffer and update buffer manager.
    ModuleCache.addBuiltPCM(OutputFile,
                            llvm::MemoryBuffer::getMemBufferCopy(
                                StringRef(Buffer.begin(), Buffer.size())));
  }
  return Signature;
}

template<typename Vector>
static void AddLazyVectorDecls(ASTWriter &Writer, Vector &Vec) {
  for (typename Vector::iterator I = Vec.begin(nullptr, true), E = Vec.end();
       I != E; ++I) {
    Writer.GetDeclRef(*I);
  }
}

template <typename Vector>
static void AddLazyVectorEmiitedDecls(ASTWriter &Writer, Vector &Vec,
                                      ASTWriter::RecordData &Record) {
  for (typename Vector::iterator I = Vec.begin(nullptr, true), E = Vec.end();
       I != E; ++I) {
    Writer.AddEmittedDeclRef(*I, Record);
  }
}

void ASTWriter::computeNonAffectingInputFiles() {
  SourceManager &SrcMgr = PP->getSourceManager();
  unsigned N = SrcMgr.local_sloc_entry_size();

  IsSLocAffecting.resize(N, true);

  if (!WritingModule)
    return;

  auto AffectingModuleMaps = GetAffectingModuleMaps(*PP, WritingModule);

  unsigned FileIDAdjustment = 0;
  unsigned OffsetAdjustment = 0;

  NonAffectingFileIDAdjustments.reserve(N);
  NonAffectingOffsetAdjustments.reserve(N);

  NonAffectingFileIDAdjustments.push_back(FileIDAdjustment);
  NonAffectingOffsetAdjustments.push_back(OffsetAdjustment);

  for (unsigned I = 1; I != N; ++I) {
    const SrcMgr::SLocEntry *SLoc = &SrcMgr.getLocalSLocEntry(I);
    FileID FID = FileID::get(I);
    assert(&SrcMgr.getSLocEntry(FID) == SLoc);

    if (!SLoc->isFile())
      continue;
    const SrcMgr::FileInfo &File = SLoc->getFile();
    const SrcMgr::ContentCache *Cache = &File.getContentCache();
    if (!Cache->OrigEntry)
      continue;

    // Don't prune anything other than module maps.
    if (!isModuleMap(File.getFileCharacteristic()))
      continue;

    // Don't prune module maps if all are guaranteed to be affecting.
    if (!AffectingModuleMaps)
      continue;

    // Don't prune module maps that are affecting.
    if (llvm::is_contained(*AffectingModuleMaps, *Cache->OrigEntry))
      continue;

    IsSLocAffecting[I] = false;

    FileIDAdjustment += 1;
    // Even empty files take up one element in the offset table.
    OffsetAdjustment += SrcMgr.getFileIDSize(FID) + 1;

    // If the previous file was non-affecting as well, just extend its entry
    // with our information.
    if (!NonAffectingFileIDs.empty() &&
        NonAffectingFileIDs.back().ID == FID.ID - 1) {
      NonAffectingFileIDs.back() = FID;
      NonAffectingRanges.back().setEnd(SrcMgr.getLocForEndOfFile(FID));
      NonAffectingFileIDAdjustments.back() = FileIDAdjustment;
      NonAffectingOffsetAdjustments.back() = OffsetAdjustment;
      continue;
    }

    NonAffectingFileIDs.push_back(FID);
    NonAffectingRanges.emplace_back(SrcMgr.getLocForStartOfFile(FID),
                                    SrcMgr.getLocForEndOfFile(FID));
    NonAffectingFileIDAdjustments.push_back(FileIDAdjustment);
    NonAffectingOffsetAdjustments.push_back(OffsetAdjustment);
  }

  if (!PP->getHeaderSearchInfo().getHeaderSearchOpts().ModulesIncludeVFSUsage)
    return;

  FileManager &FileMgr = PP->getFileManager();
  FileMgr.trackVFSUsage(true);
  // Lookup the paths in the VFS to trigger `-ivfsoverlay` usage tracking.
  for (StringRef Path :
       PP->getHeaderSearchInfo().getHeaderSearchOpts().VFSOverlayFiles)
    FileMgr.getVirtualFileSystem().exists(Path);
  for (unsigned I = 1; I != N; ++I) {
    if (IsSLocAffecting[I]) {
      const SrcMgr::SLocEntry *SLoc = &SrcMgr.getLocalSLocEntry(I);
      if (!SLoc->isFile())
        continue;
      const SrcMgr::FileInfo &File = SLoc->getFile();
      const SrcMgr::ContentCache *Cache = &File.getContentCache();
      if (!Cache->OrigEntry)
        continue;
      FileMgr.getVirtualFileSystem().exists(
          Cache->OrigEntry->getNameAsRequested());
    }
  }
  FileMgr.trackVFSUsage(false);
}

void ASTWriter::PrepareWritingSpecialDecls(Sema &SemaRef) {
  ASTContext &Context = SemaRef.Context;

  bool isModule = WritingModule != nullptr;

  // Set up predefined declaration IDs.
  auto RegisterPredefDecl = [&] (Decl *D, PredefinedDeclIDs ID) {
    if (D) {
      assert(D->isCanonicalDecl() && "predefined decl is not canonical");
      DeclIDs[D] = ID;
      PredefinedDecls.insert(D);
    }
  };
  RegisterPredefDecl(Context.getTranslationUnitDecl(),
                     PREDEF_DECL_TRANSLATION_UNIT_ID);
  RegisterPredefDecl(Context.ObjCIdDecl, PREDEF_DECL_OBJC_ID_ID);
  RegisterPredefDecl(Context.ObjCSelDecl, PREDEF_DECL_OBJC_SEL_ID);
  RegisterPredefDecl(Context.ObjCClassDecl, PREDEF_DECL_OBJC_CLASS_ID);
  RegisterPredefDecl(Context.ObjCProtocolClassDecl,
                     PREDEF_DECL_OBJC_PROTOCOL_ID);
  RegisterPredefDecl(Context.Int128Decl, PREDEF_DECL_INT_128_ID);
  RegisterPredefDecl(Context.UInt128Decl, PREDEF_DECL_UNSIGNED_INT_128_ID);
  RegisterPredefDecl(Context.ObjCInstanceTypeDecl,
                     PREDEF_DECL_OBJC_INSTANCETYPE_ID);
  RegisterPredefDecl(Context.BuiltinVaListDecl, PREDEF_DECL_BUILTIN_VA_LIST_ID);
  RegisterPredefDecl(Context.VaListTagDecl, PREDEF_DECL_VA_LIST_TAG);
  RegisterPredefDecl(Context.BuiltinMSVaListDecl,
                     PREDEF_DECL_BUILTIN_MS_VA_LIST_ID);
  RegisterPredefDecl(Context.MSGuidTagDecl,
                     PREDEF_DECL_BUILTIN_MS_GUID_ID);
  RegisterPredefDecl(Context.ExternCContext, PREDEF_DECL_EXTERN_C_CONTEXT_ID);
  RegisterPredefDecl(Context.MakeIntegerSeqDecl,
                     PREDEF_DECL_MAKE_INTEGER_SEQ_ID);
  RegisterPredefDecl(Context.CFConstantStringTypeDecl,
                     PREDEF_DECL_CF_CONSTANT_STRING_ID);
  RegisterPredefDecl(Context.CFConstantStringTagDecl,
                     PREDEF_DECL_CF_CONSTANT_STRING_TAG_ID);
  RegisterPredefDecl(Context.TypePackElementDecl,
                     PREDEF_DECL_TYPE_PACK_ELEMENT_ID);
  RegisterPredefDecl(Context.BuiltinCommonTypeDecl, PREDEF_DECL_COMMON_TYPE_ID);

  const TranslationUnitDecl *TU = Context.getTranslationUnitDecl();

  // Force all top level declarations to be emitted.
  //
  // We start emitting top level declarations from the module purview to
  // implement the eliding unreachable declaration feature.
  for (const auto *D : TU->noload_decls()) {
    if (D->isFromASTFile())
      continue;

    if (GeneratingReducedBMI) {
      if (D->isFromExplicitGlobalModule())
        continue;

      // Don't force emitting static entities.
      //
      // Technically, all static entities shouldn't be in reduced BMI. The
      // language also specifies that the program exposes TU-local entities
      // is ill-formed. However, in practice, there are a lot of projects
      // uses `static inline` in the headers. So we can't get rid of all
      // static entities in reduced BMI now.
      if (IsInternalDeclFromFileContext(D))
        continue;
    }

    // If we're writing C++ named modules, don't emit declarations which are
    // not from modules by default. They may be built in declarations (be
    // handled above) or implcit declarations (see the implementation of
    // `Sema::Initialize()` for example).
    if (isWritingStdCXXNamedModules() && !D->getOwningModule() &&
        D->isImplicit())
      continue;

    GetDeclRef(D);
  }

  if (GeneratingReducedBMI)
    return;

  // Writing all of the tentative definitions in this file, in
  // TentativeDefinitions order.  Generally, this record will be empty for
  // headers.
  RecordData TentativeDefinitions;
  AddLazyVectorDecls(*this, SemaRef.TentativeDefinitions);

  // Writing all of the file scoped decls in this file.
  if (!isModule)
    AddLazyVectorDecls(*this, SemaRef.UnusedFileScopedDecls);

  // Writing all of the delegating constructors we still need
  // to resolve.
  if (!isModule)
    AddLazyVectorDecls(*this, SemaRef.DelegatingCtorDecls);

  // Writing all of the ext_vector declarations.
  AddLazyVectorDecls(*this, SemaRef.ExtVectorDecls);

  // Writing all of the VTable uses information.
  if (!SemaRef.VTableUses.empty())
    for (unsigned I = 0, N = SemaRef.VTableUses.size(); I != N; ++I)
      GetDeclRef(SemaRef.VTableUses[I].first);

  // Writing all of the UnusedLocalTypedefNameCandidates.
  for (const TypedefNameDecl *TD : SemaRef.UnusedLocalTypedefNameCandidates)
    GetDeclRef(TD);

  // Writing all of pending implicit instantiations.
  for (const auto &I : SemaRef.PendingInstantiations)
    GetDeclRef(I.first);
  assert(SemaRef.PendingLocalImplicitInstantiations.empty() &&
         "There are local ones at end of translation unit!");

  // Writing some declaration references.
  if (SemaRef.StdNamespace || SemaRef.StdBadAlloc || SemaRef.StdAlignValT) {
    GetDeclRef(SemaRef.getStdNamespace());
    GetDeclRef(SemaRef.getStdBadAlloc());
    GetDeclRef(SemaRef.getStdAlignValT());
  }

  if (Context.getcudaConfigureCallDecl())
    GetDeclRef(Context.getcudaConfigureCallDecl());

  // Writing all of the known namespaces.
  for (const auto &I : SemaRef.KnownNamespaces)
    if (!I.second)
      GetDeclRef(I.first);

  // Writing all used, undefined objects that require definitions.
  SmallVector<std::pair<NamedDecl *, SourceLocation>, 16> Undefined;
  SemaRef.getUndefinedButUsed(Undefined);
  for (const auto &I : Undefined)
    GetDeclRef(I.first);

  // Writing all delete-expressions that we would like to
  // analyze later in AST.
  if (!isModule)
    for (const auto &DeleteExprsInfo :
         SemaRef.getMismatchingDeleteExpressions())
      GetDeclRef(DeleteExprsInfo.first);

  // Make sure visible decls, added to DeclContexts previously loaded from
  // an AST file, are registered for serialization. Likewise for template
  // specializations added to imported templates.
  for (const auto *I : DeclsToEmitEvenIfUnreferenced)
    GetDeclRef(I);
  DeclsToEmitEvenIfUnreferenced.clear();

  // Make sure all decls associated with an identifier are registered for
  // serialization, if we're storing decls with identifiers.
  if (!WritingModule || !getLangOpts().CPlusPlus) {
    llvm::SmallVector<const IdentifierInfo*, 256> IIs;
    for (const auto &ID : SemaRef.PP.getIdentifierTable()) {
      const IdentifierInfo *II = ID.second;
      if (!Chain || !II->isFromAST() || II->hasChangedSinceDeserialization())
        IIs.push_back(II);
    }
    // Sort the identifiers to visit based on their name.
    llvm::sort(IIs, llvm::deref<std::less<>>());
    for (const IdentifierInfo *II : IIs)
      for (const Decl *D : SemaRef.IdResolver.decls(II))
        GetDeclRef(D);
  }

  // Write all of the DeclsToCheckForDeferredDiags.
  for (auto *D : SemaRef.DeclsToCheckForDeferredDiags)
    GetDeclRef(D);

  // Write all classes that need to emit the vtable definitions if required.
  if (isWritingStdCXXNamedModules())
    for (CXXRecordDecl *RD : PendingEmittingVTables)
      GetDeclRef(RD);
  else
    PendingEmittingVTables.clear();
}

void ASTWriter::WriteSpecialDeclRecords(Sema &SemaRef) {
  ASTContext &Context = SemaRef.Context;

  bool isModule = WritingModule != nullptr;

  // Write the record containing external, unnamed definitions.
  if (!EagerlyDeserializedDecls.empty())
    Stream.EmitRecord(EAGERLY_DESERIALIZED_DECLS, EagerlyDeserializedDecls);

  if (!ModularCodegenDecls.empty())
    Stream.EmitRecord(MODULAR_CODEGEN_DECLS, ModularCodegenDecls);

  // Write the record containing tentative definitions.
  RecordData TentativeDefinitions;
  AddLazyVectorEmiitedDecls(*this, SemaRef.TentativeDefinitions,
                            TentativeDefinitions);
  if (!TentativeDefinitions.empty())
    Stream.EmitRecord(TENTATIVE_DEFINITIONS, TentativeDefinitions);

  // Write the record containing unused file scoped decls.
  RecordData UnusedFileScopedDecls;
  if (!isModule)
    AddLazyVectorEmiitedDecls(*this, SemaRef.UnusedFileScopedDecls,
                              UnusedFileScopedDecls);
  if (!UnusedFileScopedDecls.empty())
    Stream.EmitRecord(UNUSED_FILESCOPED_DECLS, UnusedFileScopedDecls);

  // Write the record containing ext_vector type names.
  RecordData ExtVectorDecls;
  AddLazyVectorEmiitedDecls(*this, SemaRef.ExtVectorDecls, ExtVectorDecls);
  if (!ExtVectorDecls.empty())
    Stream.EmitRecord(EXT_VECTOR_DECLS, ExtVectorDecls);

  // Write the record containing VTable uses information.
  RecordData VTableUses;
  if (!SemaRef.VTableUses.empty()) {
    for (unsigned I = 0, N = SemaRef.VTableUses.size(); I != N; ++I) {
      CXXRecordDecl *D = SemaRef.VTableUses[I].first;
      if (!wasDeclEmitted(D))
        continue;

      AddDeclRef(D, VTableUses);
      AddSourceLocation(SemaRef.VTableUses[I].second, VTableUses);
      VTableUses.push_back(SemaRef.VTablesUsed[D]);
    }
    Stream.EmitRecord(VTABLE_USES, VTableUses);
  }

  // Write the record containing potentially unused local typedefs.
  RecordData UnusedLocalTypedefNameCandidates;
  for (const TypedefNameDecl *TD : SemaRef.UnusedLocalTypedefNameCandidates)
    AddEmittedDeclRef(TD, UnusedLocalTypedefNameCandidates);
  if (!UnusedLocalTypedefNameCandidates.empty())
    Stream.EmitRecord(UNUSED_LOCAL_TYPEDEF_NAME_CANDIDATES,
                      UnusedLocalTypedefNameCandidates);

  // Write the record containing pending implicit instantiations.
  RecordData PendingInstantiations;
  for (const auto &I : SemaRef.PendingInstantiations) {
    if (!wasDeclEmitted(I.first))
      continue;

    AddDeclRef(I.first, PendingInstantiations);
    AddSourceLocation(I.second, PendingInstantiations);
  }
  if (!PendingInstantiations.empty())
    Stream.EmitRecord(PENDING_IMPLICIT_INSTANTIATIONS, PendingInstantiations);

  // Write the record containing declaration references of Sema.
  RecordData SemaDeclRefs;
  if (SemaRef.StdNamespace || SemaRef.StdBadAlloc || SemaRef.StdAlignValT) {
    auto AddEmittedDeclRefOrZero = [this, &SemaDeclRefs](Decl *D) {
      if (!D || !wasDeclEmitted(D))
        SemaDeclRefs.push_back(0);
      else
        AddDeclRef(D, SemaDeclRefs);
    };

    AddEmittedDeclRefOrZero(SemaRef.getStdNamespace());
    AddEmittedDeclRefOrZero(SemaRef.getStdBadAlloc());
    AddEmittedDeclRefOrZero(SemaRef.getStdAlignValT());
  }
  if (!SemaDeclRefs.empty())
    Stream.EmitRecord(SEMA_DECL_REFS, SemaDeclRefs);

  // Write the record containing decls to be checked for deferred diags.
  RecordData DeclsToCheckForDeferredDiags;
  for (auto *D : SemaRef.DeclsToCheckForDeferredDiags)
    if (wasDeclEmitted(D))
      AddDeclRef(D, DeclsToCheckForDeferredDiags);
  if (!DeclsToCheckForDeferredDiags.empty())
    Stream.EmitRecord(DECLS_TO_CHECK_FOR_DEFERRED_DIAGS,
        DeclsToCheckForDeferredDiags);

  // Write the record containing CUDA-specific declaration references.
  RecordData CUDASpecialDeclRefs;
  if (auto *CudaCallDecl = Context.getcudaConfigureCallDecl();
      CudaCallDecl && wasDeclEmitted(CudaCallDecl)) {
    AddDeclRef(CudaCallDecl, CUDASpecialDeclRefs);
    Stream.EmitRecord(CUDA_SPECIAL_DECL_REFS, CUDASpecialDeclRefs);
  }

  // Write the delegating constructors.
  RecordData DelegatingCtorDecls;
  if (!isModule)
    AddLazyVectorEmiitedDecls(*this, SemaRef.DelegatingCtorDecls,
                              DelegatingCtorDecls);
  if (!DelegatingCtorDecls.empty())
    Stream.EmitRecord(DELEGATING_CTORS, DelegatingCtorDecls);

  // Write the known namespaces.
  RecordData KnownNamespaces;
  for (const auto &I : SemaRef.KnownNamespaces) {
    if (!I.second && wasDeclEmitted(I.first))
      AddDeclRef(I.first, KnownNamespaces);
  }
  if (!KnownNamespaces.empty())
    Stream.EmitRecord(KNOWN_NAMESPACES, KnownNamespaces);

  // Write the undefined internal functions and variables, and inline functions.
  RecordData UndefinedButUsed;
  SmallVector<std::pair<NamedDecl *, SourceLocation>, 16> Undefined;
  SemaRef.getUndefinedButUsed(Undefined);
  for (const auto &I : Undefined) {
    if (!wasDeclEmitted(I.first))
      continue;

    AddDeclRef(I.first, UndefinedButUsed);
    AddSourceLocation(I.second, UndefinedButUsed);
  }
  if (!UndefinedButUsed.empty())
    Stream.EmitRecord(UNDEFINED_BUT_USED, UndefinedButUsed);

  // Write all delete-expressions that we would like to
  // analyze later in AST.
  RecordData DeleteExprsToAnalyze;
  if (!isModule) {
    for (const auto &DeleteExprsInfo :
         SemaRef.getMismatchingDeleteExpressions()) {
      if (!wasDeclEmitted(DeleteExprsInfo.first))
        continue;

      AddDeclRef(DeleteExprsInfo.first, DeleteExprsToAnalyze);
      DeleteExprsToAnalyze.push_back(DeleteExprsInfo.second.size());
      for (const auto &DeleteLoc : DeleteExprsInfo.second) {
        AddSourceLocation(DeleteLoc.first, DeleteExprsToAnalyze);
        DeleteExprsToAnalyze.push_back(DeleteLoc.second);
      }
    }
  }
  if (!DeleteExprsToAnalyze.empty())
    Stream.EmitRecord(DELETE_EXPRS_TO_ANALYZE, DeleteExprsToAnalyze);

  RecordData VTablesToEmit;
  for (CXXRecordDecl *RD : PendingEmittingVTables) {
    if (!wasDeclEmitted(RD))
      continue;

    AddDeclRef(RD, VTablesToEmit);
  }

  if (!VTablesToEmit.empty())
    Stream.EmitRecord(VTABLES_TO_EMIT, VTablesToEmit);
}

ASTFileSignature ASTWriter::WriteASTCore(Sema &SemaRef, StringRef isysroot,
                                         Module *WritingModule) {
  using namespace llvm;

  bool isModule = WritingModule != nullptr;

  // Make sure that the AST reader knows to finalize itself.
  if (Chain)
    Chain->finalizeForWriting();

  ASTContext &Context = SemaRef.Context;
  Preprocessor &PP = SemaRef.PP;

  // This needs to be done very early, since everything that writes
  // SourceLocations or FileIDs depends on it.
  computeNonAffectingInputFiles();

  writeUnhashedControlBlock(PP, Context);

  // Don't reuse type ID and Identifier ID from readers for C++ standard named
  // modules since we want to support no-transitive-change model for named
  // modules. The theory for no-transitive-change model is,
  // for a user of a named module, the user can only access the indirectly
  // imported decls via the directly imported module. So that it is possible to
  // control what matters to the users when writing the module. It would be
  // problematic if the users can reuse the type IDs and identifier IDs from
  // indirectly imported modules arbitrarily. So we choose to clear these ID
  // here.
  if (isWritingStdCXXNamedModules()) {
    TypeIdxs.clear();
    IdentifierIDs.clear();
  }

  // Look for any identifiers that were named while processing the
  // headers, but are otherwise not needed. We add these to the hash
  // table to enable checking of the predefines buffer in the case
  // where the user adds new macro definitions when building the AST
  // file.
  //
  // We do this before emitting any Decl and Types to make sure the
  // Identifier ID is stable.
  SmallVector<const IdentifierInfo *, 128> IIs;
  for (const auto &ID : PP.getIdentifierTable())
    if (IsInterestingNonMacroIdentifier(ID.second, *this))
      IIs.push_back(ID.second);
  // Sort the identifiers lexicographically before getting the references so
  // that their order is stable.
  llvm::sort(IIs, llvm::deref<std::less<>>());
  for (const IdentifierInfo *II : IIs)
    getIdentifierRef(II);

  // Write the set of weak, undeclared identifiers. We always write the
  // entire table, since later PCH files in a PCH chain are only interested in
  // the results at the end of the chain.
  RecordData WeakUndeclaredIdentifiers;
  for (const auto &WeakUndeclaredIdentifierList :
       SemaRef.WeakUndeclaredIdentifiers) {
    const IdentifierInfo *const II = WeakUndeclaredIdentifierList.first;
    for (const auto &WI : WeakUndeclaredIdentifierList.second) {
      AddIdentifierRef(II, WeakUndeclaredIdentifiers);
      AddIdentifierRef(WI.getAlias(), WeakUndeclaredIdentifiers);
      AddSourceLocation(WI.getLocation(), WeakUndeclaredIdentifiers);
    }
  }

  // Form the record of special types.
  RecordData SpecialTypes;
  AddTypeRef(Context.getRawCFConstantStringType(), SpecialTypes);
  AddTypeRef(Context.getFILEType(), SpecialTypes);
  AddTypeRef(Context.getjmp_bufType(), SpecialTypes);
  AddTypeRef(Context.getsigjmp_bufType(), SpecialTypes);
  AddTypeRef(Context.ObjCIdRedefinitionType, SpecialTypes);
  AddTypeRef(Context.ObjCClassRedefinitionType, SpecialTypes);
  AddTypeRef(Context.ObjCSelRedefinitionType, SpecialTypes);
  AddTypeRef(Context.getucontext_tType(), SpecialTypes);

  PrepareWritingSpecialDecls(SemaRef);

  // Write the control block
  WriteControlBlock(PP, Context, isysroot);

  // Write the remaining AST contents.
  Stream.FlushToWord();
  ASTBlockRange.first = Stream.GetCurrentBitNo() >> 3;
  Stream.EnterSubblock(AST_BLOCK_ID, 5);
  ASTBlockStartOffset = Stream.GetCurrentBitNo();

  // This is so that older clang versions, before the introduction
  // of the control block, can read and reject the newer PCH format.
  {
    RecordData Record = {VERSION_MAJOR};
    Stream.EmitRecord(METADATA_OLD_FORMAT, Record);
  }

  // For method pool in the module, if it contains an entry for a selector,
  // the entry should be complete, containing everything introduced by that
  // module and all modules it imports. It's possible that the entry is out of
  // date, so we need to pull in the new content here.

  // It's possible that updateOutOfDateSelector can update SelectorIDs. To be
  // safe, we copy all selectors out.
  llvm::SmallVector<Selector, 256> AllSelectors;
  for (auto &SelectorAndID : SelectorIDs)
    AllSelectors.push_back(SelectorAndID.first);
  for (auto &Selector : AllSelectors)
    SemaRef.ObjC().updateOutOfDateSelector(Selector);

  if (Chain) {
    // Write the mapping information describing our module dependencies and how
    // each of those modules were mapped into our own offset/ID space, so that
    // the reader can build the appropriate mapping to its own offset/ID space.
    // The map consists solely of a blob with the following format:
    // *(module-kind:i8
    //   module-name-len:i16 module-name:len*i8
    //   source-location-offset:i32
    //   identifier-id:i32
    //   preprocessed-entity-id:i32
    //   macro-definition-id:i32
    //   submodule-id:i32
    //   selector-id:i32
    //   declaration-id:i32
    //   c++-base-specifiers-id:i32
    //   type-id:i32)
    //
    // module-kind is the ModuleKind enum value. If it is MK_PrebuiltModule,
    // MK_ExplicitModule or MK_ImplicitModule, then the module-name is the
    // module name. Otherwise, it is the module file name.
    auto Abbrev = std::make_shared<BitCodeAbbrev>();
    Abbrev->Add(BitCodeAbbrevOp(MODULE_OFFSET_MAP));
    Abbrev->Add(BitCodeAbbrevOp(BitCodeAbbrevOp::Blob));
    unsigned ModuleOffsetMapAbbrev = Stream.EmitAbbrev(std::move(Abbrev));
    SmallString<2048> Buffer;
    {
      llvm::raw_svector_ostream Out(Buffer);
      for (ModuleFile &M : Chain->ModuleMgr) {
        using namespace llvm::support;

        endian::Writer LE(Out, llvm::endianness::little);
        LE.write<uint8_t>(static_cast<uint8_t>(M.Kind));
        StringRef Name = M.isModule() ? M.ModuleName : M.FileName;
        LE.write<uint16_t>(Name.size());
        Out.write(Name.data(), Name.size());

        // Note: if a base ID was uint max, it would not be possible to load
        // another module after it or have more than one entity inside it.
        uint32_t None = std::numeric_limits<uint32_t>::max();

        auto writeBaseIDOrNone = [&](auto BaseID, bool ShouldWrite) {
          assert(BaseID < std::numeric_limits<uint32_t>::max() && "base id too high");
          if (ShouldWrite)
            LE.write<uint32_t>(BaseID);
          else
            LE.write<uint32_t>(None);
        };

        // These values should be unique within a chain, since they will be read
        // as keys into ContinuousRangeMaps.
        writeBaseIDOrNone(M.BaseMacroID, M.LocalNumMacros);
        writeBaseIDOrNone(M.BasePreprocessedEntityID,
                          M.NumPreprocessedEntities);
        writeBaseIDOrNone(M.BaseSubmoduleID, M.LocalNumSubmodules);
        writeBaseIDOrNone(M.BaseSelectorID, M.LocalNumSelectors);
      }
    }
    RecordData::value_type Record[] = {MODULE_OFFSET_MAP};
    Stream.EmitRecordWithBlob(ModuleOffsetMapAbbrev, Record,
                              Buffer.data(), Buffer.size());
  }

  WriteDeclAndTypes(Context);

  WriteFileDeclIDsMap();
  WriteSourceManagerBlock(Context.getSourceManager(), PP);
  WriteComments();
  WritePreprocessor(PP, isModule);
  WriteHeaderSearch(PP.getHeaderSearchInfo());
  WriteSelectors(SemaRef);
  WriteReferencedSelectorsPool(SemaRef);
  WriteLateParsedTemplates(SemaRef);
  WriteIdentifierTable(PP, SemaRef.IdResolver, isModule);
  WriteFPPragmaOptions(SemaRef.CurFPFeatureOverrides());
  WriteOpenCLExtensions(SemaRef);
  WriteCUDAPragmas(SemaRef);

  // If we're emitting a module, write out the submodule information.
  if (WritingModule)
    WriteSubmodules(WritingModule);

  Stream.EmitRecord(SPECIAL_TYPES, SpecialTypes);

  WriteSpecialDeclRecords(SemaRef);

  // Write the record containing weak undeclared identifiers.
  if (!WeakUndeclaredIdentifiers.empty())
    Stream.EmitRecord(WEAK_UNDECLARED_IDENTIFIERS,
                      WeakUndeclaredIdentifiers);

  if (!WritingModule) {
    // Write the submodules that were imported, if any.
    struct ModuleInfo {
      uint64_t ID;
      Module *M;
      ModuleInfo(uint64_t ID, Module *M) : ID(ID), M(M) {}
    };
    llvm::SmallVector<ModuleInfo, 64> Imports;
    for (const auto *I : Context.local_imports()) {
      assert(SubmoduleIDs.contains(I->getImportedModule()));
      Imports.push_back(ModuleInfo(SubmoduleIDs[I->getImportedModule()],
                         I->getImportedModule()));
    }

    if (!Imports.empty()) {
      auto Cmp = [](const ModuleInfo &A, const ModuleInfo &B) {
        return A.ID < B.ID;
      };
      auto Eq = [](const ModuleInfo &A, const ModuleInfo &B) {
        return A.ID == B.ID;
      };

      // Sort and deduplicate module IDs.
      llvm::sort(Imports, Cmp);
      Imports.erase(std::unique(Imports.begin(), Imports.end(), Eq),
                    Imports.end());

      RecordData ImportedModules;
      for (const auto &Import : Imports) {
        ImportedModules.push_back(Import.ID);
        // FIXME: If the module has macros imported then later has declarations
        // imported, this location won't be the right one as a location for the
        // declaration imports.
        AddSourceLocation(PP.getModuleImportLoc(Import.M), ImportedModules);
      }

      Stream.EmitRecord(IMPORTED_MODULES, ImportedModules);
    }
  }

  WriteObjCCategories();
  if(!WritingModule) {
    WriteOptimizePragmaOptions(SemaRef);
    WriteMSStructPragmaOptions(SemaRef);
    WriteMSPointersToMembersPragmaOptions(SemaRef);
  }
  WritePackPragmaOptions(SemaRef);
  WriteFloatControlPragmaOptions(SemaRef);
  WriteDeclsWithEffectsToVerify(SemaRef);

  // Some simple statistics
  RecordData::value_type Record[] = {
      NumStatements, NumMacros, NumLexicalDeclContexts, NumVisibleDeclContexts};
  Stream.EmitRecord(STATISTICS, Record);
  Stream.ExitBlock();
  Stream.FlushToWord();
  ASTBlockRange.second = Stream.GetCurrentBitNo() >> 3;

  // Write the module file extension blocks.
  for (const auto &ExtWriter : ModuleFileExtensionWriters)
    WriteModuleFileExtension(SemaRef, *ExtWriter);

  return backpatchSignature();
}

void ASTWriter::EnteringModulePurview() {
  // In C++20 named modules, all entities before entering the module purview
  // lives in the GMF.
  if (GeneratingReducedBMI)
    DeclUpdatesFromGMF.swap(DeclUpdates);
}

// Add update records for all mangling numbers and static local numbers.
// These aren't really update records, but this is a convenient way of
// tagging this rare extra data onto the declarations.
void ASTWriter::AddedManglingNumber(const Decl *D, unsigned Number) {
  if (D->isFromASTFile())
    return;

  DeclUpdates[D].push_back(DeclUpdate(UPD_MANGLING_NUMBER, Number));
}
void ASTWriter::AddedStaticLocalNumbers(const Decl *D, unsigned Number) {
  if (D->isFromASTFile())
    return;

  DeclUpdates[D].push_back(DeclUpdate(UPD_STATIC_LOCAL_NUMBER, Number));
}

void ASTWriter::AddedAnonymousNamespace(const TranslationUnitDecl *TU,
                                        NamespaceDecl *AnonNamespace) {
  // If the translation unit has an anonymous namespace, and we don't already
  // have an update block for it, write it as an update block.
  // FIXME: Why do we not do this if there's already an update block?
  if (NamespaceDecl *NS = TU->getAnonymousNamespace()) {
    ASTWriter::UpdateRecord &Record = DeclUpdates[TU];
    if (Record.empty())
      Record.push_back(DeclUpdate(UPD_CXX_ADDED_ANONYMOUS_NAMESPACE, NS));
  }
}

void ASTWriter::WriteDeclAndTypes(ASTContext &Context) {
  // Keep writing types, declarations, and declaration update records
  // until we've emitted all of them.
  RecordData DeclUpdatesOffsetsRecord;
  Stream.EnterSubblock(DECLTYPES_BLOCK_ID, /*bits for abbreviations*/5);
  DeclTypesBlockStartOffset = Stream.GetCurrentBitNo();
  WriteTypeAbbrevs();
  WriteDeclAbbrevs();
  do {
    WriteDeclUpdatesBlocks(DeclUpdatesOffsetsRecord);
    while (!DeclTypesToEmit.empty()) {
      DeclOrType DOT = DeclTypesToEmit.front();
      DeclTypesToEmit.pop();
      if (DOT.isType())
        WriteType(DOT.getType());
      else
        WriteDecl(Context, DOT.getDecl());
    }
  } while (!DeclUpdates.empty());

  DoneWritingDeclsAndTypes = true;

  // DelayedNamespace is only meaningful in reduced BMI.
  // See the comments of DelayedNamespace for details.
  assert(DelayedNamespace.empty() || GeneratingReducedBMI);
  RecordData DelayedNamespaceRecord;
  for (NamespaceDecl *NS : DelayedNamespace) {
    uint64_t LexicalOffset = WriteDeclContextLexicalBlock(Context, NS);
    uint64_t VisibleOffset = WriteDeclContextVisibleBlock(Context, NS);

    // Write the offset relative to current block.
    if (LexicalOffset)
      LexicalOffset -= DeclTypesBlockStartOffset;

    if (VisibleOffset)
      VisibleOffset -= DeclTypesBlockStartOffset;

    AddDeclRef(NS, DelayedNamespaceRecord);
    DelayedNamespaceRecord.push_back(LexicalOffset);
    DelayedNamespaceRecord.push_back(VisibleOffset);
  }

  // The process of writing lexical and visible block for delayed namespace
  // shouldn't introduce any new decls, types or update to emit.
  assert(DeclTypesToEmit.empty());
  assert(DeclUpdates.empty());

  Stream.ExitBlock();

  // These things can only be done once we've written out decls and types.
  WriteTypeDeclOffsets();
  if (!DeclUpdatesOffsetsRecord.empty())
    Stream.EmitRecord(DECL_UPDATE_OFFSETS, DeclUpdatesOffsetsRecord);

  if (!DelayedNamespaceRecord.empty())
    Stream.EmitRecord(DELAYED_NAMESPACE_LEXICAL_VISIBLE_RECORD,
                      DelayedNamespaceRecord);

  if (!FunctionToLambdasMap.empty()) {
    // TODO: on disk hash table for function to lambda mapping might be more
    // efficent becuase it allows lazy deserialization.
    RecordData FunctionToLambdasMapRecord;
    for (const auto &Pair : FunctionToLambdasMap) {
      FunctionToLambdasMapRecord.push_back(Pair.first.getRawValue());
      FunctionToLambdasMapRecord.push_back(Pair.second.size());
      for (const auto &Lambda : Pair.second)
        FunctionToLambdasMapRecord.push_back(Lambda.getRawValue());
    }

    auto Abv = std::make_shared<llvm::BitCodeAbbrev>();
    Abv->Add(llvm::BitCodeAbbrevOp(FUNCTION_DECL_TO_LAMBDAS_MAP));
    Abv->Add(llvm::BitCodeAbbrevOp(llvm::BitCodeAbbrevOp::Array));
    Abv->Add(llvm::BitCodeAbbrevOp(llvm::BitCodeAbbrevOp::VBR, 6));
    unsigned FunctionToLambdaMapAbbrev = Stream.EmitAbbrev(std::move(Abv));
    Stream.EmitRecord(FUNCTION_DECL_TO_LAMBDAS_MAP, FunctionToLambdasMapRecord,
                      FunctionToLambdaMapAbbrev);
  }

  const TranslationUnitDecl *TU = Context.getTranslationUnitDecl();
  // Create a lexical update block containing all of the declarations in the
  // translation unit that do not come from other AST files.
  SmallVector<DeclID, 128> NewGlobalKindDeclPairs;
  for (const auto *D : TU->noload_decls()) {
    if (D->isFromASTFile())
      continue;

    // In reduced BMI, skip unreached declarations.
    if (!wasDeclEmitted(D))
      continue;

    NewGlobalKindDeclPairs.push_back(D->getKind());
    NewGlobalKindDeclPairs.push_back(GetDeclRef(D).getRawValue());
  }

  auto Abv = std::make_shared<llvm::BitCodeAbbrev>();
  Abv->Add(llvm::BitCodeAbbrevOp(TU_UPDATE_LEXICAL));
  Abv->Add(llvm::BitCodeAbbrevOp(llvm::BitCodeAbbrevOp::Blob));
  unsigned TuUpdateLexicalAbbrev = Stream.EmitAbbrev(std::move(Abv));

  RecordData::value_type Record[] = {TU_UPDATE_LEXICAL};
  Stream.EmitRecordWithBlob(TuUpdateLexicalAbbrev, Record,
                            bytes(NewGlobalKindDeclPairs));

  Abv = std::make_shared<llvm::BitCodeAbbrev>();
  Abv->Add(llvm::BitCodeAbbrevOp(UPDATE_VISIBLE));
  Abv->Add(llvm::BitCodeAbbrevOp(llvm::BitCodeAbbrevOp::VBR, 6));
  Abv->Add(llvm::BitCodeAbbrevOp(llvm::BitCodeAbbrevOp::Blob));
  UpdateVisibleAbbrev = Stream.EmitAbbrev(std::move(Abv));

  // And a visible updates block for the translation unit.
  WriteDeclContextVisibleUpdate(TU);

  // If we have any extern "C" names, write out a visible update for them.
  if (Context.ExternCContext)
    WriteDeclContextVisibleUpdate(Context.ExternCContext);

  // Write the visible updates to DeclContexts.
  for (auto *DC : UpdatedDeclContexts)
    WriteDeclContextVisibleUpdate(DC);
}

void ASTWriter::WriteDeclUpdatesBlocks(RecordDataImpl &OffsetsRecord) {
  if (DeclUpdates.empty())
    return;

  DeclUpdateMap LocalUpdates;
  LocalUpdates.swap(DeclUpdates);

  for (auto &DeclUpdate : LocalUpdates) {
    const Decl *D = DeclUpdate.first;

    bool HasUpdatedBody = false;
    bool HasAddedVarDefinition = false;
    RecordData RecordData;
    ASTRecordWriter Record(*this, RecordData);
    for (auto &Update : DeclUpdate.second) {
      DeclUpdateKind Kind = (DeclUpdateKind)Update.getKind();

      // An updated body is emitted last, so that the reader doesn't need
      // to skip over the lazy body to reach statements for other records.
      if (Kind == UPD_CXX_ADDED_FUNCTION_DEFINITION)
        HasUpdatedBody = true;
      else if (Kind == UPD_CXX_ADDED_VAR_DEFINITION)
        HasAddedVarDefinition = true;
      else
        Record.push_back(Kind);

      switch (Kind) {
      case UPD_CXX_ADDED_IMPLICIT_MEMBER:
      case UPD_CXX_ADDED_TEMPLATE_SPECIALIZATION:
      case UPD_CXX_ADDED_ANONYMOUS_NAMESPACE:
        assert(Update.getDecl() && "no decl to add?");
        Record.AddDeclRef(Update.getDecl());
        break;

      case UPD_CXX_ADDED_FUNCTION_DEFINITION:
      case UPD_CXX_ADDED_VAR_DEFINITION:
        break;

      case UPD_CXX_POINT_OF_INSTANTIATION:
        // FIXME: Do we need to also save the template specialization kind here?
        Record.AddSourceLocation(Update.getLoc());
        break;

      case UPD_CXX_INSTANTIATED_DEFAULT_ARGUMENT:
        Record.writeStmtRef(
            cast<ParmVarDecl>(Update.getDecl())->getDefaultArg());
        break;

      case UPD_CXX_INSTANTIATED_DEFAULT_MEMBER_INITIALIZER:
        Record.AddStmt(
            cast<FieldDecl>(Update.getDecl())->getInClassInitializer());
        break;

      case UPD_CXX_INSTANTIATED_CLASS_DEFINITION: {
        auto *RD = cast<CXXRecordDecl>(D);
        UpdatedDeclContexts.insert(RD->getPrimaryContext());
        Record.push_back(RD->isParamDestroyedInCallee());
        Record.push_back(llvm::to_underlying(RD->getArgPassingRestrictions()));
        Record.AddCXXDefinitionData(RD);
        Record.AddOffset(WriteDeclContextLexicalBlock(*Context, RD));

        // This state is sometimes updated by template instantiation, when we
        // switch from the specialization referring to the template declaration
        // to it referring to the template definition.
        if (auto *MSInfo = RD->getMemberSpecializationInfo()) {
          Record.push_back(MSInfo->getTemplateSpecializationKind());
          Record.AddSourceLocation(MSInfo->getPointOfInstantiation());
        } else {
          auto *Spec = cast<ClassTemplateSpecializationDecl>(RD);
          Record.push_back(Spec->getTemplateSpecializationKind());
          Record.AddSourceLocation(Spec->getPointOfInstantiation());

          // The instantiation might have been resolved to a partial
          // specialization. If so, record which one.
          auto From = Spec->getInstantiatedFrom();
          if (auto PartialSpec =
                From.dyn_cast<ClassTemplatePartialSpecializationDecl*>()) {
            Record.push_back(true);
            Record.AddDeclRef(PartialSpec);
            Record.AddTemplateArgumentList(
                &Spec->getTemplateInstantiationArgs());
          } else {
            Record.push_back(false);
          }
        }
        Record.push_back(llvm::to_underlying(RD->getTagKind()));
        Record.AddSourceLocation(RD->getLocation());
        Record.AddSourceLocation(RD->getBeginLoc());
        Record.AddSourceRange(RD->getBraceRange());

        // Instantiation may change attributes; write them all out afresh.
        Record.push_back(D->hasAttrs());
        if (D->hasAttrs())
          Record.AddAttributes(D->getAttrs());

        // FIXME: Ensure we don't get here for explicit instantiations.
        break;
      }

      case UPD_CXX_RESOLVED_DTOR_DELETE:
        Record.AddDeclRef(Update.getDecl());
        Record.AddStmt(cast<CXXDestructorDecl>(D)->getOperatorDeleteThisArg());
        break;

      case UPD_CXX_RESOLVED_EXCEPTION_SPEC: {
        auto prototype =
          cast<FunctionDecl>(D)->getType()->castAs<FunctionProtoType>();
        Record.writeExceptionSpecInfo(prototype->getExceptionSpecInfo());
        break;
      }

      case UPD_CXX_DEDUCED_RETURN_TYPE:
        Record.push_back(GetOrCreateTypeID(Update.getType()));
        break;

      case UPD_DECL_MARKED_USED:
        break;

      case UPD_MANGLING_NUMBER:
      case UPD_STATIC_LOCAL_NUMBER:
        Record.push_back(Update.getNumber());
        break;

      case UPD_DECL_MARKED_OPENMP_THREADPRIVATE:
        Record.AddSourceRange(
            D->getAttr<OMPThreadPrivateDeclAttr>()->getRange());
        break;

      case UPD_DECL_MARKED_OPENMP_ALLOCATE: {
        auto *A = D->getAttr<OMPAllocateDeclAttr>();
        Record.push_back(A->getAllocatorType());
        Record.AddStmt(A->getAllocator());
        Record.AddStmt(A->getAlignment());
        Record.AddSourceRange(A->getRange());
        break;
      }

      case UPD_DECL_MARKED_OPENMP_DECLARETARGET:
        Record.push_back(D->getAttr<OMPDeclareTargetDeclAttr>()->getMapType());
        Record.AddSourceRange(
            D->getAttr<OMPDeclareTargetDeclAttr>()->getRange());
        break;

      case UPD_DECL_EXPORTED:
        Record.push_back(getSubmoduleID(Update.getModule()));
        break;

      case UPD_ADDED_ATTR_TO_RECORD:
        Record.AddAttributes(llvm::ArrayRef(Update.getAttr()));
        break;
      }
    }

    // Add a trailing update record, if any. These must go last because we
    // lazily load their attached statement.
    if (!GeneratingReducedBMI || !CanElideDeclDef(D)) {
      if (HasUpdatedBody) {
        const auto *Def = cast<FunctionDecl>(D);
        Record.push_back(UPD_CXX_ADDED_FUNCTION_DEFINITION);
        Record.push_back(Def->isInlined());
        Record.AddSourceLocation(Def->getInnerLocStart());
        Record.AddFunctionDefinition(Def);
      } else if (HasAddedVarDefinition) {
        const auto *VD = cast<VarDecl>(D);
        Record.push_back(UPD_CXX_ADDED_VAR_DEFINITION);
        Record.push_back(VD->isInline());
        Record.push_back(VD->isInlineSpecified());
        Record.AddVarDeclInit(VD);
      }
    }

    AddDeclRef(D, OffsetsRecord);
    OffsetsRecord.push_back(Record.Emit(DECL_UPDATES));
  }
}

void ASTWriter::AddAlignPackInfo(const Sema::AlignPackInfo &Info,
                                 RecordDataImpl &Record) {
  uint32_t Raw = Sema::AlignPackInfo::getRawEncoding(Info);
  Record.push_back(Raw);
}

FileID ASTWriter::getAdjustedFileID(FileID FID) const {
  if (FID.isInvalid() || PP->getSourceManager().isLoadedFileID(FID) ||
      NonAffectingFileIDs.empty())
    return FID;
  auto It = llvm::lower_bound(NonAffectingFileIDs, FID);
  unsigned Idx = std::distance(NonAffectingFileIDs.begin(), It);
  unsigned Offset = NonAffectingFileIDAdjustments[Idx];
  return FileID::get(FID.getOpaqueValue() - Offset);
}

unsigned ASTWriter::getAdjustedNumCreatedFIDs(FileID FID) const {
  unsigned NumCreatedFIDs = PP->getSourceManager()
                                .getLocalSLocEntry(FID.ID)
                                .getFile()
                                .NumCreatedFIDs;

  unsigned AdjustedNumCreatedFIDs = 0;
  for (unsigned I = FID.ID, N = I + NumCreatedFIDs; I != N; ++I)
    if (IsSLocAffecting[I])
      ++AdjustedNumCreatedFIDs;
  return AdjustedNumCreatedFIDs;
}

SourceLocation ASTWriter::getAdjustedLocation(SourceLocation Loc) const {
  if (Loc.isInvalid())
    return Loc;
  return Loc.getLocWithOffset(-getAdjustment(Loc.getOffset()));
}

SourceRange ASTWriter::getAdjustedRange(SourceRange Range) const {
  return SourceRange(getAdjustedLocation(Range.getBegin()),
                     getAdjustedLocation(Range.getEnd()));
}

SourceLocation::UIntTy
ASTWriter::getAdjustedOffset(SourceLocation::UIntTy Offset) const {
  return Offset - getAdjustment(Offset);
}

SourceLocation::UIntTy
ASTWriter::getAdjustment(SourceLocation::UIntTy Offset) const {
  if (NonAffectingRanges.empty())
    return 0;

  if (PP->getSourceManager().isLoadedOffset(Offset))
    return 0;

  if (Offset > NonAffectingRanges.back().getEnd().getOffset())
    return NonAffectingOffsetAdjustments.back();

  if (Offset < NonAffectingRanges.front().getBegin().getOffset())
    return 0;

  auto Contains = [](const SourceRange &Range, SourceLocation::UIntTy Offset) {
    return Range.getEnd().getOffset() < Offset;
  };

  auto It = llvm::lower_bound(NonAffectingRanges, Offset, Contains);
  unsigned Idx = std::distance(NonAffectingRanges.begin(), It);
  return NonAffectingOffsetAdjustments[Idx];
}

void ASTWriter::AddFileID(FileID FID, RecordDataImpl &Record) {
  Record.push_back(getAdjustedFileID(FID).getOpaqueValue());
}

SourceLocationEncoding::RawLocEncoding
ASTWriter::getRawSourceLocationEncoding(SourceLocation Loc, LocSeq *Seq) {
  unsigned BaseOffset = 0;
  unsigned ModuleFileIndex = 0;

  // See SourceLocationEncoding.h for the encoding details.
  if (Context->getSourceManager().isLoadedSourceLocation(Loc) &&
      Loc.isValid()) {
    assert(getChain());
    auto SLocMapI = getChain()->GlobalSLocOffsetMap.find(
        SourceManager::MaxLoadedOffset - Loc.getOffset() - 1);
    assert(SLocMapI != getChain()->GlobalSLocOffsetMap.end() &&
           "Corrupted global sloc offset map");
    ModuleFile *F = SLocMapI->second;
    BaseOffset = F->SLocEntryBaseOffset - 2;
    // 0 means the location is not loaded. So we need to add 1 to the index to
    // make it clear.
    ModuleFileIndex = F->Index + 1;
    assert(&getChain()->getModuleManager()[F->Index] == F);
  }

  return SourceLocationEncoding::encode(Loc, BaseOffset, ModuleFileIndex, Seq);
}

void ASTWriter::AddSourceLocation(SourceLocation Loc, RecordDataImpl &Record,
                                  SourceLocationSequence *Seq) {
  Loc = getAdjustedLocation(Loc);
  Record.push_back(getRawSourceLocationEncoding(Loc, Seq));
}

void ASTWriter::AddSourceRange(SourceRange Range, RecordDataImpl &Record,
                               SourceLocationSequence *Seq) {
  AddSourceLocation(Range.getBegin(), Record, Seq);
  AddSourceLocation(Range.getEnd(), Record, Seq);
}

void ASTRecordWriter::AddAPFloat(const llvm::APFloat &Value) {
  AddAPInt(Value.bitcastToAPInt());
}

void ASTWriter::AddIdentifierRef(const IdentifierInfo *II, RecordDataImpl &Record) {
  Record.push_back(getIdentifierRef(II));
}

IdentifierID ASTWriter::getIdentifierRef(const IdentifierInfo *II) {
  if (!II)
    return 0;

  IdentifierID &ID = IdentifierIDs[II];
  if (ID == 0)
    ID = NextIdentID++;
  return ID;
}

MacroID ASTWriter::getMacroRef(MacroInfo *MI, const IdentifierInfo *Name) {
  // Don't emit builtin macros like __LINE__ to the AST file unless they
  // have been redefined by the header (in which case they are not
  // isBuiltinMacro).
  if (!MI || MI->isBuiltinMacro())
    return 0;

  MacroID &ID = MacroIDs[MI];
  if (ID == 0) {
    ID = NextMacroID++;
    MacroInfoToEmitData Info = { Name, MI, ID };
    MacroInfosToEmit.push_back(Info);
  }
  return ID;
}

MacroID ASTWriter::getMacroID(MacroInfo *MI) {
  if (!MI || MI->isBuiltinMacro())
    return 0;

  assert(MacroIDs.contains(MI) && "Macro not emitted!");
  return MacroIDs[MI];
}

uint32_t ASTWriter::getMacroDirectivesOffset(const IdentifierInfo *Name) {
  return IdentMacroDirectivesOffsetMap.lookup(Name);
}

void ASTRecordWriter::AddSelectorRef(const Selector SelRef) {
  Record->push_back(Writer->getSelectorRef(SelRef));
}

SelectorID ASTWriter::getSelectorRef(Selector Sel) {
  if (Sel.getAsOpaquePtr() == nullptr) {
    return 0;
  }

  SelectorID SID = SelectorIDs[Sel];
  if (SID == 0 && Chain) {
    // This might trigger a ReadSelector callback, which will set the ID for
    // this selector.
    Chain->LoadSelector(Sel);
    SID = SelectorIDs[Sel];
  }
  if (SID == 0) {
    SID = NextSelectorID++;
    SelectorIDs[Sel] = SID;
  }
  return SID;
}

void ASTRecordWriter::AddCXXTemporary(const CXXTemporary *Temp) {
  AddDeclRef(Temp->getDestructor());
}

void ASTRecordWriter::AddTemplateArgumentLocInfo(
    TemplateArgument::ArgKind Kind, const TemplateArgumentLocInfo &Arg) {
  switch (Kind) {
  case TemplateArgument::Expression:
    AddStmt(Arg.getAsExpr());
    break;
  case TemplateArgument::Type:
    AddTypeSourceInfo(Arg.getAsTypeSourceInfo());
    break;
  case TemplateArgument::Template:
    AddNestedNameSpecifierLoc(Arg.getTemplateQualifierLoc());
    AddSourceLocation(Arg.getTemplateNameLoc());
    break;
  case TemplateArgument::TemplateExpansion:
    AddNestedNameSpecifierLoc(Arg.getTemplateQualifierLoc());
    AddSourceLocation(Arg.getTemplateNameLoc());
    AddSourceLocation(Arg.getTemplateEllipsisLoc());
    break;
  case TemplateArgument::Null:
  case TemplateArgument::Integral:
  case TemplateArgument::Declaration:
  case TemplateArgument::NullPtr:
  case TemplateArgument::StructuralValue:
  case TemplateArgument::Pack:
    // FIXME: Is this right?
    break;
  }
}

void ASTRecordWriter::AddTemplateArgumentLoc(const TemplateArgumentLoc &Arg) {
  AddTemplateArgument(Arg.getArgument());

  if (Arg.getArgument().getKind() == TemplateArgument::Expression) {
    bool InfoHasSameExpr
      = Arg.getArgument().getAsExpr() == Arg.getLocInfo().getAsExpr();
    Record->push_back(InfoHasSameExpr);
    if (InfoHasSameExpr)
      return; // Avoid storing the same expr twice.
  }
  AddTemplateArgumentLocInfo(Arg.getArgument().getKind(), Arg.getLocInfo());
}

void ASTRecordWriter::AddTypeSourceInfo(TypeSourceInfo *TInfo) {
  if (!TInfo) {
    AddTypeRef(QualType());
    return;
  }

  AddTypeRef(TInfo->getType());
  AddTypeLoc(TInfo->getTypeLoc());
}

void ASTRecordWriter::AddTypeLoc(TypeLoc TL, LocSeq *OuterSeq) {
  LocSeq::State Seq(OuterSeq);
  TypeLocWriter TLW(*this, Seq);
  for (; !TL.isNull(); TL = TL.getNextTypeLoc())
    TLW.Visit(TL);
}

void ASTWriter::AddTypeRef(QualType T, RecordDataImpl &Record) {
  Record.push_back(GetOrCreateTypeID(T));
}

template <typename IdxForTypeTy>
static TypeID MakeTypeID(ASTContext &Context, QualType T,
                         IdxForTypeTy IdxForType) {
  if (T.isNull())
    return PREDEF_TYPE_NULL_ID;

  unsigned FastQuals = T.getLocalFastQualifiers();
  T.removeLocalFastQualifiers();

  if (T.hasLocalNonFastQualifiers())
    return IdxForType(T).asTypeID(FastQuals);

  assert(!T.hasLocalQualifiers());

  if (const BuiltinType *BT = dyn_cast<BuiltinType>(T.getTypePtr()))
    return TypeIdxFromBuiltin(BT).asTypeID(FastQuals);

  if (T == Context.AutoDeductTy)
    return TypeIdx(0, PREDEF_TYPE_AUTO_DEDUCT).asTypeID(FastQuals);
  if (T == Context.AutoRRefDeductTy)
    return TypeIdx(0, PREDEF_TYPE_AUTO_RREF_DEDUCT).asTypeID(FastQuals);

  return IdxForType(T).asTypeID(FastQuals);
}

TypeID ASTWriter::GetOrCreateTypeID(QualType T) {
  assert(Context);
  return MakeTypeID(*Context, T, [&](QualType T) -> TypeIdx {
    if (T.isNull())
      return TypeIdx();
    assert(!T.getLocalFastQualifiers());

    TypeIdx &Idx = TypeIdxs[T];
    if (Idx.getValue() == 0) {
      if (DoneWritingDeclsAndTypes) {
        assert(0 && "New type seen after serializing all the types to emit!");
        return TypeIdx();
      }

      // We haven't seen this type before. Assign it a new ID and put it
      // into the queue of types to emit.
      Idx = TypeIdx(0, NextTypeID++);
      DeclTypesToEmit.push(T);
    }
    return Idx;
  });
}

void ASTWriter::AddEmittedDeclRef(const Decl *D, RecordDataImpl &Record) {
  if (!wasDeclEmitted(D))
    return;

  AddDeclRef(D, Record);
}

void ASTWriter::AddDeclRef(const Decl *D, RecordDataImpl &Record) {
  Record.push_back(GetDeclRef(D).getRawValue());
}

LocalDeclID ASTWriter::GetDeclRef(const Decl *D) {
  assert(WritingAST && "Cannot request a declaration ID before AST writing");

  if (!D) {
    return LocalDeclID();
  }

  // If the DeclUpdate from the GMF gets touched, emit it.
  if (auto *Iter = DeclUpdatesFromGMF.find(D);
      Iter != DeclUpdatesFromGMF.end()) {
    for (DeclUpdate &Update : Iter->second)
      DeclUpdates[D].push_back(Update);
    DeclUpdatesFromGMF.erase(Iter);
  }

  // If D comes from an AST file, its declaration ID is already known and
  // fixed.
  if (D->isFromASTFile()) {
    if (isWritingStdCXXNamedModules() && D->getOwningModule())
      TouchedTopLevelModules.insert(D->getOwningModule()->getTopLevelModule());

    return LocalDeclID(D->getGlobalID());
  }

  assert(!(reinterpret_cast<uintptr_t>(D) & 0x01) && "Invalid decl pointer");
  LocalDeclID &ID = DeclIDs[D];
  if (ID.isInvalid()) {
    if (DoneWritingDeclsAndTypes) {
      assert(0 && "New decl seen after serializing all the decls to emit!");
      return LocalDeclID();
    }

    // We haven't seen this declaration before. Give it a new ID and
    // enqueue it in the list of declarations to emit.
    ID = NextDeclID++;
    DeclTypesToEmit.push(const_cast<Decl *>(D));
  }

  return ID;
}

LocalDeclID ASTWriter::getDeclID(const Decl *D) {
  if (!D)
    return LocalDeclID();

  // If D comes from an AST file, its declaration ID is already known and
  // fixed.
  if (D->isFromASTFile())
    return LocalDeclID(D->getGlobalID());

  assert(DeclIDs.contains(D) && "Declaration not emitted!");
  return DeclIDs[D];
}

bool ASTWriter::wasDeclEmitted(const Decl *D) const {
  assert(D);

  assert(DoneWritingDeclsAndTypes &&
         "wasDeclEmitted should only be called after writing declarations");

  if (D->isFromASTFile())
    return true;

  bool Emitted = DeclIDs.contains(D);
  assert((Emitted || (!D->getOwningModule() && isWritingStdCXXNamedModules()) ||
          GeneratingReducedBMI) &&
         "The declaration within modules can only be omitted in reduced BMI.");
  return Emitted;
}

void ASTWriter::associateDeclWithFile(const Decl *D, LocalDeclID ID) {
  assert(ID.isValid());
  assert(D);

  SourceLocation Loc = D->getLocation();
  if (Loc.isInvalid())
    return;

  // We only keep track of the file-level declarations of each file.
  if (!D->getLexicalDeclContext()->isFileContext())
    return;
  // FIXME: ParmVarDecls that are part of a function type of a parameter of
  // a function/objc method, should not have TU as lexical context.
  // TemplateTemplateParmDecls that are part of an alias template, should not
  // have TU as lexical context.
  if (isa<ParmVarDecl, TemplateTemplateParmDecl>(D))
    return;

  SourceManager &SM = Context->getSourceManager();
  SourceLocation FileLoc = SM.getFileLoc(Loc);
  assert(SM.isLocalSourceLocation(FileLoc));
  FileID FID;
  unsigned Offset;
  std::tie(FID, Offset) = SM.getDecomposedLoc(FileLoc);
  if (FID.isInvalid())
    return;
  assert(SM.getSLocEntry(FID).isFile());
  assert(IsSLocAffecting[FID.ID]);

  std::unique_ptr<DeclIDInFileInfo> &Info = FileDeclIDs[FID];
  if (!Info)
    Info = std::make_unique<DeclIDInFileInfo>();

  std::pair<unsigned, LocalDeclID> LocDecl(Offset, ID);
  LocDeclIDsTy &Decls = Info->DeclIDs;
  Decls.push_back(LocDecl);
}

unsigned ASTWriter::getAnonymousDeclarationNumber(const NamedDecl *D) {
  assert(needsAnonymousDeclarationNumber(D) &&
         "expected an anonymous declaration");

  // Number the anonymous declarations within this context, if we've not
  // already done so.
  auto It = AnonymousDeclarationNumbers.find(D);
  if (It == AnonymousDeclarationNumbers.end()) {
    auto *DC = D->getLexicalDeclContext();
    numberAnonymousDeclsWithin(DC, [&](const NamedDecl *ND, unsigned Number) {
      AnonymousDeclarationNumbers[ND] = Number;
    });

    It = AnonymousDeclarationNumbers.find(D);
    assert(It != AnonymousDeclarationNumbers.end() &&
           "declaration not found within its lexical context");
  }

  return It->second;
}

void ASTRecordWriter::AddDeclarationNameLoc(const DeclarationNameLoc &DNLoc,
                                            DeclarationName Name) {
  switch (Name.getNameKind()) {
  case DeclarationName::CXXConstructorName:
  case DeclarationName::CXXDestructorName:
  case DeclarationName::CXXConversionFunctionName:
    AddTypeSourceInfo(DNLoc.getNamedTypeInfo());
    break;

  case DeclarationName::CXXOperatorName:
    AddSourceRange(DNLoc.getCXXOperatorNameRange());
    break;

  case DeclarationName::CXXLiteralOperatorName:
    AddSourceLocation(DNLoc.getCXXLiteralOperatorNameLoc());
    break;

  case DeclarationName::Identifier:
  case DeclarationName::ObjCZeroArgSelector:
  case DeclarationName::ObjCOneArgSelector:
  case DeclarationName::ObjCMultiArgSelector:
  case DeclarationName::CXXUsingDirective:
  case DeclarationName::CXXDeductionGuideName:
    break;
  }
}

void ASTRecordWriter::AddDeclarationNameInfo(
    const DeclarationNameInfo &NameInfo) {
  AddDeclarationName(NameInfo.getName());
  AddSourceLocation(NameInfo.getLoc());
  AddDeclarationNameLoc(NameInfo.getInfo(), NameInfo.getName());
}

void ASTRecordWriter::AddQualifierInfo(const QualifierInfo &Info) {
  AddNestedNameSpecifierLoc(Info.QualifierLoc);
  Record->push_back(Info.NumTemplParamLists);
  for (unsigned i = 0, e = Info.NumTemplParamLists; i != e; ++i)
    AddTemplateParameterList(Info.TemplParamLists[i]);
}

void ASTRecordWriter::AddNestedNameSpecifierLoc(NestedNameSpecifierLoc NNS) {
  // Nested name specifiers usually aren't too long. I think that 8 would
  // typically accommodate the vast majority.
  SmallVector<NestedNameSpecifierLoc , 8> NestedNames;

  // Push each of the nested-name-specifiers's onto a stack for
  // serialization in reverse order.
  while (NNS) {
    NestedNames.push_back(NNS);
    NNS = NNS.getPrefix();
  }

  Record->push_back(NestedNames.size());
  while(!NestedNames.empty()) {
    NNS = NestedNames.pop_back_val();
    NestedNameSpecifier::SpecifierKind Kind
      = NNS.getNestedNameSpecifier()->getKind();
    Record->push_back(Kind);
    switch (Kind) {
    case NestedNameSpecifier::Identifier:
      AddIdentifierRef(NNS.getNestedNameSpecifier()->getAsIdentifier());
      AddSourceRange(NNS.getLocalSourceRange());
      break;

    case NestedNameSpecifier::Namespace:
      AddDeclRef(NNS.getNestedNameSpecifier()->getAsNamespace());
      AddSourceRange(NNS.getLocalSourceRange());
      break;

    case NestedNameSpecifier::NamespaceAlias:
      AddDeclRef(NNS.getNestedNameSpecifier()->getAsNamespaceAlias());
      AddSourceRange(NNS.getLocalSourceRange());
      break;

    case NestedNameSpecifier::TypeSpec:
    case NestedNameSpecifier::TypeSpecWithTemplate:
      Record->push_back(Kind == NestedNameSpecifier::TypeSpecWithTemplate);
      AddTypeRef(NNS.getTypeLoc().getType());
      AddTypeLoc(NNS.getTypeLoc());
      AddSourceLocation(NNS.getLocalSourceRange().getEnd());
      break;

    case NestedNameSpecifier::Global:
      AddSourceLocation(NNS.getLocalSourceRange().getEnd());
      break;

    case NestedNameSpecifier::Super:
      AddDeclRef(NNS.getNestedNameSpecifier()->getAsRecordDecl());
      AddSourceRange(NNS.getLocalSourceRange());
      break;
    }
  }
}

void ASTRecordWriter::AddTemplateParameterList(
    const TemplateParameterList *TemplateParams) {
  assert(TemplateParams && "No TemplateParams!");
  AddSourceLocation(TemplateParams->getTemplateLoc());
  AddSourceLocation(TemplateParams->getLAngleLoc());
  AddSourceLocation(TemplateParams->getRAngleLoc());

  Record->push_back(TemplateParams->size());
  for (const auto &P : *TemplateParams)
    AddDeclRef(P);
  if (const Expr *RequiresClause = TemplateParams->getRequiresClause()) {
    Record->push_back(true);
    writeStmtRef(RequiresClause);
  } else {
    Record->push_back(false);
  }
}

/// Emit a template argument list.
void ASTRecordWriter::AddTemplateArgumentList(
    const TemplateArgumentList *TemplateArgs) {
  assert(TemplateArgs && "No TemplateArgs!");
  Record->push_back(TemplateArgs->size());
  for (int i = 0, e = TemplateArgs->size(); i != e; ++i)
    AddTemplateArgument(TemplateArgs->get(i));
}

void ASTRecordWriter::AddASTTemplateArgumentListInfo(
    const ASTTemplateArgumentListInfo *ASTTemplArgList) {
  assert(ASTTemplArgList && "No ASTTemplArgList!");
  AddSourceLocation(ASTTemplArgList->LAngleLoc);
  AddSourceLocation(ASTTemplArgList->RAngleLoc);
  Record->push_back(ASTTemplArgList->NumTemplateArgs);
  const TemplateArgumentLoc *TemplArgs = ASTTemplArgList->getTemplateArgs();
  for (int i = 0, e = ASTTemplArgList->NumTemplateArgs; i != e; ++i)
    AddTemplateArgumentLoc(TemplArgs[i]);
}

void ASTRecordWriter::AddUnresolvedSet(const ASTUnresolvedSet &Set) {
  Record->push_back(Set.size());
  for (ASTUnresolvedSet::const_iterator
         I = Set.begin(), E = Set.end(); I != E; ++I) {
    AddDeclRef(I.getDecl());
    Record->push_back(I.getAccess());
  }
}

// FIXME: Move this out of the main ASTRecordWriter interface.
void ASTRecordWriter::AddCXXBaseSpecifier(const CXXBaseSpecifier &Base) {
  Record->push_back(Base.isVirtual());
  Record->push_back(Base.isBaseOfClass());
  Record->push_back(Base.getAccessSpecifierAsWritten());
  Record->push_back(Base.getInheritConstructors());
  AddTypeSourceInfo(Base.getTypeSourceInfo());
  AddSourceRange(Base.getSourceRange());
  AddSourceLocation(Base.isPackExpansion()? Base.getEllipsisLoc()
                                          : SourceLocation());
}

static uint64_t EmitCXXBaseSpecifiers(ASTWriter &W,
                                      ArrayRef<CXXBaseSpecifier> Bases) {
  ASTWriter::RecordData Record;
  ASTRecordWriter Writer(W, Record);
  Writer.push_back(Bases.size());

  for (auto &Base : Bases)
    Writer.AddCXXBaseSpecifier(Base);

  return Writer.Emit(serialization::DECL_CXX_BASE_SPECIFIERS);
}

// FIXME: Move this out of the main ASTRecordWriter interface.
void ASTRecordWriter::AddCXXBaseSpecifiers(ArrayRef<CXXBaseSpecifier> Bases) {
  AddOffset(EmitCXXBaseSpecifiers(*Writer, Bases));
}

static uint64_t
EmitCXXCtorInitializers(ASTWriter &W,
                        ArrayRef<CXXCtorInitializer *> CtorInits) {
  ASTWriter::RecordData Record;
  ASTRecordWriter Writer(W, Record);
  Writer.push_back(CtorInits.size());

  for (auto *Init : CtorInits) {
    if (Init->isBaseInitializer()) {
      Writer.push_back(CTOR_INITIALIZER_BASE);
      Writer.AddTypeSourceInfo(Init->getTypeSourceInfo());
      Writer.push_back(Init->isBaseVirtual());
    } else if (Init->isDelegatingInitializer()) {
      Writer.push_back(CTOR_INITIALIZER_DELEGATING);
      Writer.AddTypeSourceInfo(Init->getTypeSourceInfo());
    } else if (Init->isMemberInitializer()){
      Writer.push_back(CTOR_INITIALIZER_MEMBER);
      Writer.AddDeclRef(Init->getMember());
    } else {
      Writer.push_back(CTOR_INITIALIZER_INDIRECT_MEMBER);
      Writer.AddDeclRef(Init->getIndirectMember());
    }

    Writer.AddSourceLocation(Init->getMemberLocation());
    Writer.AddStmt(Init->getInit());
    Writer.AddSourceLocation(Init->getLParenLoc());
    Writer.AddSourceLocation(Init->getRParenLoc());
    Writer.push_back(Init->isWritten());
    if (Init->isWritten())
      Writer.push_back(Init->getSourceOrder());
  }

  return Writer.Emit(serialization::DECL_CXX_CTOR_INITIALIZERS);
}

// FIXME: Move this out of the main ASTRecordWriter interface.
void ASTRecordWriter::AddCXXCtorInitializers(
    ArrayRef<CXXCtorInitializer *> CtorInits) {
  AddOffset(EmitCXXCtorInitializers(*Writer, CtorInits));
}

void ASTRecordWriter::AddCXXDefinitionData(const CXXRecordDecl *D) {
  auto &Data = D->data();

  Record->push_back(Data.IsLambda);

  BitsPacker DefinitionBits;

#define FIELD(Name, Width, Merge)                                              \
  if (!DefinitionBits.canWriteNextNBits(Width)) {                              \
    Record->push_back(DefinitionBits);                                         \
    DefinitionBits.reset(0);                                                   \
  }                                                                            \
  DefinitionBits.addBits(Data.Name, Width);

#include "clang/AST/CXXRecordDeclDefinitionBits.def"
#undef FIELD

  Record->push_back(DefinitionBits);

  // getODRHash will compute the ODRHash if it has not been previously
  // computed.
  Record->push_back(D->getODRHash());

  bool ModulesCodegen =
      !D->isDependentType() &&
     (Writer->Context->getLangOpts().ModulesDebugInfo ||
      D->isInNamedModule());
  Record->push_back(ModulesCodegen);
  if (ModulesCodegen)
    Writer->AddDeclRef(D, Writer->ModularCodegenDecls);

  // IsLambda bit is already saved.

  AddUnresolvedSet(Data.Conversions.get(*Writer->Context));
  Record->push_back(Data.ComputedVisibleConversions);
  if (Data.ComputedVisibleConversions)
    AddUnresolvedSet(Data.VisibleConversions.get(*Writer->Context));
  // Data.Definition is the owning decl, no need to write it.

  if (!Data.IsLambda) {
    Record->push_back(Data.NumBases);
    if (Data.NumBases > 0)
      AddCXXBaseSpecifiers(Data.bases());

    // FIXME: Make VBases lazily computed when needed to avoid storing them.
    Record->push_back(Data.NumVBases);
    if (Data.NumVBases > 0)
      AddCXXBaseSpecifiers(Data.vbases());

    AddDeclRef(D->getFirstFriend());
  } else {
    auto &Lambda = D->getLambdaData();

    BitsPacker LambdaBits;
    LambdaBits.addBits(Lambda.DependencyKind, /*Width=*/2);
    LambdaBits.addBit(Lambda.IsGenericLambda);
    LambdaBits.addBits(Lambda.CaptureDefault, /*Width=*/2);
    LambdaBits.addBits(Lambda.NumCaptures, /*Width=*/15);
    LambdaBits.addBit(Lambda.HasKnownInternalLinkage);
    Record->push_back(LambdaBits);

    Record->push_back(Lambda.NumExplicitCaptures);
    Record->push_back(Lambda.ManglingNumber);
    Record->push_back(D->getDeviceLambdaManglingNumber());
    // The lambda context declaration and index within the context are provided
    // separately, so that they can be used for merging.
    AddTypeSourceInfo(Lambda.MethodTyInfo);
    for (unsigned I = 0, N = Lambda.NumCaptures; I != N; ++I) {
      const LambdaCapture &Capture = Lambda.Captures.front()[I];
      AddSourceLocation(Capture.getLocation());

      BitsPacker CaptureBits;
      CaptureBits.addBit(Capture.isImplicit());
      CaptureBits.addBits(Capture.getCaptureKind(), /*Width=*/3);
      Record->push_back(CaptureBits);

      switch (Capture.getCaptureKind()) {
      case LCK_StarThis:
      case LCK_This:
      case LCK_VLAType:
        break;
      case LCK_ByCopy:
      case LCK_ByRef:
        ValueDecl *Var =
            Capture.capturesVariable() ? Capture.getCapturedVar() : nullptr;
        AddDeclRef(Var);
        AddSourceLocation(Capture.isPackExpansion() ? Capture.getEllipsisLoc()
                                                    : SourceLocation());
        break;
      }
    }
  }
}

void ASTRecordWriter::AddVarDeclInit(const VarDecl *VD) {
  const Expr *Init = VD->getInit();
  if (!Init) {
    push_back(0);
    return;
  }

  uint64_t Val = 1;
  if (EvaluatedStmt *ES = VD->getEvaluatedStmt()) {
    Val |= (ES->HasConstantInitialization ? 2 : 0);
    Val |= (ES->HasConstantDestruction ? 4 : 0);
    APValue *Evaluated = VD->getEvaluatedValue();
    // If the evaluated result is constant, emit it.
    if (Evaluated && (Evaluated->isInt() || Evaluated->isFloat()))
      Val |= 8;
  }
  push_back(Val);
  if (Val & 8) {
    AddAPValue(*VD->getEvaluatedValue());
  }

  writeStmtRef(Init);
}

void ASTWriter::ReaderInitialized(ASTReader *Reader) {
  assert(Reader && "Cannot remove chain");
  assert((!Chain || Chain == Reader) && "Cannot replace chain");
  assert(FirstDeclID == NextDeclID &&
         FirstTypeID == NextTypeID &&
         FirstIdentID == NextIdentID &&
         FirstMacroID == NextMacroID &&
         FirstSubmoduleID == NextSubmoduleID &&
         FirstSelectorID == NextSelectorID &&
         "Setting chain after writing has started.");

  Chain = Reader;

  // Note, this will get called multiple times, once one the reader starts up
  // and again each time it's done reading a PCH or module.
  FirstMacroID = NUM_PREDEF_MACRO_IDS + Chain->getTotalNumMacros();
  FirstSubmoduleID = NUM_PREDEF_SUBMODULE_IDS + Chain->getTotalNumSubmodules();
  FirstSelectorID = NUM_PREDEF_SELECTOR_IDS + Chain->getTotalNumSelectors();
  NextMacroID = FirstMacroID;
  NextSelectorID = FirstSelectorID;
  NextSubmoduleID = FirstSubmoduleID;
}

void ASTWriter::IdentifierRead(IdentifierID ID, IdentifierInfo *II) {
  // Don't reuse Type ID from external modules for named modules. See the
  // comments in WriteASTCore for details.
  if (isWritingStdCXXNamedModules())
    return;

  IdentifierID &StoredID = IdentifierIDs[II];
  unsigned OriginalModuleFileIndex = StoredID >> 32;

  // Always keep the local identifier ID. See \p TypeRead() for more
  // information.
  if (OriginalModuleFileIndex == 0 && StoredID)
    return;

  // Otherwise, keep the highest ID since the module file comes later has
  // higher module file indexes.
  if (ID > StoredID)
    StoredID = ID;
}

void ASTWriter::MacroRead(serialization::MacroID ID, MacroInfo *MI) {
  // Always keep the highest ID. See \p TypeRead() for more information.
  MacroID &StoredID = MacroIDs[MI];
  if (ID > StoredID)
    StoredID = ID;
}

void ASTWriter::TypeRead(TypeIdx Idx, QualType T) {
  // Don't reuse Type ID from external modules for named modules. See the
  // comments in WriteASTCore for details.
  if (isWritingStdCXXNamedModules())
    return;

  // Always take the type index that comes in later module files.
  // This copes with an interesting
  // case for chained AST writing where we schedule writing the type and then,
  // later, deserialize the type from another AST. In this case, we want to
  // keep the entry from a later module so that we can properly write it out to
  // the AST file.
  TypeIdx &StoredIdx = TypeIdxs[T];

  // Ignore it if the type comes from the current being written module file.
  // Since the current module file being written logically has the highest
  // index.
  unsigned ModuleFileIndex = StoredIdx.getModuleFileIndex();
  if (ModuleFileIndex == 0 && StoredIdx.getValue())
    return;

  // Otherwise, keep the highest ID since the module file comes later has
  // higher module file indexes.
  if (Idx.getModuleFileIndex() >= StoredIdx.getModuleFileIndex())
    StoredIdx = Idx;
}

void ASTWriter::PredefinedDeclBuilt(PredefinedDeclIDs ID, const Decl *D) {
  assert(D->isCanonicalDecl() && "predefined decl is not canonical");
  DeclIDs[D] = LocalDeclID(ID);
  PredefinedDecls.insert(D);
}

void ASTWriter::SelectorRead(SelectorID ID, Selector S) {
  // Always keep the highest ID. See \p TypeRead() for more information.
  SelectorID &StoredID = SelectorIDs[S];
  if (ID > StoredID)
    StoredID = ID;
}

void ASTWriter::MacroDefinitionRead(serialization::PreprocessedEntityID ID,
                                    MacroDefinitionRecord *MD) {
  assert(!MacroDefinitions.contains(MD));
  MacroDefinitions[MD] = ID;
}

void ASTWriter::ModuleRead(serialization::SubmoduleID ID, Module *Mod) {
  assert(!SubmoduleIDs.contains(Mod));
  SubmoduleIDs[Mod] = ID;
}

void ASTWriter::CompletedTagDefinition(const TagDecl *D) {
  if (Chain && Chain->isProcessingUpdateRecords()) return;
  assert(D->isCompleteDefinition());
  assert(!WritingAST && "Already writing the AST!");
  if (auto *RD = dyn_cast<CXXRecordDecl>(D)) {
    // We are interested when a PCH decl is modified.
    if (RD->isFromASTFile()) {
      // A forward reference was mutated into a definition. Rewrite it.
      // FIXME: This happens during template instantiation, should we
      // have created a new definition decl instead ?
      assert(isTemplateInstantiation(RD->getTemplateSpecializationKind()) &&
             "completed a tag from another module but not by instantiation?");
      DeclUpdates[RD].push_back(
          DeclUpdate(UPD_CXX_INSTANTIATED_CLASS_DEFINITION));
    }
  }
}

static bool isImportedDeclContext(ASTReader *Chain, const Decl *D) {
  if (D->isFromASTFile())
    return true;

  // The predefined __va_list_tag struct is imported if we imported any decls.
  // FIXME: This is a gross hack.
  return D == D->getASTContext().getVaListTagDecl();
}

void ASTWriter::AddedVisibleDecl(const DeclContext *DC, const Decl *D) {
  if (Chain && Chain->isProcessingUpdateRecords()) return;
  assert(DC->isLookupContext() &&
          "Should not add lookup results to non-lookup contexts!");

  // TU is handled elsewhere.
  if (isa<TranslationUnitDecl>(DC))
    return;

  // Namespaces are handled elsewhere, except for template instantiations of
  // FunctionTemplateDecls in namespaces. We are interested in cases where the
  // local instantiations are added to an imported context. Only happens when
  // adding ADL lookup candidates, for example templated friends.
  if (isa<NamespaceDecl>(DC) && D->getFriendObjectKind() == Decl::FOK_None &&
      !isa<FunctionTemplateDecl>(D))
    return;

  // We're only interested in cases where a local declaration is added to an
  // imported context.
  if (D->isFromASTFile() || !isImportedDeclContext(Chain, cast<Decl>(DC)))
    return;

  assert(DC == DC->getPrimaryContext() && "added to non-primary context");
  assert(!getDefinitiveDeclContext(DC) && "DeclContext not definitive!");
  assert(!WritingAST && "Already writing the AST!");
  if (UpdatedDeclContexts.insert(DC) && !cast<Decl>(DC)->isFromASTFile()) {
    // We're adding a visible declaration to a predefined decl context. Ensure
    // that we write out all of its lookup results so we don't get a nasty
    // surprise when we try to emit its lookup table.
    llvm::append_range(DeclsToEmitEvenIfUnreferenced, DC->decls());
  }
  DeclsToEmitEvenIfUnreferenced.push_back(D);
}

void ASTWriter::AddedCXXImplicitMember(const CXXRecordDecl *RD, const Decl *D) {
  if (Chain && Chain->isProcessingUpdateRecords()) return;
  assert(D->isImplicit());

  // We're only interested in cases where a local declaration is added to an
  // imported context.
  if (D->isFromASTFile() || !isImportedDeclContext(Chain, RD))
    return;

  if (!isa<CXXMethodDecl>(D))
    return;

  // A decl coming from PCH was modified.
  assert(RD->isCompleteDefinition());
  assert(!WritingAST && "Already writing the AST!");
  DeclUpdates[RD].push_back(DeclUpdate(UPD_CXX_ADDED_IMPLICIT_MEMBER, D));
}

void ASTWriter::ResolvedExceptionSpec(const FunctionDecl *FD) {
  if (Chain && Chain->isProcessingUpdateRecords()) return;
  assert(!DoneWritingDeclsAndTypes && "Already done writing updates!");
  if (!Chain) return;
  Chain->forEachImportedKeyDecl(FD, [&](const Decl *D) {
    // If we don't already know the exception specification for this redecl
    // chain, add an update record for it.
    if (isUnresolvedExceptionSpec(cast<FunctionDecl>(D)
                                      ->getType()
                                      ->castAs<FunctionProtoType>()
                                      ->getExceptionSpecType()))
      DeclUpdates[D].push_back(UPD_CXX_RESOLVED_EXCEPTION_SPEC);
  });
}

void ASTWriter::DeducedReturnType(const FunctionDecl *FD, QualType ReturnType) {
  if (Chain && Chain->isProcessingUpdateRecords()) return;
  assert(!WritingAST && "Already writing the AST!");
  if (!Chain) return;
  Chain->forEachImportedKeyDecl(FD, [&](const Decl *D) {
    DeclUpdates[D].push_back(
        DeclUpdate(UPD_CXX_DEDUCED_RETURN_TYPE, ReturnType));
  });
}

void ASTWriter::ResolvedOperatorDelete(const CXXDestructorDecl *DD,
                                       const FunctionDecl *Delete,
                                       Expr *ThisArg) {
  if (Chain && Chain->isProcessingUpdateRecords()) return;
  assert(!WritingAST && "Already writing the AST!");
  assert(Delete && "Not given an operator delete");
  if (!Chain) return;
  Chain->forEachImportedKeyDecl(DD, [&](const Decl *D) {
    DeclUpdates[D].push_back(DeclUpdate(UPD_CXX_RESOLVED_DTOR_DELETE, Delete));
  });
}

void ASTWriter::CompletedImplicitDefinition(const FunctionDecl *D) {
  if (Chain && Chain->isProcessingUpdateRecords()) return;
  assert(!WritingAST && "Already writing the AST!");
  if (!D->isFromASTFile())
    return; // Declaration not imported from PCH.

  // Implicit function decl from a PCH was defined.
  DeclUpdates[D].push_back(DeclUpdate(UPD_CXX_ADDED_FUNCTION_DEFINITION));
}

void ASTWriter::VariableDefinitionInstantiated(const VarDecl *D) {
  if (Chain && Chain->isProcessingUpdateRecords()) return;
  assert(!WritingAST && "Already writing the AST!");
  if (!D->isFromASTFile())
    return;

  DeclUpdates[D].push_back(DeclUpdate(UPD_CXX_ADDED_VAR_DEFINITION));
}

void ASTWriter::FunctionDefinitionInstantiated(const FunctionDecl *D) {
  if (Chain && Chain->isProcessingUpdateRecords()) return;
  assert(!WritingAST && "Already writing the AST!");
  if (!D->isFromASTFile())
    return;

  DeclUpdates[D].push_back(DeclUpdate(UPD_CXX_ADDED_FUNCTION_DEFINITION));
}

void ASTWriter::InstantiationRequested(const ValueDecl *D) {
  if (Chain && Chain->isProcessingUpdateRecords()) return;
  assert(!WritingAST && "Already writing the AST!");
  if (!D->isFromASTFile())
    return;

  // Since the actual instantiation is delayed, this really means that we need
  // to update the instantiation location.
  SourceLocation POI;
  if (auto *VD = dyn_cast<VarDecl>(D))
    POI = VD->getPointOfInstantiation();
  else
    POI = cast<FunctionDecl>(D)->getPointOfInstantiation();
  DeclUpdates[D].push_back(DeclUpdate(UPD_CXX_POINT_OF_INSTANTIATION, POI));
}

void ASTWriter::DefaultArgumentInstantiated(const ParmVarDecl *D) {
  if (Chain && Chain->isProcessingUpdateRecords()) return;
  assert(!WritingAST && "Already writing the AST!");
  if (!D->isFromASTFile())
    return;

  DeclUpdates[D].push_back(
      DeclUpdate(UPD_CXX_INSTANTIATED_DEFAULT_ARGUMENT, D));
}

void ASTWriter::DefaultMemberInitializerInstantiated(const FieldDecl *D) {
  assert(!WritingAST && "Already writing the AST!");
  if (!D->isFromASTFile())
    return;

  DeclUpdates[D].push_back(
      DeclUpdate(UPD_CXX_INSTANTIATED_DEFAULT_MEMBER_INITIALIZER, D));
}

void ASTWriter::AddedObjCCategoryToInterface(const ObjCCategoryDecl *CatD,
                                             const ObjCInterfaceDecl *IFD) {
  if (Chain && Chain->isProcessingUpdateRecords()) return;
  assert(!WritingAST && "Already writing the AST!");
  if (!IFD->isFromASTFile())
    return; // Declaration not imported from PCH.

  assert(IFD->getDefinition() && "Category on a class without a definition?");
  ObjCClassesWithCategories.insert(
    const_cast<ObjCInterfaceDecl *>(IFD->getDefinition()));
}

void ASTWriter::DeclarationMarkedUsed(const Decl *D) {
  if (Chain && Chain->isProcessingUpdateRecords()) return;
  assert(!WritingAST && "Already writing the AST!");

  // If there is *any* declaration of the entity that's not from an AST file,
  // we can skip writing the update record. We make sure that isUsed() triggers
  // completion of the redeclaration chain of the entity.
  for (auto Prev = D->getMostRecentDecl(); Prev; Prev = Prev->getPreviousDecl())
    if (IsLocalDecl(Prev))
      return;

  DeclUpdates[D].push_back(DeclUpdate(UPD_DECL_MARKED_USED));
}

void ASTWriter::DeclarationMarkedOpenMPThreadPrivate(const Decl *D) {
  if (Chain && Chain->isProcessingUpdateRecords()) return;
  assert(!WritingAST && "Already writing the AST!");
  if (!D->isFromASTFile())
    return;

  DeclUpdates[D].push_back(DeclUpdate(UPD_DECL_MARKED_OPENMP_THREADPRIVATE));
}

void ASTWriter::DeclarationMarkedOpenMPAllocate(const Decl *D, const Attr *A) {
  if (Chain && Chain->isProcessingUpdateRecords()) return;
  assert(!WritingAST && "Already writing the AST!");
  if (!D->isFromASTFile())
    return;

  DeclUpdates[D].push_back(DeclUpdate(UPD_DECL_MARKED_OPENMP_ALLOCATE, A));
}

void ASTWriter::DeclarationMarkedOpenMPDeclareTarget(const Decl *D,
                                                     const Attr *Attr) {
  if (Chain && Chain->isProcessingUpdateRecords()) return;
  assert(!WritingAST && "Already writing the AST!");
  if (!D->isFromASTFile())
    return;

  DeclUpdates[D].push_back(
      DeclUpdate(UPD_DECL_MARKED_OPENMP_DECLARETARGET, Attr));
}

void ASTWriter::RedefinedHiddenDefinition(const NamedDecl *D, Module *M) {
  if (Chain && Chain->isProcessingUpdateRecords()) return;
  assert(!WritingAST && "Already writing the AST!");
  assert(!D->isUnconditionallyVisible() && "expected a hidden declaration");
  DeclUpdates[D].push_back(DeclUpdate(UPD_DECL_EXPORTED, M));
}

void ASTWriter::AddedAttributeToRecord(const Attr *Attr,
                                       const RecordDecl *Record) {
  if (Chain && Chain->isProcessingUpdateRecords()) return;
  assert(!WritingAST && "Already writing the AST!");
  if (!Record->isFromASTFile())
    return;
  DeclUpdates[Record].push_back(DeclUpdate(UPD_ADDED_ATTR_TO_RECORD, Attr));
}

void ASTWriter::AddedCXXTemplateSpecialization(
    const ClassTemplateDecl *TD, const ClassTemplateSpecializationDecl *D) {
  assert(!WritingAST && "Already writing the AST!");

  if (!TD->getFirstDecl()->isFromASTFile())
    return;
  if (Chain && Chain->isProcessingUpdateRecords())
    return;

  DeclsToEmitEvenIfUnreferenced.push_back(D);
}

void ASTWriter::AddedCXXTemplateSpecialization(
    const VarTemplateDecl *TD, const VarTemplateSpecializationDecl *D) {
  assert(!WritingAST && "Already writing the AST!");

  if (!TD->getFirstDecl()->isFromASTFile())
    return;
  if (Chain && Chain->isProcessingUpdateRecords())
    return;

  DeclsToEmitEvenIfUnreferenced.push_back(D);
}

void ASTWriter::AddedCXXTemplateSpecialization(const FunctionTemplateDecl *TD,
                                               const FunctionDecl *D) {
  assert(!WritingAST && "Already writing the AST!");

  if (!TD->getFirstDecl()->isFromASTFile())
    return;
  if (Chain && Chain->isProcessingUpdateRecords())
    return;

  DeclsToEmitEvenIfUnreferenced.push_back(D);
}

//===----------------------------------------------------------------------===//
//// OMPClause Serialization
////===----------------------------------------------------------------------===//

namespace {

class OMPClauseWriter : public OMPClauseVisitor<OMPClauseWriter> {
  ASTRecordWriter &Record;

public:
  OMPClauseWriter(ASTRecordWriter &Record) : Record(Record) {}
#define GEN_CLANG_CLAUSE_CLASS
#define CLAUSE_CLASS(Enum, Str, Class) void Visit##Class(Class *S);
#include "llvm/Frontend/OpenMP/OMP.inc"
  void writeClause(OMPClause *C);
  void VisitOMPClauseWithPreInit(OMPClauseWithPreInit *C);
  void VisitOMPClauseWithPostUpdate(OMPClauseWithPostUpdate *C);
};

}

void ASTRecordWriter::writeOMPClause(OMPClause *C) {
  OMPClauseWriter(*this).writeClause(C);
}

void OMPClauseWriter::writeClause(OMPClause *C) {
  Record.push_back(unsigned(C->getClauseKind()));
  Visit(C);
  Record.AddSourceLocation(C->getBeginLoc());
  Record.AddSourceLocation(C->getEndLoc());
}

void OMPClauseWriter::VisitOMPClauseWithPreInit(OMPClauseWithPreInit *C) {
  Record.push_back(uint64_t(C->getCaptureRegion()));
  Record.AddStmt(C->getPreInitStmt());
}

void OMPClauseWriter::VisitOMPClauseWithPostUpdate(OMPClauseWithPostUpdate *C) {
  VisitOMPClauseWithPreInit(C);
  Record.AddStmt(C->getPostUpdateExpr());
}

void OMPClauseWriter::VisitOMPIfClause(OMPIfClause *C) {
  VisitOMPClauseWithPreInit(C);
  Record.push_back(uint64_t(C->getNameModifier()));
  Record.AddSourceLocation(C->getNameModifierLoc());
  Record.AddSourceLocation(C->getColonLoc());
  Record.AddStmt(C->getCondition());
  Record.AddSourceLocation(C->getLParenLoc());
}

void OMPClauseWriter::VisitOMPFinalClause(OMPFinalClause *C) {
  VisitOMPClauseWithPreInit(C);
  Record.AddStmt(C->getCondition());
  Record.AddSourceLocation(C->getLParenLoc());
}

void OMPClauseWriter::VisitOMPNumThreadsClause(OMPNumThreadsClause *C) {
  VisitOMPClauseWithPreInit(C);
  Record.AddStmt(C->getNumThreads());
  Record.AddSourceLocation(C->getLParenLoc());
}

void OMPClauseWriter::VisitOMPSafelenClause(OMPSafelenClause *C) {
  Record.AddStmt(C->getSafelen());
  Record.AddSourceLocation(C->getLParenLoc());
}

void OMPClauseWriter::VisitOMPSimdlenClause(OMPSimdlenClause *C) {
  Record.AddStmt(C->getSimdlen());
  Record.AddSourceLocation(C->getLParenLoc());
}

void OMPClauseWriter::VisitOMPSizesClause(OMPSizesClause *C) {
  Record.push_back(C->getNumSizes());
  for (Expr *Size : C->getSizesRefs())
    Record.AddStmt(Size);
  Record.AddSourceLocation(C->getLParenLoc());
}

void OMPClauseWriter::VisitOMPPermutationClause(OMPPermutationClause *C) {
  Record.push_back(C->getNumLoops());
  for (Expr *Size : C->getArgsRefs())
    Record.AddStmt(Size);
  Record.AddSourceLocation(C->getLParenLoc());
}

void OMPClauseWriter::VisitOMPFullClause(OMPFullClause *C) {}

void OMPClauseWriter::VisitOMPPartialClause(OMPPartialClause *C) {
  Record.AddStmt(C->getFactor());
  Record.AddSourceLocation(C->getLParenLoc());
}

void OMPClauseWriter::VisitOMPAllocatorClause(OMPAllocatorClause *C) {
  Record.AddStmt(C->getAllocator());
  Record.AddSourceLocation(C->getLParenLoc());
}

void OMPClauseWriter::VisitOMPCollapseClause(OMPCollapseClause *C) {
  Record.AddStmt(C->getNumForLoops());
  Record.AddSourceLocation(C->getLParenLoc());
}

void OMPClauseWriter::VisitOMPDetachClause(OMPDetachClause *C) {
  Record.AddStmt(C->getEventHandler());
  Record.AddSourceLocation(C->getLParenLoc());
}

void OMPClauseWriter::VisitOMPDefaultClause(OMPDefaultClause *C) {
  Record.push_back(unsigned(C->getDefaultKind()));
  Record.AddSourceLocation(C->getLParenLoc());
  Record.AddSourceLocation(C->getDefaultKindKwLoc());
}

void OMPClauseWriter::VisitOMPProcBindClause(OMPProcBindClause *C) {
  Record.push_back(unsigned(C->getProcBindKind()));
  Record.AddSourceLocation(C->getLParenLoc());
  Record.AddSourceLocation(C->getProcBindKindKwLoc());
}

void OMPClauseWriter::VisitOMPScheduleClause(OMPScheduleClause *C) {
  VisitOMPClauseWithPreInit(C);
  Record.push_back(C->getScheduleKind());
  Record.push_back(C->getFirstScheduleModifier());
  Record.push_back(C->getSecondScheduleModifier());
  Record.AddStmt(C->getChunkSize());
  Record.AddSourceLocation(C->getLParenLoc());
  Record.AddSourceLocation(C->getFirstScheduleModifierLoc());
  Record.AddSourceLocation(C->getSecondScheduleModifierLoc());
  Record.AddSourceLocation(C->getScheduleKindLoc());
  Record.AddSourceLocation(C->getCommaLoc());
}

void OMPClauseWriter::VisitOMPOrderedClause(OMPOrderedClause *C) {
  Record.push_back(C->getLoopNumIterations().size());
  Record.AddStmt(C->getNumForLoops());
  for (Expr *NumIter : C->getLoopNumIterations())
    Record.AddStmt(NumIter);
  for (unsigned I = 0, E = C->getLoopNumIterations().size(); I <E; ++I)
    Record.AddStmt(C->getLoopCounter(I));
  Record.AddSourceLocation(C->getLParenLoc());
}

void OMPClauseWriter::VisitOMPNowaitClause(OMPNowaitClause *) {}

void OMPClauseWriter::VisitOMPUntiedClause(OMPUntiedClause *) {}

void OMPClauseWriter::VisitOMPMergeableClause(OMPMergeableClause *) {}

void OMPClauseWriter::VisitOMPReadClause(OMPReadClause *) {}

void OMPClauseWriter::VisitOMPWriteClause(OMPWriteClause *) {}

void OMPClauseWriter::VisitOMPUpdateClause(OMPUpdateClause *C) {
  Record.push_back(C->isExtended() ? 1 : 0);
  if (C->isExtended()) {
    Record.AddSourceLocation(C->getLParenLoc());
    Record.AddSourceLocation(C->getArgumentLoc());
    Record.writeEnum(C->getDependencyKind());
  }
}

void OMPClauseWriter::VisitOMPCaptureClause(OMPCaptureClause *) {}

void OMPClauseWriter::VisitOMPCompareClause(OMPCompareClause *) {}

// Save the parameter of fail clause.
void OMPClauseWriter::VisitOMPFailClause(OMPFailClause *C) {
  Record.AddSourceLocation(C->getLParenLoc());
  Record.AddSourceLocation(C->getFailParameterLoc());
  Record.writeEnum(C->getFailParameter());
}

void OMPClauseWriter::VisitOMPSeqCstClause(OMPSeqCstClause *) {}

void OMPClauseWriter::VisitOMPAcqRelClause(OMPAcqRelClause *) {}

void OMPClauseWriter::VisitOMPAbsentClause(OMPAbsentClause *C) {
  Record.push_back(static_cast<uint64_t>(C->getDirectiveKinds().size()));
  Record.AddSourceLocation(C->getLParenLoc());
  for (auto K : C->getDirectiveKinds()) {
    Record.writeEnum(K);
  }
}

void OMPClauseWriter::VisitOMPHoldsClause(OMPHoldsClause *C) {
  Record.AddStmt(C->getExpr());
  Record.AddSourceLocation(C->getLParenLoc());
}

void OMPClauseWriter::VisitOMPContainsClause(OMPContainsClause *C) {
  Record.push_back(static_cast<uint64_t>(C->getDirectiveKinds().size()));
  Record.AddSourceLocation(C->getLParenLoc());
  for (auto K : C->getDirectiveKinds()) {
    Record.writeEnum(K);
  }
}

void OMPClauseWriter::VisitOMPNoOpenMPClause(OMPNoOpenMPClause *) {}

void OMPClauseWriter::VisitOMPNoOpenMPRoutinesClause(
    OMPNoOpenMPRoutinesClause *) {}

void OMPClauseWriter::VisitOMPNoParallelismClause(OMPNoParallelismClause *) {}

void OMPClauseWriter::VisitOMPAcquireClause(OMPAcquireClause *) {}

void OMPClauseWriter::VisitOMPReleaseClause(OMPReleaseClause *) {}

void OMPClauseWriter::VisitOMPRelaxedClause(OMPRelaxedClause *) {}

void OMPClauseWriter::VisitOMPWeakClause(OMPWeakClause *) {}

void OMPClauseWriter::VisitOMPThreadsClause(OMPThreadsClause *) {}

void OMPClauseWriter::VisitOMPSIMDClause(OMPSIMDClause *) {}

void OMPClauseWriter::VisitOMPNogroupClause(OMPNogroupClause *) {}

void OMPClauseWriter::VisitOMPInitClause(OMPInitClause *C) {
  Record.push_back(C->varlist_size());
  for (Expr *VE : C->varlist())
    Record.AddStmt(VE);
  Record.writeBool(C->getIsTarget());
  Record.writeBool(C->getIsTargetSync());
  Record.AddSourceLocation(C->getLParenLoc());
  Record.AddSourceLocation(C->getVarLoc());
}

void OMPClauseWriter::VisitOMPUseClause(OMPUseClause *C) {
  Record.AddStmt(C->getInteropVar());
  Record.AddSourceLocation(C->getLParenLoc());
  Record.AddSourceLocation(C->getVarLoc());
}

void OMPClauseWriter::VisitOMPDestroyClause(OMPDestroyClause *C) {
  Record.AddStmt(C->getInteropVar());
  Record.AddSourceLocation(C->getLParenLoc());
  Record.AddSourceLocation(C->getVarLoc());
}

void OMPClauseWriter::VisitOMPNovariantsClause(OMPNovariantsClause *C) {
  VisitOMPClauseWithPreInit(C);
  Record.AddStmt(C->getCondition());
  Record.AddSourceLocation(C->getLParenLoc());
}

void OMPClauseWriter::VisitOMPNocontextClause(OMPNocontextClause *C) {
  VisitOMPClauseWithPreInit(C);
  Record.AddStmt(C->getCondition());
  Record.AddSourceLocation(C->getLParenLoc());
}

void OMPClauseWriter::VisitOMPFilterClause(OMPFilterClause *C) {
  VisitOMPClauseWithPreInit(C);
  Record.AddStmt(C->getThreadID());
  Record.AddSourceLocation(C->getLParenLoc());
}

void OMPClauseWriter::VisitOMPAlignClause(OMPAlignClause *C) {
  Record.AddStmt(C->getAlignment());
  Record.AddSourceLocation(C->getLParenLoc());
}

void OMPClauseWriter::VisitOMPPrivateClause(OMPPrivateClause *C) {
  Record.push_back(C->varlist_size());
  Record.AddSourceLocation(C->getLParenLoc());
  for (auto *VE : C->varlist()) {
    Record.AddStmt(VE);
  }
  for (auto *VE : C->private_copies()) {
    Record.AddStmt(VE);
  }
}

void OMPClauseWriter::VisitOMPFirstprivateClause(OMPFirstprivateClause *C) {
  Record.push_back(C->varlist_size());
  VisitOMPClauseWithPreInit(C);
  Record.AddSourceLocation(C->getLParenLoc());
  for (auto *VE : C->varlist()) {
    Record.AddStmt(VE);
  }
  for (auto *VE : C->private_copies()) {
    Record.AddStmt(VE);
  }
  for (auto *VE : C->inits()) {
    Record.AddStmt(VE);
  }
}

void OMPClauseWriter::VisitOMPLastprivateClause(OMPLastprivateClause *C) {
  Record.push_back(C->varlist_size());
  VisitOMPClauseWithPostUpdate(C);
  Record.AddSourceLocation(C->getLParenLoc());
  Record.writeEnum(C->getKind());
  Record.AddSourceLocation(C->getKindLoc());
  Record.AddSourceLocation(C->getColonLoc());
  for (auto *VE : C->varlist())
    Record.AddStmt(VE);
  for (auto *E : C->private_copies())
    Record.AddStmt(E);
  for (auto *E : C->source_exprs())
    Record.AddStmt(E);
  for (auto *E : C->destination_exprs())
    Record.AddStmt(E);
  for (auto *E : C->assignment_ops())
    Record.AddStmt(E);
}

void OMPClauseWriter::VisitOMPSharedClause(OMPSharedClause *C) {
  Record.push_back(C->varlist_size());
  Record.AddSourceLocation(C->getLParenLoc());
  for (auto *VE : C->varlist())
    Record.AddStmt(VE);
}

void OMPClauseWriter::VisitOMPReductionClause(OMPReductionClause *C) {
  Record.push_back(C->varlist_size());
  Record.writeEnum(C->getModifier());
  VisitOMPClauseWithPostUpdate(C);
  Record.AddSourceLocation(C->getLParenLoc());
  Record.AddSourceLocation(C->getModifierLoc());
  Record.AddSourceLocation(C->getColonLoc());
  Record.AddNestedNameSpecifierLoc(C->getQualifierLoc());
  Record.AddDeclarationNameInfo(C->getNameInfo());
  for (auto *VE : C->varlist())
    Record.AddStmt(VE);
  for (auto *VE : C->privates())
    Record.AddStmt(VE);
  for (auto *E : C->lhs_exprs())
    Record.AddStmt(E);
  for (auto *E : C->rhs_exprs())
    Record.AddStmt(E);
  for (auto *E : C->reduction_ops())
    Record.AddStmt(E);
  if (C->getModifier() == clang::OMPC_REDUCTION_inscan) {
    for (auto *E : C->copy_ops())
      Record.AddStmt(E);
    for (auto *E : C->copy_array_temps())
      Record.AddStmt(E);
    for (auto *E : C->copy_array_elems())
      Record.AddStmt(E);
  }
}

void OMPClauseWriter::VisitOMPTaskReductionClause(OMPTaskReductionClause *C) {
  Record.push_back(C->varlist_size());
  VisitOMPClauseWithPostUpdate(C);
  Record.AddSourceLocation(C->getLParenLoc());
  Record.AddSourceLocation(C->getColonLoc());
  Record.AddNestedNameSpecifierLoc(C->getQualifierLoc());
  Record.AddDeclarationNameInfo(C->getNameInfo());
  for (auto *VE : C->varlist())
    Record.AddStmt(VE);
  for (auto *VE : C->privates())
    Record.AddStmt(VE);
  for (auto *E : C->lhs_exprs())
    Record.AddStmt(E);
  for (auto *E : C->rhs_exprs())
    Record.AddStmt(E);
  for (auto *E : C->reduction_ops())
    Record.AddStmt(E);
}

void OMPClauseWriter::VisitOMPInReductionClause(OMPInReductionClause *C) {
  Record.push_back(C->varlist_size());
  VisitOMPClauseWithPostUpdate(C);
  Record.AddSourceLocation(C->getLParenLoc());
  Record.AddSourceLocation(C->getColonLoc());
  Record.AddNestedNameSpecifierLoc(C->getQualifierLoc());
  Record.AddDeclarationNameInfo(C->getNameInfo());
  for (auto *VE : C->varlist())
    Record.AddStmt(VE);
  for (auto *VE : C->privates())
    Record.AddStmt(VE);
  for (auto *E : C->lhs_exprs())
    Record.AddStmt(E);
  for (auto *E : C->rhs_exprs())
    Record.AddStmt(E);
  for (auto *E : C->reduction_ops())
    Record.AddStmt(E);
  for (auto *E : C->taskgroup_descriptors())
    Record.AddStmt(E);
}

void OMPClauseWriter::VisitOMPLinearClause(OMPLinearClause *C) {
  Record.push_back(C->varlist_size());
  VisitOMPClauseWithPostUpdate(C);
  Record.AddSourceLocation(C->getLParenLoc());
  Record.AddSourceLocation(C->getColonLoc());
  Record.push_back(C->getModifier());
  Record.AddSourceLocation(C->getModifierLoc());
  for (auto *VE : C->varlist()) {
    Record.AddStmt(VE);
  }
  for (auto *VE : C->privates()) {
    Record.AddStmt(VE);
  }
  for (auto *VE : C->inits()) {
    Record.AddStmt(VE);
  }
  for (auto *VE : C->updates()) {
    Record.AddStmt(VE);
  }
  for (auto *VE : C->finals()) {
    Record.AddStmt(VE);
  }
  Record.AddStmt(C->getStep());
  Record.AddStmt(C->getCalcStep());
  for (auto *VE : C->used_expressions())
    Record.AddStmt(VE);
}

void OMPClauseWriter::VisitOMPAlignedClause(OMPAlignedClause *C) {
  Record.push_back(C->varlist_size());
  Record.AddSourceLocation(C->getLParenLoc());
  Record.AddSourceLocation(C->getColonLoc());
  for (auto *VE : C->varlist())
    Record.AddStmt(VE);
  Record.AddStmt(C->getAlignment());
}

void OMPClauseWriter::VisitOMPCopyinClause(OMPCopyinClause *C) {
  Record.push_back(C->varlist_size());
  Record.AddSourceLocation(C->getLParenLoc());
  for (auto *VE : C->varlist())
    Record.AddStmt(VE);
  for (auto *E : C->source_exprs())
    Record.AddStmt(E);
  for (auto *E : C->destination_exprs())
    Record.AddStmt(E);
  for (auto *E : C->assignment_ops())
    Record.AddStmt(E);
}

void OMPClauseWriter::VisitOMPCopyprivateClause(OMPCopyprivateClause *C) {
  Record.push_back(C->varlist_size());
  Record.AddSourceLocation(C->getLParenLoc());
  for (auto *VE : C->varlist())
    Record.AddStmt(VE);
  for (auto *E : C->source_exprs())
    Record.AddStmt(E);
  for (auto *E : C->destination_exprs())
    Record.AddStmt(E);
  for (auto *E : C->assignment_ops())
    Record.AddStmt(E);
}

void OMPClauseWriter::VisitOMPFlushClause(OMPFlushClause *C) {
  Record.push_back(C->varlist_size());
  Record.AddSourceLocation(C->getLParenLoc());
  for (auto *VE : C->varlist())
    Record.AddStmt(VE);
}

void OMPClauseWriter::VisitOMPDepobjClause(OMPDepobjClause *C) {
  Record.AddStmt(C->getDepobj());
  Record.AddSourceLocation(C->getLParenLoc());
}

void OMPClauseWriter::VisitOMPDependClause(OMPDependClause *C) {
  Record.push_back(C->varlist_size());
  Record.push_back(C->getNumLoops());
  Record.AddSourceLocation(C->getLParenLoc());
  Record.AddStmt(C->getModifier());
  Record.push_back(C->getDependencyKind());
  Record.AddSourceLocation(C->getDependencyLoc());
  Record.AddSourceLocation(C->getColonLoc());
  Record.AddSourceLocation(C->getOmpAllMemoryLoc());
  for (auto *VE : C->varlist())
    Record.AddStmt(VE);
  for (unsigned I = 0, E = C->getNumLoops(); I < E; ++I)
    Record.AddStmt(C->getLoopData(I));
}

void OMPClauseWriter::VisitOMPDeviceClause(OMPDeviceClause *C) {
  VisitOMPClauseWithPreInit(C);
  Record.writeEnum(C->getModifier());
  Record.AddStmt(C->getDevice());
  Record.AddSourceLocation(C->getModifierLoc());
  Record.AddSourceLocation(C->getLParenLoc());
}

void OMPClauseWriter::VisitOMPMapClause(OMPMapClause *C) {
  Record.push_back(C->varlist_size());
  Record.push_back(C->getUniqueDeclarationsNum());
  Record.push_back(C->getTotalComponentListNum());
  Record.push_back(C->getTotalComponentsNum());
  Record.AddSourceLocation(C->getLParenLoc());
  bool HasIteratorModifier = false;
  for (unsigned I = 0; I < NumberOfOMPMapClauseModifiers; ++I) {
    Record.push_back(C->getMapTypeModifier(I));
    Record.AddSourceLocation(C->getMapTypeModifierLoc(I));
    if (C->getMapTypeModifier(I) == OMPC_MAP_MODIFIER_iterator)
      HasIteratorModifier = true;
  }
  Record.AddNestedNameSpecifierLoc(C->getMapperQualifierLoc());
  Record.AddDeclarationNameInfo(C->getMapperIdInfo());
  Record.push_back(C->getMapType());
  Record.AddSourceLocation(C->getMapLoc());
  Record.AddSourceLocation(C->getColonLoc());
  for (auto *E : C->varlist())
    Record.AddStmt(E);
  for (auto *E : C->mapperlists())
    Record.AddStmt(E);
  if (HasIteratorModifier)
    Record.AddStmt(C->getIteratorModifier());
  for (auto *D : C->all_decls())
    Record.AddDeclRef(D);
  for (auto N : C->all_num_lists())
    Record.push_back(N);
  for (auto N : C->all_lists_sizes())
    Record.push_back(N);
  for (auto &M : C->all_components()) {
    Record.AddStmt(M.getAssociatedExpression());
    Record.AddDeclRef(M.getAssociatedDeclaration());
  }
}

void OMPClauseWriter::VisitOMPAllocateClause(OMPAllocateClause *C) {
  Record.push_back(C->varlist_size());
  Record.AddSourceLocation(C->getLParenLoc());
  Record.AddSourceLocation(C->getColonLoc());
  Record.AddStmt(C->getAllocator());
  for (auto *VE : C->varlist())
    Record.AddStmt(VE);
}

void OMPClauseWriter::VisitOMPNumTeamsClause(OMPNumTeamsClause *C) {
  Record.push_back(C->varlist_size());
  VisitOMPClauseWithPreInit(C);
  Record.AddSourceLocation(C->getLParenLoc());
  for (auto *VE : C->varlist())
    Record.AddStmt(VE);
}

void OMPClauseWriter::VisitOMPThreadLimitClause(OMPThreadLimitClause *C) {
  Record.push_back(C->varlist_size());
  VisitOMPClauseWithPreInit(C);
  Record.AddSourceLocation(C->getLParenLoc());
  for (auto *VE : C->varlist())
    Record.AddStmt(VE);
}

void OMPClauseWriter::VisitOMPPriorityClause(OMPPriorityClause *C) {
  VisitOMPClauseWithPreInit(C);
  Record.AddStmt(C->getPriority());
  Record.AddSourceLocation(C->getLParenLoc());
}

void OMPClauseWriter::VisitOMPGrainsizeClause(OMPGrainsizeClause *C) {
  VisitOMPClauseWithPreInit(C);
  Record.writeEnum(C->getModifier());
  Record.AddStmt(C->getGrainsize());
  Record.AddSourceLocation(C->getModifierLoc());
  Record.AddSourceLocation(C->getLParenLoc());
}

void OMPClauseWriter::VisitOMPNumTasksClause(OMPNumTasksClause *C) {
  VisitOMPClauseWithPreInit(C);
  Record.writeEnum(C->getModifier());
  Record.AddStmt(C->getNumTasks());
  Record.AddSourceLocation(C->getModifierLoc());
  Record.AddSourceLocation(C->getLParenLoc());
}

void OMPClauseWriter::VisitOMPHintClause(OMPHintClause *C) {
  Record.AddStmt(C->getHint());
  Record.AddSourceLocation(C->getLParenLoc());
}

void OMPClauseWriter::VisitOMPDistScheduleClause(OMPDistScheduleClause *C) {
  VisitOMPClauseWithPreInit(C);
  Record.push_back(C->getDistScheduleKind());
  Record.AddStmt(C->getChunkSize());
  Record.AddSourceLocation(C->getLParenLoc());
  Record.AddSourceLocation(C->getDistScheduleKindLoc());
  Record.AddSourceLocation(C->getCommaLoc());
}

void OMPClauseWriter::VisitOMPDefaultmapClause(OMPDefaultmapClause *C) {
  Record.push_back(C->getDefaultmapKind());
  Record.push_back(C->getDefaultmapModifier());
  Record.AddSourceLocation(C->getLParenLoc());
  Record.AddSourceLocation(C->getDefaultmapModifierLoc());
  Record.AddSourceLocation(C->getDefaultmapKindLoc());
}

void OMPClauseWriter::VisitOMPToClause(OMPToClause *C) {
  Record.push_back(C->varlist_size());
  Record.push_back(C->getUniqueDeclarationsNum());
  Record.push_back(C->getTotalComponentListNum());
  Record.push_back(C->getTotalComponentsNum());
  Record.AddSourceLocation(C->getLParenLoc());
  for (unsigned I = 0; I < NumberOfOMPMotionModifiers; ++I) {
    Record.push_back(C->getMotionModifier(I));
    Record.AddSourceLocation(C->getMotionModifierLoc(I));
  }
  Record.AddNestedNameSpecifierLoc(C->getMapperQualifierLoc());
  Record.AddDeclarationNameInfo(C->getMapperIdInfo());
  Record.AddSourceLocation(C->getColonLoc());
  for (auto *E : C->varlist())
    Record.AddStmt(E);
  for (auto *E : C->mapperlists())
    Record.AddStmt(E);
  for (auto *D : C->all_decls())
    Record.AddDeclRef(D);
  for (auto N : C->all_num_lists())
    Record.push_back(N);
  for (auto N : C->all_lists_sizes())
    Record.push_back(N);
  for (auto &M : C->all_components()) {
    Record.AddStmt(M.getAssociatedExpression());
    Record.writeBool(M.isNonContiguous());
    Record.AddDeclRef(M.getAssociatedDeclaration());
  }
}

void OMPClauseWriter::VisitOMPFromClause(OMPFromClause *C) {
  Record.push_back(C->varlist_size());
  Record.push_back(C->getUniqueDeclarationsNum());
  Record.push_back(C->getTotalComponentListNum());
  Record.push_back(C->getTotalComponentsNum());
  Record.AddSourceLocation(C->getLParenLoc());
  for (unsigned I = 0; I < NumberOfOMPMotionModifiers; ++I) {
    Record.push_back(C->getMotionModifier(I));
    Record.AddSourceLocation(C->getMotionModifierLoc(I));
  }
  Record.AddNestedNameSpecifierLoc(C->getMapperQualifierLoc());
  Record.AddDeclarationNameInfo(C->getMapperIdInfo());
  Record.AddSourceLocation(C->getColonLoc());
  for (auto *E : C->varlist())
    Record.AddStmt(E);
  for (auto *E : C->mapperlists())
    Record.AddStmt(E);
  for (auto *D : C->all_decls())
    Record.AddDeclRef(D);
  for (auto N : C->all_num_lists())
    Record.push_back(N);
  for (auto N : C->all_lists_sizes())
    Record.push_back(N);
  for (auto &M : C->all_components()) {
    Record.AddStmt(M.getAssociatedExpression());
    Record.writeBool(M.isNonContiguous());
    Record.AddDeclRef(M.getAssociatedDeclaration());
  }
}

void OMPClauseWriter::VisitOMPUseDevicePtrClause(OMPUseDevicePtrClause *C) {
  Record.push_back(C->varlist_size());
  Record.push_back(C->getUniqueDeclarationsNum());
  Record.push_back(C->getTotalComponentListNum());
  Record.push_back(C->getTotalComponentsNum());
  Record.AddSourceLocation(C->getLParenLoc());
  for (auto *E : C->varlist())
    Record.AddStmt(E);
  for (auto *VE : C->private_copies())
    Record.AddStmt(VE);
  for (auto *VE : C->inits())
    Record.AddStmt(VE);
  for (auto *D : C->all_decls())
    Record.AddDeclRef(D);
  for (auto N : C->all_num_lists())
    Record.push_back(N);
  for (auto N : C->all_lists_sizes())
    Record.push_back(N);
  for (auto &M : C->all_components()) {
    Record.AddStmt(M.getAssociatedExpression());
    Record.AddDeclRef(M.getAssociatedDeclaration());
  }
}

void OMPClauseWriter::VisitOMPUseDeviceAddrClause(OMPUseDeviceAddrClause *C) {
  Record.push_back(C->varlist_size());
  Record.push_back(C->getUniqueDeclarationsNum());
  Record.push_back(C->getTotalComponentListNum());
  Record.push_back(C->getTotalComponentsNum());
  Record.AddSourceLocation(C->getLParenLoc());
  for (auto *E : C->varlist())
    Record.AddStmt(E);
  for (auto *D : C->all_decls())
    Record.AddDeclRef(D);
  for (auto N : C->all_num_lists())
    Record.push_back(N);
  for (auto N : C->all_lists_sizes())
    Record.push_back(N);
  for (auto &M : C->all_components()) {
    Record.AddStmt(M.getAssociatedExpression());
    Record.AddDeclRef(M.getAssociatedDeclaration());
  }
}

void OMPClauseWriter::VisitOMPIsDevicePtrClause(OMPIsDevicePtrClause *C) {
  Record.push_back(C->varlist_size());
  Record.push_back(C->getUniqueDeclarationsNum());
  Record.push_back(C->getTotalComponentListNum());
  Record.push_back(C->getTotalComponentsNum());
  Record.AddSourceLocation(C->getLParenLoc());
  for (auto *E : C->varlist())
    Record.AddStmt(E);
  for (auto *D : C->all_decls())
    Record.AddDeclRef(D);
  for (auto N : C->all_num_lists())
    Record.push_back(N);
  for (auto N : C->all_lists_sizes())
    Record.push_back(N);
  for (auto &M : C->all_components()) {
    Record.AddStmt(M.getAssociatedExpression());
    Record.AddDeclRef(M.getAssociatedDeclaration());
  }
}

void OMPClauseWriter::VisitOMPHasDeviceAddrClause(OMPHasDeviceAddrClause *C) {
  Record.push_back(C->varlist_size());
  Record.push_back(C->getUniqueDeclarationsNum());
  Record.push_back(C->getTotalComponentListNum());
  Record.push_back(C->getTotalComponentsNum());
  Record.AddSourceLocation(C->getLParenLoc());
  for (auto *E : C->varlist())
    Record.AddStmt(E);
  for (auto *D : C->all_decls())
    Record.AddDeclRef(D);
  for (auto N : C->all_num_lists())
    Record.push_back(N);
  for (auto N : C->all_lists_sizes())
    Record.push_back(N);
  for (auto &M : C->all_components()) {
    Record.AddStmt(M.getAssociatedExpression());
    Record.AddDeclRef(M.getAssociatedDeclaration());
  }
}

void OMPClauseWriter::VisitOMPUnifiedAddressClause(OMPUnifiedAddressClause *) {}

void OMPClauseWriter::VisitOMPUnifiedSharedMemoryClause(
    OMPUnifiedSharedMemoryClause *) {}

void OMPClauseWriter::VisitOMPReverseOffloadClause(OMPReverseOffloadClause *) {}

void
OMPClauseWriter::VisitOMPDynamicAllocatorsClause(OMPDynamicAllocatorsClause *) {
}

void OMPClauseWriter::VisitOMPAtomicDefaultMemOrderClause(
    OMPAtomicDefaultMemOrderClause *C) {
  Record.push_back(C->getAtomicDefaultMemOrderKind());
  Record.AddSourceLocation(C->getLParenLoc());
  Record.AddSourceLocation(C->getAtomicDefaultMemOrderKindKwLoc());
}

void OMPClauseWriter::VisitOMPAtClause(OMPAtClause *C) {
  Record.push_back(C->getAtKind());
  Record.AddSourceLocation(C->getLParenLoc());
  Record.AddSourceLocation(C->getAtKindKwLoc());
}

void OMPClauseWriter::VisitOMPSeverityClause(OMPSeverityClause *C) {
  Record.push_back(C->getSeverityKind());
  Record.AddSourceLocation(C->getLParenLoc());
  Record.AddSourceLocation(C->getSeverityKindKwLoc());
}

void OMPClauseWriter::VisitOMPMessageClause(OMPMessageClause *C) {
  Record.AddStmt(C->getMessageString());
  Record.AddSourceLocation(C->getLParenLoc());
}

void OMPClauseWriter::VisitOMPNontemporalClause(OMPNontemporalClause *C) {
  Record.push_back(C->varlist_size());
  Record.AddSourceLocation(C->getLParenLoc());
  for (auto *VE : C->varlist())
    Record.AddStmt(VE);
  for (auto *E : C->private_refs())
    Record.AddStmt(E);
}

void OMPClauseWriter::VisitOMPInclusiveClause(OMPInclusiveClause *C) {
  Record.push_back(C->varlist_size());
  Record.AddSourceLocation(C->getLParenLoc());
  for (auto *VE : C->varlist())
    Record.AddStmt(VE);
}

void OMPClauseWriter::VisitOMPExclusiveClause(OMPExclusiveClause *C) {
  Record.push_back(C->varlist_size());
  Record.AddSourceLocation(C->getLParenLoc());
  for (auto *VE : C->varlist())
    Record.AddStmt(VE);
}

void OMPClauseWriter::VisitOMPOrderClause(OMPOrderClause *C) {
  Record.writeEnum(C->getKind());
  Record.writeEnum(C->getModifier());
  Record.AddSourceLocation(C->getLParenLoc());
  Record.AddSourceLocation(C->getKindKwLoc());
  Record.AddSourceLocation(C->getModifierKwLoc());
}

void OMPClauseWriter::VisitOMPUsesAllocatorsClause(OMPUsesAllocatorsClause *C) {
  Record.push_back(C->getNumberOfAllocators());
  Record.AddSourceLocation(C->getLParenLoc());
  for (unsigned I = 0, E = C->getNumberOfAllocators(); I < E; ++I) {
    OMPUsesAllocatorsClause::Data Data = C->getAllocatorData(I);
    Record.AddStmt(Data.Allocator);
    Record.AddStmt(Data.AllocatorTraits);
    Record.AddSourceLocation(Data.LParenLoc);
    Record.AddSourceLocation(Data.RParenLoc);
  }
}

void OMPClauseWriter::VisitOMPAffinityClause(OMPAffinityClause *C) {
  Record.push_back(C->varlist_size());
  Record.AddSourceLocation(C->getLParenLoc());
  Record.AddStmt(C->getModifier());
  Record.AddSourceLocation(C->getColonLoc());
  for (Expr *E : C->varlist())
    Record.AddStmt(E);
}

void OMPClauseWriter::VisitOMPBindClause(OMPBindClause *C) {
  Record.writeEnum(C->getBindKind());
  Record.AddSourceLocation(C->getLParenLoc());
  Record.AddSourceLocation(C->getBindKindLoc());
}

void OMPClauseWriter::VisitOMPXDynCGroupMemClause(OMPXDynCGroupMemClause *C) {
  VisitOMPClauseWithPreInit(C);
  Record.AddStmt(C->getSize());
  Record.AddSourceLocation(C->getLParenLoc());
}

void OMPClauseWriter::VisitOMPDoacrossClause(OMPDoacrossClause *C) {
  Record.push_back(C->varlist_size());
  Record.push_back(C->getNumLoops());
  Record.AddSourceLocation(C->getLParenLoc());
  Record.push_back(C->getDependenceType());
  Record.AddSourceLocation(C->getDependenceLoc());
  Record.AddSourceLocation(C->getColonLoc());
  for (auto *VE : C->varlist())
    Record.AddStmt(VE);
  for (unsigned I = 0, E = C->getNumLoops(); I < E; ++I)
    Record.AddStmt(C->getLoopData(I));
}

void OMPClauseWriter::VisitOMPXAttributeClause(OMPXAttributeClause *C) {
  Record.AddAttributes(C->getAttrs());
  Record.AddSourceLocation(C->getBeginLoc());
  Record.AddSourceLocation(C->getLParenLoc());
  Record.AddSourceLocation(C->getEndLoc());
}

void OMPClauseWriter::VisitOMPXBareClause(OMPXBareClause *C) {}

void ASTRecordWriter::writeOMPTraitInfo(const OMPTraitInfo *TI) {
  writeUInt32(TI->Sets.size());
  for (const auto &Set : TI->Sets) {
    writeEnum(Set.Kind);
    writeUInt32(Set.Selectors.size());
    for (const auto &Selector : Set.Selectors) {
      writeEnum(Selector.Kind);
      writeBool(Selector.ScoreOrCondition);
      if (Selector.ScoreOrCondition)
        writeExprRef(Selector.ScoreOrCondition);
      writeUInt32(Selector.Properties.size());
      for (const auto &Property : Selector.Properties)
        writeEnum(Property.Kind);
    }
  }
}

void ASTRecordWriter::writeOMPChildren(OMPChildren *Data) {
  if (!Data)
    return;
  writeUInt32(Data->getNumClauses());
  writeUInt32(Data->getNumChildren());
  writeBool(Data->hasAssociatedStmt());
  for (unsigned I = 0, E = Data->getNumClauses(); I < E; ++I)
    writeOMPClause(Data->getClauses()[I]);
  if (Data->hasAssociatedStmt())
    AddStmt(Data->getAssociatedStmt());
  for (unsigned I = 0, E = Data->getNumChildren(); I < E; ++I)
    AddStmt(Data->getChildren()[I]);
}

void ASTRecordWriter::writeOpenACCVarList(const OpenACCClauseWithVarList *C) {
  writeUInt32(C->getVarList().size());
  for (Expr *E : C->getVarList())
    AddStmt(E);
}

void ASTRecordWriter::writeOpenACCIntExprList(ArrayRef<Expr *> Exprs) {
  writeUInt32(Exprs.size());
  for (Expr *E : Exprs)
    AddStmt(E);
}

void ASTRecordWriter::writeOpenACCClause(const OpenACCClause *C) {
  writeEnum(C->getClauseKind());
  writeSourceLocation(C->getBeginLoc());
  writeSourceLocation(C->getEndLoc());

  switch (C->getClauseKind()) {
  case OpenACCClauseKind::Default: {
    const auto *DC = cast<OpenACCDefaultClause>(C);
    writeSourceLocation(DC->getLParenLoc());
    writeEnum(DC->getDefaultClauseKind());
    return;
  }
  case OpenACCClauseKind::If: {
    const auto *IC = cast<OpenACCIfClause>(C);
    writeSourceLocation(IC->getLParenLoc());
    AddStmt(const_cast<Expr*>(IC->getConditionExpr()));
    return;
  }
  case OpenACCClauseKind::Self: {
    const auto *SC = cast<OpenACCSelfClause>(C);
    writeSourceLocation(SC->getLParenLoc());
    writeBool(SC->hasConditionExpr());
    if (SC->hasConditionExpr())
      AddStmt(const_cast<Expr*>(SC->getConditionExpr()));
    return;
  }
  case OpenACCClauseKind::NumGangs: {
    const auto *NGC = cast<OpenACCNumGangsClause>(C);
    writeSourceLocation(NGC->getLParenLoc());
    writeUInt32(NGC->getIntExprs().size());
    for (Expr *E : NGC->getIntExprs())
      AddStmt(E);
    return;
  }
  case OpenACCClauseKind::NumWorkers: {
    const auto *NWC = cast<OpenACCNumWorkersClause>(C);
    writeSourceLocation(NWC->getLParenLoc());
    AddStmt(const_cast<Expr*>(NWC->getIntExpr()));
    return;
  }
  case OpenACCClauseKind::VectorLength: {
    const auto *NWC = cast<OpenACCVectorLengthClause>(C);
    writeSourceLocation(NWC->getLParenLoc());
    AddStmt(const_cast<Expr*>(NWC->getIntExpr()));
    return;
  }
  case OpenACCClauseKind::Private: {
    const auto *PC = cast<OpenACCPrivateClause>(C);
    writeSourceLocation(PC->getLParenLoc());
    writeOpenACCVarList(PC);
    return;
  }
  case OpenACCClauseKind::FirstPrivate: {
    const auto *FPC = cast<OpenACCFirstPrivateClause>(C);
    writeSourceLocation(FPC->getLParenLoc());
    writeOpenACCVarList(FPC);
    return;
  }
  case OpenACCClauseKind::Attach: {
    const auto *AC = cast<OpenACCAttachClause>(C);
    writeSourceLocation(AC->getLParenLoc());
    writeOpenACCVarList(AC);
    return;
  }
  case OpenACCClauseKind::DevicePtr: {
    const auto *DPC = cast<OpenACCDevicePtrClause>(C);
    writeSourceLocation(DPC->getLParenLoc());
    writeOpenACCVarList(DPC);
    return;
  }
  case OpenACCClauseKind::NoCreate: {
    const auto *NCC = cast<OpenACCNoCreateClause>(C);
    writeSourceLocation(NCC->getLParenLoc());
    writeOpenACCVarList(NCC);
    return;
  }
  case OpenACCClauseKind::Present: {
    const auto *PC = cast<OpenACCPresentClause>(C);
    writeSourceLocation(PC->getLParenLoc());
    writeOpenACCVarList(PC);
    return;
  }
  case OpenACCClauseKind::Copy:
  case OpenACCClauseKind::PCopy:
  case OpenACCClauseKind::PresentOrCopy: {
    const auto *CC = cast<OpenACCCopyClause>(C);
    writeSourceLocation(CC->getLParenLoc());
    writeOpenACCVarList(CC);
    return;
  }
  case OpenACCClauseKind::CopyIn:
  case OpenACCClauseKind::PCopyIn:
  case OpenACCClauseKind::PresentOrCopyIn: {
    const auto *CIC = cast<OpenACCCopyInClause>(C);
    writeSourceLocation(CIC->getLParenLoc());
    writeBool(CIC->isReadOnly());
    writeOpenACCVarList(CIC);
    return;
  }
  case OpenACCClauseKind::CopyOut:
  case OpenACCClauseKind::PCopyOut:
  case OpenACCClauseKind::PresentOrCopyOut: {
    const auto *COC = cast<OpenACCCopyOutClause>(C);
    writeSourceLocation(COC->getLParenLoc());
    writeBool(COC->isZero());
    writeOpenACCVarList(COC);
    return;
  }
  case OpenACCClauseKind::Create:
  case OpenACCClauseKind::PCreate:
  case OpenACCClauseKind::PresentOrCreate: {
    const auto *CC = cast<OpenACCCreateClause>(C);
    writeSourceLocation(CC->getLParenLoc());
    writeBool(CC->isZero());
    writeOpenACCVarList(CC);
    return;
  }
  case OpenACCClauseKind::Async: {
    const auto *AC = cast<OpenACCAsyncClause>(C);
    writeSourceLocation(AC->getLParenLoc());
    writeBool(AC->hasIntExpr());
    if (AC->hasIntExpr())
      AddStmt(const_cast<Expr*>(AC->getIntExpr()));
    return;
  }
  case OpenACCClauseKind::Wait: {
    const auto *WC = cast<OpenACCWaitClause>(C);
    writeSourceLocation(WC->getLParenLoc());
    writeBool(WC->getDevNumExpr());
    if (Expr *DNE = WC->getDevNumExpr())
      AddStmt(DNE);
    writeSourceLocation(WC->getQueuesLoc());

    writeOpenACCIntExprList(WC->getQueueIdExprs());
    return;
  }
  case OpenACCClauseKind::DeviceType:
  case OpenACCClauseKind::DType: {
    const auto *DTC = cast<OpenACCDeviceTypeClause>(C);
    writeSourceLocation(DTC->getLParenLoc());
    writeUInt32(DTC->getArchitectures().size());
    for (const DeviceTypeArgument &Arg : DTC->getArchitectures()) {
      writeBool(Arg.first);
      if (Arg.first)
        AddIdentifierRef(Arg.first);
      writeSourceLocation(Arg.second);
    }
    return;
  }
  case OpenACCClauseKind::Reduction: {
    const auto *RC = cast<OpenACCReductionClause>(C);
    writeSourceLocation(RC->getLParenLoc());
    writeEnum(RC->getReductionOp());
    writeOpenACCVarList(RC);
    return;
  }
  case OpenACCClauseKind::Seq:
  case OpenACCClauseKind::Independent:
  case OpenACCClauseKind::Auto:
    // Nothing to do here, there is no additional information beyond the
    // begin/end loc and clause kind.
    return;
  case OpenACCClauseKind::Collapse: {
    const auto *CC = cast<OpenACCCollapseClause>(C);
    writeSourceLocation(CC->getLParenLoc());
    writeBool(CC->hasForce());
    AddStmt(const_cast<Expr *>(CC->getLoopCount()));
    return;
  }
  case OpenACCClauseKind::Tile: {
    const auto *TC = cast<OpenACCTileClause>(C);
    writeSourceLocation(TC->getLParenLoc());
    writeUInt32(TC->getSizeExprs().size());
    for (Expr *E : TC->getSizeExprs())
      AddStmt(E);
    return;
  }
<<<<<<< HEAD
=======
  case OpenACCClauseKind::Gang: {
    const auto *GC = cast<OpenACCGangClause>(C);
    writeSourceLocation(GC->getLParenLoc());
    writeUInt32(GC->getNumExprs());
    for (unsigned I = 0; I < GC->getNumExprs(); ++I) {
      writeEnum(GC->getExpr(I).first);
      AddStmt(const_cast<Expr *>(GC->getExpr(I).second));
    }
    return;
  }
>>>>>>> dd326b12

  case OpenACCClauseKind::Finalize:
  case OpenACCClauseKind::IfPresent:
  case OpenACCClauseKind::Worker:
  case OpenACCClauseKind::Vector:
  case OpenACCClauseKind::NoHost:
  case OpenACCClauseKind::UseDevice:
  case OpenACCClauseKind::Delete:
  case OpenACCClauseKind::Detach:
  case OpenACCClauseKind::Device:
  case OpenACCClauseKind::DeviceResident:
  case OpenACCClauseKind::Host:
  case OpenACCClauseKind::Link:
  case OpenACCClauseKind::Bind:
  case OpenACCClauseKind::DeviceNum:
  case OpenACCClauseKind::DefaultAsync:
<<<<<<< HEAD
  case OpenACCClauseKind::Gang:
=======
>>>>>>> dd326b12
  case OpenACCClauseKind::Invalid:
    llvm_unreachable("Clause serialization not yet implemented");
  }
  llvm_unreachable("Invalid Clause Kind");
}

void ASTRecordWriter::writeOpenACCClauseList(
    ArrayRef<const OpenACCClause *> Clauses) {
  for (const OpenACCClause *Clause : Clauses)
    writeOpenACCClause(Clause);
}<|MERGE_RESOLUTION|>--- conflicted
+++ resolved
@@ -8182,8 +8182,6 @@
       AddStmt(E);
     return;
   }
-<<<<<<< HEAD
-=======
   case OpenACCClauseKind::Gang: {
     const auto *GC = cast<OpenACCGangClause>(C);
     writeSourceLocation(GC->getLParenLoc());
@@ -8194,7 +8192,6 @@
     }
     return;
   }
->>>>>>> dd326b12
 
   case OpenACCClauseKind::Finalize:
   case OpenACCClauseKind::IfPresent:
@@ -8211,10 +8208,6 @@
   case OpenACCClauseKind::Bind:
   case OpenACCClauseKind::DeviceNum:
   case OpenACCClauseKind::DefaultAsync:
-<<<<<<< HEAD
-  case OpenACCClauseKind::Gang:
-=======
->>>>>>> dd326b12
   case OpenACCClauseKind::Invalid:
     llvm_unreachable("Clause serialization not yet implemented");
   }
