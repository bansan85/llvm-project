--- conflicted
+++ resolved
@@ -150,7 +150,6 @@
 
   bool parseAngle() {
     if (!CurrentToken)
-<<<<<<< HEAD
       return false;
 
     auto *Left = CurrentToken->Previous; // The '<'.
@@ -160,17 +159,6 @@
     if (NonTemplateLess.count(Left) > 0)
       return false;
 
-=======
-      return false;
-
-    auto *Left = CurrentToken->Previous; // The '<'.
-    if (!Left)
-      return false;
-
-    if (NonTemplateLess.count(Left) > 0)
-      return false;
-
->>>>>>> dd326b12
     const auto *BeforeLess = Left->Previous;
 
     if (BeforeLess) {
