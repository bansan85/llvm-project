//===--- DeclID.h - ID number for deserialized declarations  ----*- C++ -*-===//
//
// Part of the LLVM Project, under the Apache License v2.0 with LLVM Exceptions.
// See https://llvm.org/LICENSE.txt for license information.
// SPDX-License-Identifier: Apache-2.0 WITH LLVM-exception
//
//===----------------------------------------------------------------------===//
//
// This file defines DeclID class family to describe the deserialized
// declarations. The DeclID is widely used in AST via LazyDeclPtr, or calls to
// `ExternalASTSource::getExternalDecl`. It will be helpful for type safety to
// require the use of `DeclID` to explicit.
//
//===----------------------------------------------------------------------===//

#ifndef LLVM_CLANG_AST_DECLID_H
#define LLVM_CLANG_AST_DECLID_H

#include "llvm/ADT/DenseMapInfo.h"
#include "llvm/ADT/iterator.h"

#include <climits>

namespace clang {

/// Predefined declaration IDs.
///
/// These declaration IDs correspond to predefined declarations in the AST
/// context, such as the NULL declaration ID. Such declarations are never
/// actually serialized, since they will be built by the AST context when
/// it is created.
enum PredefinedDeclIDs {
  /// The NULL declaration.
  PREDEF_DECL_NULL_ID = 0,

  /// The translation unit.
  PREDEF_DECL_TRANSLATION_UNIT_ID = 1,

  /// The Objective-C 'id' type.
  PREDEF_DECL_OBJC_ID_ID = 2,

  /// The Objective-C 'SEL' type.
  PREDEF_DECL_OBJC_SEL_ID = 3,

  /// The Objective-C 'Class' type.
  PREDEF_DECL_OBJC_CLASS_ID = 4,

  /// The Objective-C 'Protocol' type.
  PREDEF_DECL_OBJC_PROTOCOL_ID = 5,

  /// The signed 128-bit integer type.
  PREDEF_DECL_INT_128_ID = 6,

  /// The unsigned 128-bit integer type.
  PREDEF_DECL_UNSIGNED_INT_128_ID = 7,

  /// The internal 'instancetype' typedef.
  PREDEF_DECL_OBJC_INSTANCETYPE_ID = 8,

  /// The internal '__builtin_va_list' typedef.
  PREDEF_DECL_BUILTIN_VA_LIST_ID = 9,

  /// The internal '__va_list_tag' struct, if any.
  PREDEF_DECL_VA_LIST_TAG = 10,

  /// The internal '__builtin_ms_va_list' typedef.
  PREDEF_DECL_BUILTIN_MS_VA_LIST_ID = 11,

  /// The predeclared '_GUID' struct.
  PREDEF_DECL_BUILTIN_MS_GUID_ID = 12,

  /// The extern "C" context.
  PREDEF_DECL_EXTERN_C_CONTEXT_ID = 13,

  /// The internal '__make_integer_seq' template.
  PREDEF_DECL_MAKE_INTEGER_SEQ_ID = 14,

  /// The internal '__NSConstantString' typedef.
  PREDEF_DECL_CF_CONSTANT_STRING_ID = 15,

  /// The internal '__NSConstantString' tag type.
  PREDEF_DECL_CF_CONSTANT_STRING_TAG_ID = 16,

  /// The internal '__type_pack_element' template.
  PREDEF_DECL_TYPE_PACK_ELEMENT_ID = 17,
};

/// The number of declaration IDs that are predefined.
///
/// For more information about predefined declarations, see the
/// \c PredefinedDeclIDs type and the PREDEF_DECL_*_ID constants.
const unsigned int NUM_PREDEF_DECL_IDS = 18;

/// GlobalDeclID means DeclID in the current ASTContext and LocalDeclID means
/// DeclID specific to a certain ModuleFile. Specially, in ASTWriter, the
/// LocalDeclID to the ModuleFile been writting is equal to the GlobalDeclID.
/// Outside the serializer, all the DeclID been used should be GlobalDeclID.
/// We can translate a LocalDeclID to the GlobalDeclID by
/// `ASTReader::getGlobalDeclID()`.

class DeclIDBase {
public:
  /// An ID number that refers to a declaration in an AST file.
  ///
  /// The ID numbers of declarations are consecutive (in order of
  /// discovery), with values below NUM_PREDEF_DECL_IDS being reserved.
  /// At the start of a chain of precompiled headers, declaration ID 1 is
  /// used for the translation unit declaration.
  ///
  /// DeclID should only be used directly in serialization. All other users
  /// should use LocalDeclID or GlobalDeclID.
  using DeclID = uint64_t;

protected:
  DeclIDBase() : ID(PREDEF_DECL_NULL_ID) {}
  explicit DeclIDBase(DeclID ID) : ID(ID) {}

  explicit DeclIDBase(unsigned LocalID, unsigned ModuleFileIndex) {
    ID = (DeclID)LocalID | ((DeclID)ModuleFileIndex << 32);
  }

public:
  DeclID get() const { return ID; }

  explicit operator DeclID() const { return ID; }

  explicit operator PredefinedDeclIDs() const { return (PredefinedDeclIDs)ID; }

  bool isValid() const { return ID != PREDEF_DECL_NULL_ID; }

  bool isInvalid() const { return ID == PREDEF_DECL_NULL_ID; }

  unsigned getModuleFileIndex() const { return ID >> 32; }

  unsigned getLocalDeclIndex() const;

  friend bool operator==(const DeclIDBase &LHS, const DeclIDBase &RHS) {
    return LHS.ID == RHS.ID;
  }
  friend bool operator!=(const DeclIDBase &LHS, const DeclIDBase &RHS) {
    return LHS.ID != RHS.ID;
  }
  // We may sort the decl ID.
  friend bool operator<(const DeclIDBase &LHS, const DeclIDBase &RHS) {
    return LHS.ID < RHS.ID;
  }
  friend bool operator>(const DeclIDBase &LHS, const DeclIDBase &RHS) {
    return LHS.ID > RHS.ID;
  }
  friend bool operator<=(const DeclIDBase &LHS, const DeclIDBase &RHS) {
    return LHS.ID <= RHS.ID;
  }
  friend bool operator>=(const DeclIDBase &LHS, const DeclIDBase &RHS) {
    return LHS.ID >= RHS.ID;
  }

protected:
  DeclID ID;
};

class LocalDeclID : public DeclIDBase {
  using Base = DeclIDBase;

public:
  LocalDeclID() : Base() {}
  LocalDeclID(PredefinedDeclIDs ID) : Base(ID) {}
  explicit LocalDeclID(DeclID ID) : Base(ID) {}

<<<<<<< HEAD
  explicit LocalDeclID(unsigned LocalID, unsigned ModuleFileIndex)
      : Base(LocalID, ModuleFileIndex) {}
=======
  static LocalDeclID get(ASTReader &Reader, serialization::ModuleFile &MF,
                         DeclID ID);
  static LocalDeclID get(ASTReader &Reader, serialization::ModuleFile &MF,
                         unsigned ModuleFileIndex, unsigned LocalDeclID);
>>>>>>> 4ae23bcc

  LocalDeclID &operator++() {
    ++ID;
    return *this;
  }

  LocalDeclID operator++(int) {
    LocalDeclID Ret = *this;
    ++(*this);
    return Ret;
  }
};

class GlobalDeclID : public DeclIDBase {
  using Base = DeclIDBase;

public:
  GlobalDeclID() : Base() {}
  explicit GlobalDeclID(DeclID ID) : Base(ID) {}

  explicit GlobalDeclID(unsigned LocalID, unsigned ModuleFileIndex)
      : Base(LocalID, ModuleFileIndex) {}

  // For DeclIDIterator<GlobalDeclID> to be able to convert a GlobalDeclID
  // to a LocalDeclID.
  explicit operator LocalDeclID() const { return LocalDeclID(this->ID); }
};

/// A helper iterator adaptor to convert the iterators to
/// `SmallVector<SomeDeclID>` to the iterators to `SmallVector<OtherDeclID>`.
template <class FromTy, class ToTy>
class DeclIDIterator
    : public llvm::iterator_adaptor_base<DeclIDIterator<FromTy, ToTy>,
                                         const FromTy *,
                                         std::forward_iterator_tag, ToTy> {
public:
  DeclIDIterator() : DeclIDIterator::iterator_adaptor_base(nullptr) {}

  DeclIDIterator(const FromTy *ID)
      : DeclIDIterator::iterator_adaptor_base(ID) {}

  ToTy operator*() const { return ToTy(*this->I); }

  bool operator==(const DeclIDIterator &RHS) const { return this->I == RHS.I; }
};

} // namespace clang

namespace llvm {
template <> struct DenseMapInfo<clang::GlobalDeclID> {
  using GlobalDeclID = clang::GlobalDeclID;
  using DeclID = GlobalDeclID::DeclID;

  static GlobalDeclID getEmptyKey() {
    return GlobalDeclID(DenseMapInfo<DeclID>::getEmptyKey());
  }

  static GlobalDeclID getTombstoneKey() {
    return GlobalDeclID(DenseMapInfo<DeclID>::getTombstoneKey());
  }

  static unsigned getHashValue(const GlobalDeclID &Key) {
<<<<<<< HEAD
    return DenseMapInfo<DeclID>::getHashValue(Key.get());
=======
    return DenseMapInfo<DeclID>::getHashValue(Key.getRawValue());
>>>>>>> 4ae23bcc
  }

  static bool isEqual(const GlobalDeclID &L, const GlobalDeclID &R) {
    return L == R;
  }
};

} // namespace llvm

#endif<|MERGE_RESOLUTION|>--- conflicted
+++ resolved
@@ -17,6 +17,7 @@
 #define LLVM_CLANG_AST_DECLID_H
 
 #include "llvm/ADT/DenseMapInfo.h"
+#include "llvm/ADT/Hashing.h"
 #include "llvm/ADT/iterator.h"
 
 #include <climits>
@@ -115,12 +116,8 @@
   DeclIDBase() : ID(PREDEF_DECL_NULL_ID) {}
   explicit DeclIDBase(DeclID ID) : ID(ID) {}
 
-  explicit DeclIDBase(unsigned LocalID, unsigned ModuleFileIndex) {
-    ID = (DeclID)LocalID | ((DeclID)ModuleFileIndex << 32);
-  }
-
-public:
-  DeclID get() const { return ID; }
+public:
+  DeclID getRawValue() const { return ID; }
 
   explicit operator DeclID() const { return ID; }
 
@@ -133,6 +130,26 @@
   unsigned getModuleFileIndex() const { return ID >> 32; }
 
   unsigned getLocalDeclIndex() const;
+
+  // The DeclID may be compared with predefined decl ID.
+  friend bool operator==(const DeclIDBase &LHS, const DeclID &RHS) {
+    return LHS.ID == RHS;
+  }
+  friend bool operator!=(const DeclIDBase &LHS, const DeclID &RHS) {
+    return !operator==(LHS, RHS);
+  }
+  friend bool operator<(const DeclIDBase &LHS, const DeclID &RHS) {
+    return LHS.ID < RHS;
+  }
+  friend bool operator<=(const DeclIDBase &LHS, const DeclID &RHS) {
+    return LHS.ID <= RHS;
+  }
+  friend bool operator>(const DeclIDBase &LHS, const DeclID &RHS) {
+    return LHS.ID > RHS;
+  }
+  friend bool operator>=(const DeclIDBase &LHS, const DeclID &RHS) {
+    return LHS.ID >= RHS;
+  }
 
   friend bool operator==(const DeclIDBase &LHS, const DeclIDBase &RHS) {
     return LHS.ID == RHS.ID;
@@ -140,6 +157,7 @@
   friend bool operator!=(const DeclIDBase &LHS, const DeclIDBase &RHS) {
     return LHS.ID != RHS.ID;
   }
+
   // We may sort the decl ID.
   friend bool operator<(const DeclIDBase &LHS, const DeclIDBase &RHS) {
     return LHS.ID < RHS.ID;
@@ -158,23 +176,29 @@
   DeclID ID;
 };
 
+class ASTWriter;
+class ASTReader;
+namespace serialization {
+class ModuleFile;
+} // namespace serialization
+
 class LocalDeclID : public DeclIDBase {
   using Base = DeclIDBase;
 
-public:
-  LocalDeclID() : Base() {}
   LocalDeclID(PredefinedDeclIDs ID) : Base(ID) {}
   explicit LocalDeclID(DeclID ID) : Base(ID) {}
 
-<<<<<<< HEAD
-  explicit LocalDeclID(unsigned LocalID, unsigned ModuleFileIndex)
-      : Base(LocalID, ModuleFileIndex) {}
-=======
+  // Every Decl ID is a local decl ID to the module being writing in ASTWriter.
+  friend class ASTWriter;
+  friend class GlobalDeclID;
+
+public:
+  LocalDeclID() : Base() {}
+
   static LocalDeclID get(ASTReader &Reader, serialization::ModuleFile &MF,
                          DeclID ID);
   static LocalDeclID get(ASTReader &Reader, serialization::ModuleFile &MF,
                          unsigned ModuleFileIndex, unsigned LocalDeclID);
->>>>>>> 4ae23bcc
 
   LocalDeclID &operator++() {
     ++ID;
@@ -195,8 +219,8 @@
   GlobalDeclID() : Base() {}
   explicit GlobalDeclID(DeclID ID) : Base(ID) {}
 
-  explicit GlobalDeclID(unsigned LocalID, unsigned ModuleFileIndex)
-      : Base(LocalID, ModuleFileIndex) {}
+  explicit GlobalDeclID(unsigned ModuleFileIndex, unsigned LocalID)
+      : Base((DeclID)ModuleFileIndex << 32 | (DeclID)LocalID) {}
 
   // For DeclIDIterator<GlobalDeclID> to be able to convert a GlobalDeclID
   // to a LocalDeclID.
@@ -237,11 +261,7 @@
   }
 
   static unsigned getHashValue(const GlobalDeclID &Key) {
-<<<<<<< HEAD
-    return DenseMapInfo<DeclID>::getHashValue(Key.get());
-=======
     return DenseMapInfo<DeclID>::getHashValue(Key.getRawValue());
->>>>>>> 4ae23bcc
   }
 
   static bool isEqual(const GlobalDeclID &L, const GlobalDeclID &R) {
