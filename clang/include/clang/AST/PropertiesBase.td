//==--- PropertiesBase.td - Baseline definitions for AST properties -------===//
//
// Part of the LLVM Project, under the Apache License v2.0 with LLVM Exceptions.
// See https://llvm.org/LICENSE.txt for license information.
// SPDX-License-Identifier: Apache-2.0 WITH LLVM-exception
//
//===----------------------------------------------------------------------===//

class HasProperties;

/// The type of the property.
class PropertyType<string typeName = ""> {
  /// The C++ type name for the type.
  string CXXName = !if(!ne(typeName, ""), typeName, NAME);

  /// Whether the C++ type should generally be passed around by reference.
  bit PassByReference = 0;

  /// Whether `const` should be prepended to the type when writing.
  bit ConstWhenWriting = 0;

  /// Given a value of type Optional<CXXName> bound as 'value', yield a
  /// CXXName that can be serialized into a DataStreamTypeWriter.
  string PackOptional = "";

  /// Given a value of type CXXName bound as 'value' that was deserialized
  /// by a DataStreamTypeReader, yield an Optional<CXXName>.
  string UnpackOptional = "";

  /// A list of types for which buffeers must be passed to the read
  /// operations.
  list<PropertyType> BufferElementTypes = [];
}

/// Property types that correspond to specific C++ enums.
class EnumPropertyType<string typeName = ""> : PropertyType<typeName> {}

/// Property types that correspond to a specific C++ class.
/// Supports optional values by using the null representation.
class RefPropertyType<string className> : PropertyType<className # "*"> {
  let PackOptional =
    "value ? *value : nullptr";
  let UnpackOptional =
    "value ? std::optional<" # CXXName # ">(value) : std::nullopt";
}

/// Property types that correspond to a specific subclass of another type.
class SubclassPropertyType<string className, PropertyType base>
    : RefPropertyType<className> {
  PropertyType Base = base;
  string SubclassName = className;
  let ConstWhenWriting = base.ConstWhenWriting;
}

/// Property types that support optional values by using their
/// default value.
class DefaultValuePropertyType<string typeName = ""> : PropertyType<typeName> {
  let PackOptional =
    "value ? *value : " # CXXName # "()";
  let UnpackOptional =
    "value.isNull() ? std::nullopt : std::optional<" # CXXName # ">(value)";
}

/// Property types that correspond to integer types and support optional
/// values by shifting the value over by 1.
class CountPropertyType<string typeName = ""> : PropertyType<typeName> {
  let PackOptional =
    "value ? *value + 1 : 0";
  let UnpackOptional =
    "value ? std::optional<" # CXXName # ">(value - 1) : std::nullopt";
}

def APInt : PropertyType<"llvm::APInt"> { let PassByReference = 1; }
def APSInt : PropertyType<"llvm::APSInt"> { let PassByReference = 1; }
def APValue : PropertyType { let PassByReference = 1; }
def APValueKind : EnumPropertyType<"APValue::ValueKind">;
def ArraySizeModifier : EnumPropertyType<"ArrayType::ArraySizeModifier">;
def AttrKind : EnumPropertyType<"attr::Kind">;
def AutoTypeKeyword : EnumPropertyType;
def Bool : PropertyType<"bool">;
def BuiltinTypeKind : EnumPropertyType<"BuiltinType::Kind">;
def BTFTypeTagAttr : PropertyType<"const BTFTypeTagAttr *">;
def CallingConv : EnumPropertyType;
def DeclarationName : PropertyType;
def DeclarationNameKind : EnumPropertyType<"DeclarationName::NameKind">;
def DeclRef : RefPropertyType<"Decl"> { let ConstWhenWriting = 1; }
  def CXXRecordDeclRef :
    SubclassPropertyType<"CXXRecordDecl", DeclRef>;
  def FunctionDeclRef :
    SubclassPropertyType<"FunctionDecl", DeclRef>;
  def NamedDeclRef :
    SubclassPropertyType<"NamedDecl", DeclRef>;
  def NamespaceDeclRef :
    SubclassPropertyType<"NamespaceDecl", DeclRef>;
  def NamespaceAliasDeclRef :
    SubclassPropertyType<"NamespaceAliasDecl", DeclRef>;
  def ObjCProtocolDeclRef :
    SubclassPropertyType<"ObjCProtocolDecl", DeclRef>;
  def ObjCTypeParamDeclRef :
    SubclassPropertyType<"ObjCTypeParamDecl", DeclRef>;
  def TagDeclRef :
    SubclassPropertyType<"TagDecl", DeclRef>;
  def TemplateDeclRef :
    SubclassPropertyType<"TemplateDecl", DeclRef>;
  def ConceptDeclRef :
    SubclassPropertyType<"ConceptDecl", DeclRef>;
  def TemplateTypeParmDeclRef :
    SubclassPropertyType<"TemplateTypeParmDecl", DeclRef>;
  def TemplateTemplateParmDeclRef :
    SubclassPropertyType<"TemplateTemplateParmDecl", DeclRef>;
  def UsingShadowDeclRef :
    SubclassPropertyType<"UsingShadowDecl", DeclRef>;
  def ValueDeclRef :
    SubclassPropertyType<"ValueDecl", DeclRef>;
def ElaboratedTypeKeyword : EnumPropertyType;
def ExtParameterInfo : PropertyType<"FunctionProtoType::ExtParameterInfo">;
def FixedPointSemantics : PropertyType<"llvm::FixedPointSemantics"> {
  let PassByReference = 1;
}
def Identifier : RefPropertyType<"IdentifierInfo"> { let ConstWhenWriting = 1; }
def LValuePathEntry : PropertyType<"APValue::LValuePathEntry">;
def LValuePathSerializationHelper :
    PropertyType<"APValue::LValuePathSerializationHelper"> {
  let BufferElementTypes = [ LValuePathEntry ];
}
def NestedNameSpecifier : PropertyType<"NestedNameSpecifier *">;
def NestedNameSpecifierKind :
  EnumPropertyType<"NestedNameSpecifier::SpecifierKind">;
def OverloadedOperatorKind : EnumPropertyType;
def Qualifiers : PropertyType;
def QualType : DefaultValuePropertyType;
def RefQualifierKind : EnumPropertyType;
def Selector : PropertyType;
def SourceLocation : PropertyType;
def StmtRef : RefPropertyType<"Stmt"> { let ConstWhenWriting = 1; }
  def ExprRef : SubclassPropertyType<"Expr", StmtRef>;
def TemplateArgument : PropertyType;
def TemplateArgumentKind : EnumPropertyType<"TemplateArgument::ArgKind">;
def TemplateName : DefaultValuePropertyType;
def TemplateNameKind : EnumPropertyType<"TemplateName::NameKind">;
def TypeOfKind : EnumPropertyType<"TypeOfKind">;
def UInt32 : CountPropertyType<"uint32_t">;
def UInt64 : CountPropertyType<"uint64_t">;
def UnaryTypeTransformKind : EnumPropertyType<"UnaryTransformType::UTTKind">;
def VectorKind : EnumPropertyType<"VectorType::VectorKind">;

def ExceptionSpecInfo : PropertyType<"FunctionProtoType::ExceptionSpecInfo"> {
  let BufferElementTypes = [ QualType ];
}

/// Arrays.  The corresponding C++ type is ArrayRef of the corresponding
/// C++ type of the element.
class Array<PropertyType element> : PropertyType {
  PropertyType Element = element;
  let BufferElementTypes = [ element ];
}

/// std::optional<T>.  The corresponding C++ type is generally just the
/// corresponding C++ type of the element.
///
/// Optional<Unsigned> may restrict the range of the operand for some
/// serialization clients.
class Optional<PropertyType element> : PropertyType {
  PropertyType Element = element;
  let PassByReference = element.PassByReference;
}

/// A property of an AST node.
class Property<string name, PropertyType type> {
  HasProperties Class;
  string Name = name;
  PropertyType Type = type;

  /// A function for reading the property, expressed in terms of a variable
  /// "node".
  code Read;

  /// Code specifying when this property is available.  Can be defined
  /// in terms of other properties, in which case this property must be
  /// read/written after those properties.  Using this will make the
  /// value Optional when deserializing.
  ///
  /// FIXME: the emitter doesn't yet force dependent properties to be
  /// read/written later; this only works if the properties used in the
  /// condition happen to be written first.
  code Conditional = "";
}

/// A rule for declaring helper variables when read properties from a
/// value of this type.  Note that this means that this code is actually
/// run when *writing* values of this type; however, naming this
/// `ReadHelper` makes the connection to the `Read` operations on the
/// properties much clearer.
class ReadHelper<code _code> {
  HasProperties Class;

  /// Code which will be run when writing objects of this type before
  /// writing any of the properties, specified in terms of a variable
  /// `node`.
  code Code = _code;
}

/// A rule for creating objects of this type.
class Creator<code create> {
  HasProperties Class;

  /// A function for creating values of this kind, expressed in terms of a
  /// variable `ctx` of type `ASTContext &`.  Must also refer to all of the
  /// properties by name.
  code Create = create;
}

/// A rule which overrides some of the normal rules.
class Override {
  HasProperties Class;

  /// Properties from base classes that should be ignored.
  list<string> IgnoredProperties = [];
}

/// A description of how to break a type into cases.  Providing this and
/// an exhaustive list of the cases will cause AbstractBasic{Reader,Writer}
/// to be generated with a default implementation of how to read the
/// type.
///
/// Creator rules for the cases can additionally access a variable
/// `kind` of the KindType.
class PropertyTypeKind<PropertyType type,
                       PropertyType kindType,
                       string readCode> {
  /// The type for which this describes cases.
  PropertyType Type = type;

  /// The type of this type's kind enum.
  PropertyType KindType = kindType;

  /// The property name to use for the kind.
  string KindPropertyName = "kind";

  /// An expression which reads the kind from a value, expressed in terms
  /// of a variable `node`.
  string Read = readCode;
}

/// One of the options for representing a particular type.
class PropertyTypeCase<PropertyType type, string name> : HasProperties {
  /// The type of which this is a case.
  PropertyType Type = type;

  /// The name of the case (a value of the type's kind enum).
  string Name = name;
}

// Type cases for APValue.
def : PropertyTypeKind<APValue, APValueKind,
                       "node.getKind()">;
let Class = PropertyTypeCase<APValue, "None"> in {
  def : Creator<[{ return APValue(); }]>;
}
let Class = PropertyTypeCase<APValue, "Indeterminate"> in {
  def : Creator<[{ return APValue::IndeterminateValue(); }]>;
}
let Class = PropertyTypeCase<APValue, "Int"> in {
  def : Property<"value", APSInt> {
    let Read = [{ node.getInt() }];
  }
  def : Creator<[{ return APValue(value); }]>;
}
let Class = PropertyTypeCase<APValue, "Float"> in {
  def : Property<"semantics", UInt32> {
    let Read = [{
      static_cast<uint32_t>(
        llvm::APFloatBase::SemanticsToEnum(node.getFloat().getSemantics()))
    }];
  }
  def : Property<"value", APInt> {
    let Read = [{ node.getFloat().bitcastToAPInt() }];
  }
  def : Creator<[{
    const llvm::fltSemantics &floatSema = llvm::APFloatBase::EnumToSemantics(
        static_cast<llvm::APFloatBase::Semantics>(semantics));
    return APValue(llvm::APFloat(floatSema, value));
  }]>;
}
let Class = PropertyTypeCase<APValue, "FixedPoint"> in {
  def : Property<"semantics", FixedPointSemantics> {
    let Read = [{ node.getFixedPoint().getSemantics() }];
  }
  def : Property<"value", APSInt> {
    let Read = [{ node.getFixedPoint().getValue() }];
  }
  def : Creator<[{
    return APValue(llvm::APFixedPoint(std::move(value), semantics));
  }]>;
}
let Class = PropertyTypeCase<APValue, "ComplexInt"> in {
  def : Property<"real", APSInt> {
    let Read = [{ node.getComplexIntReal() }];
  }
  def : Property<"imag", APSInt> {
    let Read = [{ node.getComplexIntImag() }];
  }
  def : Creator<[{ return APValue(real, imag); }]>;
}
let Class = PropertyTypeCase<APValue, "ComplexFloat"> in {
  def : ReadHelper<[{
    auto sema = llvm::APFloatBase::SemanticsToEnum(
        node.getComplexFloatReal().getSemantics());
    assert(sema == llvm::APFloatBase::SemanticsToEnum(
        node.getComplexFloatImag().getSemantics()));
  }]>;
  def : Property<"semantics", UInt32> {
    let Read = [{ static_cast<uint32_t>(sema) }];
  }
  def : Property<"real", APInt> {
    let Read = [{ node.getComplexFloatReal().bitcastToAPInt() }];
  }
  def : Property<"imag", APInt> {
    let Read = [{ node.getComplexFloatImag().bitcastToAPInt() }];
  }
  def : Creator<[{
    const llvm::fltSemantics &sema = llvm::APFloatBase::EnumToSemantics(
        static_cast<llvm::APFloatBase::Semantics>(semantics));
    return APValue(llvm::APFloat(sema, real),
                   llvm::APFloat(sema, imag));
  }]>;
}
let Class = PropertyTypeCase<APValue, "Vector"> in {
  def : ReadHelper<[{
    SmallVector<APValue, 4> buffer;
    unsigned len = node.getVectorLength();
    for (unsigned i = 0; i < len; ++i)
      buffer.push_back(node.getVectorElt(i));
  }]>;
  def : Property<"elements", Array<APValue>> {
    let Read = [{ buffer }];
  }
  def : Creator<[{
    APValue result;
    result.MakeVector();
    unsigned length = elements.size();
    (void)result.setVectorUninit(length);
    for (unsigned i = 0; i < length; i++)
      result.getVectorElt(i) = elements[i];
    return result;
  }]>;
}
let Class = PropertyTypeCase<APValue, "Array"> in {
  def : ReadHelper<[{
    SmallVector<APValue, 4> buffer{};
    unsigned initLength = node.getArrayInitializedElts();
    for (unsigned i = 0; i < initLength; ++i)
      buffer.push_back(node.getArrayInitializedElt(i));
    if (node.hasArrayFiller())
      buffer.push_back(node.getArrayFiller());
  }]>;
  def : Property<"totalLength", UInt32> {
    let Read = [{ node.getArraySize() }];
  }
  def : Property<"hasFiller", Bool> {
    let Read = [{ node.hasArrayFiller() }];
  }
  def : Property<"elements", Array<APValue>> {
    let Read = [{ buffer }];
  }
  def : Creator<[{
    APValue result;
    unsigned initLength = elements.size() - (hasFiller ? 1 : 0);
    result.MakeArray(initLength, totalLength);
    for (unsigned i = 0; i < initLength; ++i)
      result.getArrayInitializedElt(i) = elements[i];
    if (hasFiller)
      result.getArrayFiller() = elements.back();
    return result;
  }]>;
}
let Class = PropertyTypeCase<APValue, "Struct"> in {
  def : ReadHelper<[{
    SmallVector<APValue, 4> structBases;
    unsigned numBases = node.getStructNumBases();
    for (unsigned i = 0; i < numBases; ++i)
      structBases.push_back(node.getStructBase(i));
    SmallVector<APValue, 4> structFields;
    unsigned numFields = node.getStructNumFields();
    for (unsigned i = 0; i < numFields; ++i)
      structFields.push_back(node.getStructField(i));
  }]>;
  def : Property<"bases", Array<APValue>> {
    let Read = [{ structBases }];
  }
  def : Property<"fields", Array<APValue>> {
    let Read = [{ structFields }];
  }
  def : Creator<[{
    APValue result;
    result.MakeStruct(bases.size(), fields.size());
    for (unsigned i = 0; i < bases.size(); ++i)
      result.getStructBase(i) = bases[i];
    for (unsigned i = 0; i < fields.size(); ++i)
      result.getStructField(i) = fields[i];
    return result;
  }]>;
}
let Class = PropertyTypeCase<APValue, "Union"> in {
  def : Property<"fieldDecl", DeclRef> {
    let Read = [{ node.getUnionField() }];
  }
  def : Property<"value", APValue> {
    let Read = [{ node.getUnionValue() }];
  }
  def : Creator<[{
    return APValue(cast<clang::FieldDecl>(fieldDecl), std::move(value));
  }]>;
}
let Class = PropertyTypeCase<APValue, "AddrLabelDiff"> in {
  def : Property<"lhs", StmtRef> {
    let Read = [{ const_cast<AddrLabelExpr *>(node.getAddrLabelDiffLHS()) }];
  }
  def : Property<"rhs", StmtRef> {
    let Read = [{ const_cast<AddrLabelExpr *>(node.getAddrLabelDiffRHS()) }];
  }
  def : Creator<[{
    return APValue(cast<AddrLabelExpr>(lhs), cast<AddrLabelExpr>(rhs));
  }]>;
}
let Class = PropertyTypeCase<APValue, "MemberPointer"> in {
  def : Property<"isDerived", Bool> {
    let Read = [{ node.isMemberPointerToDerivedMember() }];
  }
  def : Property<"member", ValueDeclRef> {
    let Read = [{ node.getMemberPointerDecl() }];
  }
  def : Property<"memberPath", Array<CXXRecordDeclRef>> {
    let Read = [{ node.getMemberPointerPath() }];
  }
  def : Creator<[{
    APValue result;
    unsigned pathSize = memberPath.size();
    const CXXRecordDecl **pathArray =
        result.setMemberPointerUninit(member, isDerived, pathSize).data();
    for (unsigned i = 0; i < pathSize; ++i)
      pathArray[i] = memberPath[i]->getCanonicalDecl();
    return result;
  }]>;
}
let Class = PropertyTypeCase<APValue, "LValue"> in {
  def : ReadHelper<[{
    auto lvalueBase = node.getLValueBase();
    const Expr *expr =
        lvalueBase ? lvalueBase.dyn_cast<const Expr *>() : nullptr;
    bool lvalueBaseIsExpr = (bool) expr;
    bool lvalueBaseIsTypeInfo = lvalueBase.is<TypeInfoLValue>();
    QualType elemTy;
    if (lvalueBase) {
      if (lvalueBaseIsTypeInfo) {
        elemTy = lvalueBase.getTypeInfoType();
      } else if (lvalueBaseIsExpr) {
        elemTy = expr->getType();
      } else {
        elemTy = lvalueBase.get<const ValueDecl *>()->getType();
      }
    }
  }]>;
  def : Property<"hasLValuePath", Bool> {
    let Read = [{ node.hasLValuePath() }];
  }
  def : Property<"isLValueOnePastTheEnd", Bool> {
    let Read = [{ node.isLValueOnePastTheEnd() }];
  }
  def : Property<"isExpr", Bool> {
    let Read = [{ lvalueBaseIsExpr }];
  }
  def : Property<"isTypeInfo", Bool> {
    let Read = [{ lvalueBaseIsTypeInfo }];
  }
  def : Property<"hasBase", Bool> {
    let Read = [{ static_cast<bool>(lvalueBase) }];
  }
  def : Property<"isNullPtr", Bool> {
    let Read = [{ node.isNullPointer() }];
  }
  def : Property<"typeInfo", QualType> {
    let Conditional = [{ hasBase && isTypeInfo }];
    let Read = [{
      QualType(node.getLValueBase().get<TypeInfoLValue>().getType(), 0)
    }];
  }
  def : Property<"type", QualType> {
    let Conditional = [{ hasBase && isTypeInfo }];
    let Read = [{ node.getLValueBase().getTypeInfoType() }];
  }
  def : Property<"callIndex", UInt32> {
    let Conditional = [{ hasBase && !isTypeInfo }];
    let Read = [{ node.getLValueBase().getCallIndex() }];
  }
  def : Property<"version", UInt32> {
    let Conditional = [{ hasBase && !isTypeInfo }];
    let Read = [{ node.getLValueBase().getVersion() }];
  }
  def : Property<"stmt", StmtRef> {
    let Conditional = [{ hasBase && !isTypeInfo && isExpr }];
    let Read = [{ const_cast<Expr *>(expr) }];
  }
  def : Property<"decl", DeclRef> {
    let Conditional = [{ hasBase && !isTypeInfo && !isExpr }];
    let Read = [{ lvalueBase.get<const ValueDecl *>() }];
  }
  def : Property<"offsetQuantity", UInt32> {
    let Read = [{ node.getLValueOffset().getQuantity() }];
  }
  def : Property<"lvaluePath", LValuePathSerializationHelper> {
    let Conditional = [{ hasLValuePath }];
    let Read = [{
      APValue::LValuePathSerializationHelper(node.getLValuePath(), elemTy)
    }];
  }
  def : Creator<[{
    (void)ctx;
    APValue::LValueBase base;
    if (hasBase) {
      if (isTypeInfo) {
        base = APValue::LValueBase::getTypeInfo(
            TypeInfoLValue(typeInfo->getTypePtr()), *type);
<<<<<<< HEAD
        elemTy = base.getTypeInfoType();
      } else if (isExpr) {
        base = APValue::LValueBase(cast<Expr>(*stmt),
                                   *callIndex, *version);
        elemTy = base.get<const Expr *>()->getType();
      } else {
        base = APValue::LValueBase(cast<ValueDecl>(*decl),
                                   *callIndex, *version);
        elemTy = base.get<const ValueDecl *>()->getType();
=======
      } else if (isExpr) {
        base = APValue::LValueBase(cast<Expr>(*stmt),
                                   *callIndex, *version);
      } else {
        base = APValue::LValueBase(cast<ValueDecl>(*decl),
                                   *callIndex, *version);
>>>>>>> e1acf65b
      }
    }
    CharUnits offset = CharUnits::fromQuantity(offsetQuantity);
    APValue result;
    result.MakeLValue();
    if (!hasLValuePath) {
      result.setLValue(base, offset, APValue::NoLValuePath{}, isNullPtr);
      return result;
    }
    auto pathLength = lvaluePath->Path.size();
    APValue::LValuePathEntry *path = result.setLValueUninit(
        base, offset, pathLength, isLValueOnePastTheEnd, isNullPtr).data();
    llvm::copy(lvaluePath->Path, path);
    return result;
  }]>;
}

// Type cases for DeclarationName.
def : PropertyTypeKind<DeclarationName, DeclarationNameKind,
                       "node.getNameKind()">;
let Class = PropertyTypeCase<DeclarationName, "Identifier"> in {
  def : Property<"identifier", Identifier> {
    let Read = [{ node.getAsIdentifierInfo() }];
  }
  def : Creator<[{
    return DeclarationName(identifier);
  }]>;
}
foreach count = ["Zero", "One", "Multi"] in {
  let Class = PropertyTypeCase<DeclarationName, "ObjC"#count#"ArgSelector"> in {
    def : Property<"selector", Selector> {
      let Read = [{ node.getObjCSelector() }];
    }
    def : Creator<[{
      return DeclarationName(selector);
    }]>;
  }
}
foreach kind = ["Constructor", "Destructor", "ConversionFunction"] in {
  let Class = PropertyTypeCase<DeclarationName, "CXX"#kind#"Name"> in {
    def : Property<"type", QualType> {
      let Read = [{ node.getCXXNameType() }];
    }
    def : Creator<[{
      return ctx.DeclarationNames.getCXX}]#kind#[{Name(
               ctx.getCanonicalType(type));
    }]>;
  }
}
let Class = PropertyTypeCase<DeclarationName, "CXXDeductionGuideName"> in {
  def : Property<"declaration", TemplateDeclRef> {
    let Read = [{ node.getCXXDeductionGuideTemplate() }];
  }
  def : Creator<[{
    return ctx.DeclarationNames.getCXXDeductionGuideName(declaration);
  }]>;
}
let Class = PropertyTypeCase<DeclarationName, "CXXOperatorName"> in {
  def : Property<"operatorKind", OverloadedOperatorKind> {
    let Read = [{ node.getCXXOverloadedOperator() }];
  }
  def : Creator<[{
    return ctx.DeclarationNames.getCXXOperatorName(operatorKind);
  }]>;
}
let Class = PropertyTypeCase<DeclarationName, "CXXLiteralOperatorName"> in {
  def : Property<"identifier", Identifier> {
    let Read = [{ node.getCXXLiteralIdentifier() }];
  }
  def : Creator<[{
    return ctx.DeclarationNames.getCXXLiteralOperatorName(identifier);
  }]>;
}
let Class = PropertyTypeCase<DeclarationName, "CXXUsingDirective"> in {
  def : Creator<[{
    return DeclarationName::getUsingDirectiveName();
  }]>;
}

// Type cases for TemplateName.
def : PropertyTypeKind<TemplateName, TemplateNameKind, "node.getKind()">;
let Class = PropertyTypeCase<TemplateName, "Template"> in {
  def : Property<"declaration", TemplateDeclRef> {
    let Read = [{ node.getAsTemplateDecl() }];
  }
  def : Creator<[{
    return TemplateName(declaration);
  }]>;
}

let Class = PropertyTypeCase<TemplateName, "UsingTemplate"> in {
  def : Property<"foundDecl", UsingShadowDeclRef> {
    let Read = [{ node.getAsUsingShadowDecl() }];
  }
  def : Creator<[{
    return TemplateName(foundDecl);
  }]>;
}

let Class = PropertyTypeCase<TemplateName, "OverloadedTemplate"> in {
  def : Property<"overloads", Array<NamedDeclRef>> {
    let Read = [{ node.getAsOverloadedTemplate()->decls() }];
  }
  def : Creator<[{
    // Copy into an UnresolvedSet to satisfy the interface.
    UnresolvedSet<8> overloadSet;
    for (auto overload : overloads) {
      overloadSet.addDecl(overload);
    }

    return ctx.getOverloadedTemplateName(overloadSet.begin(),
                                         overloadSet.end());
  }]>;
}
let Class = PropertyTypeCase<TemplateName, "AssumedTemplate"> in {
  def : Property<"name", DeclarationName> {
    let Read = [{ node.getAsAssumedTemplateName()->getDeclName() }];
  }
  def : Creator<[{
    return ctx.getAssumedTemplateName(name);
  }]>;
}
let Class = PropertyTypeCase<TemplateName, "QualifiedTemplate"> in {
  def : ReadHelper<[{
    auto qtn = node.getAsQualifiedTemplateName();
  }]>;
  def : Property<"qualifier", NestedNameSpecifier> {
    let Read = [{ qtn->getQualifier() }];
  }
  def : Property<"hasTemplateKeyword", Bool> {
    let Read = [{ qtn->hasTemplateKeyword() }];
  }
  def : Property<"underlyingTemplateName", TemplateName> {
    let Read = [{ qtn->getUnderlyingTemplate() }];
  }
  def : Creator<[{
    return ctx.getQualifiedTemplateName(qualifier, hasTemplateKeyword,
                                        underlyingTemplateName);
  }]>;
}
let Class = PropertyTypeCase<TemplateName, "DependentTemplate"> in {
  def : ReadHelper<[{
    auto dtn = node.getAsDependentTemplateName();
  }]>;
  def : Property<"qualifier", NestedNameSpecifier> {
    let Read = [{ dtn->getQualifier() }];
  }
  def : Property<"identifier", Optional<Identifier>> {
    let Read = [{ makeOptionalFromPointer(
                    dtn->isIdentifier()
                      ? dtn->getIdentifier()
                      : nullptr) }];
  }
  def : Property<"operatorKind", OverloadedOperatorKind> {
    let Conditional = [{ !identifier }];
    let Read = [{ dtn->getOperator() }];
  }
  def : Creator<[{
    if (identifier) {
      return ctx.getDependentTemplateName(qualifier, *identifier);
    } else {
      return ctx.getDependentTemplateName(qualifier, *operatorKind);
    }
  }]>;
}
let Class = PropertyTypeCase<TemplateName, "SubstTemplateTemplateParm"> in {
  def : ReadHelper<[{
    auto parm = node.getAsSubstTemplateTemplateParm();
  }]>;
  def : Property<"replacement", TemplateName> {
    let Read = [{ parm->getReplacement() }];
  }
  def : Property<"associatedDecl", DeclRef> {
    let Read = [{ parm->getAssociatedDecl() }];
  }
  def : Property<"index", UInt32> {
    let Read = [{ parm->getIndex() }];
  }
  def : Property<"packIndex", Optional<UInt32>> {
    let Read = [{ parm->getPackIndex() }];
  }
  def : Creator<[{
    return ctx.getSubstTemplateTemplateParm(replacement, associatedDecl, index, packIndex);
  }]>;
}
let Class = PropertyTypeCase<TemplateName, "SubstTemplateTemplateParmPack"> in {
  def : ReadHelper<[{
    auto parm = node.getAsSubstTemplateTemplateParmPack();
  }]>;
  def : Property<"argumentPack", TemplateArgument> {
    let Read = [{ parm->getArgumentPack() }];
  }
  def : Property<"associatedDecl", DeclRef> {
    let Read = [{ parm->getAssociatedDecl() }];
  }
  def : Property<"index", UInt32> {
    let Read = [{ parm->getIndex() }];
  }
  def : Property<"final", Bool> {
    let Read = [{ parm->getFinal() }];
  }
  def : Creator<[{
    return ctx.getSubstTemplateTemplateParmPack(argumentPack, associatedDecl, index, final);
  }]>;
}

// Type cases for TemplateArgument.
def : PropertyTypeKind<TemplateArgument, TemplateArgumentKind,
                       "node.getKind()">;
let Class = PropertyTypeCase<TemplateArgument, "Null"> in {
  def : Creator<[{
    return TemplateArgument();
  }]>;
}
let Class = PropertyTypeCase<TemplateArgument, "Type"> in {
  def : Property<"type", QualType> {
    let Read = [{ node.getAsType() }];
  }
  def : Creator<[{
    return TemplateArgument(type);
  }]>;
}
let Class = PropertyTypeCase<TemplateArgument, "Declaration"> in {
  def : Property<"declaration", ValueDeclRef> {
    let Read = [{ node.getAsDecl() }];
  }
  def : Property<"parameterType", QualType> {
    let Read = [{ node.getParamTypeForDecl() }];
  }
  def : Creator<[{
    return TemplateArgument(declaration, parameterType);
  }]>;
}
let Class = PropertyTypeCase<TemplateArgument, "NullPtr"> in {
  def : Property<"type", QualType> {
    let Read = [{ node.getNullPtrType() }];
  }
  def : Creator<[{
    return TemplateArgument(type, /*nullptr*/ true);
  }]>;
}
let Class = PropertyTypeCase<TemplateArgument, "Integral"> in {
  def : Property<"value", APSInt> {
    let Read = [{ node.getAsIntegral() }];
  }
  def : Property<"type", QualType> {
    let Read = [{ node.getIntegralType() }];
  }
  def : Creator<[{
    return TemplateArgument(ctx, value, type);
  }]>;
}
let Class = PropertyTypeCase<TemplateArgument, "Template"> in {
  def : Property<"name", TemplateName> {
    let Read = [{ node.getAsTemplateOrTemplatePattern() }];
  }
  def : Creator<[{
    return TemplateArgument(name);
  }]>;
}
let Class = PropertyTypeCase<TemplateArgument, "TemplateExpansion"> in {
  def : Property<"name", TemplateName> {
    let Read = [{ node.getAsTemplateOrTemplatePattern() }];
  }
  def : Property<"numExpansions", Optional<UInt32>> {
    let Read = [{
      // Translate unsigned -> uint32_t just in case.
      llvm::transformOptional(node.getNumTemplateExpansions(),
                              [](unsigned i) { return uint32_t(i); })
    }];
  }
  def : Creator<[{
    auto numExpansionsUnsigned = llvm::transformOptional(
        numExpansions, [](uint32_t i) { return unsigned(i); });

    return TemplateArgument(name, numExpansionsUnsigned);
  }]>;
}
let Class = PropertyTypeCase<TemplateArgument, "Expression"> in {
  def : Property<"expression", ExprRef> {
    let Read = [{ node.getAsExpr() }];
  }
  def : Creator<[{
    return TemplateArgument(expression);
  }]>;
}
let Class = PropertyTypeCase<TemplateArgument, "Pack"> in {
  def : Property<"elements", Array<TemplateArgument>> {
    let Read = [{ node.pack_elements() }];
  }
  def : Creator<[{
    // Copy the pack into the ASTContext.
    TemplateArgument *ctxElements = new (ctx) TemplateArgument[elements.size()];
    for (size_t i = 0, e = elements.size(); i != e; ++i)
      ctxElements[i] = elements[i];
    return TemplateArgument(llvm::ArrayRef(ctxElements, elements.size()));
  }]>;
}<|MERGE_RESOLUTION|>--- conflicted
+++ resolved
@@ -521,24 +521,12 @@
       if (isTypeInfo) {
         base = APValue::LValueBase::getTypeInfo(
             TypeInfoLValue(typeInfo->getTypePtr()), *type);
-<<<<<<< HEAD
-        elemTy = base.getTypeInfoType();
-      } else if (isExpr) {
-        base = APValue::LValueBase(cast<Expr>(*stmt),
-                                   *callIndex, *version);
-        elemTy = base.get<const Expr *>()->getType();
-      } else {
-        base = APValue::LValueBase(cast<ValueDecl>(*decl),
-                                   *callIndex, *version);
-        elemTy = base.get<const ValueDecl *>()->getType();
-=======
       } else if (isExpr) {
         base = APValue::LValueBase(cast<Expr>(*stmt),
                                    *callIndex, *version);
       } else {
         base = APValue::LValueBase(cast<ValueDecl>(*decl),
                                    *callIndex, *version);
->>>>>>> e1acf65b
       }
     }
     CharUnits offset = CharUnits::fromQuantity(offsetQuantity);
